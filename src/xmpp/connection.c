/*
 * connection.c
 *
 * Copyright (C) 2012 - 2015 James Booth <boothj5@gmail.com>
 *
 * This file is part of Profanity.
 *
 * Profanity is free software: you can redistribute it and/or modify
 * it under the terms of the GNU General Public License as published by
 * the Free Software Foundation, either version 3 of the License, or
 * (at your option) any later version.
 *
 * Profanity is distributed in the hope that it will be useful,
 * but WITHOUT ANY WARRANTY; without even the implied warranty of
 * MERCHANTABILITY or FITNESS FOR A PARTICULAR PURPOSE.  See the
 * GNU General Public License for more details.
 *
 * You should have received a copy of the GNU General Public License
 * along with Profanity.  If not, see <http://www.gnu.org/licenses/>.
 *
 * In addition, as a special exception, the copyright holders give permission to
 * link the code of portions of this program with the OpenSSL library under
 * certain conditions as described in each individual source file, and
 * distribute linked combinations including the two.
 *
 * You must obey the GNU General Public License in all respects for all of the
 * code used other than OpenSSL. If you modify file(s) with this exception, you
 * may extend this exception to your version of the file(s), but you are not
 * obligated to do so. If you do not wish to do so, delete this exception
 * statement from your version. If you delete this exception statement from all
 * source files in the program, then also delete it here.
 *
 */

#include <assert.h>
#include <string.h>
#include <stdlib.h>

#include <strophe.h>

#include "chat_session.h"
#include "common.h"
#include "config/preferences.h"
#include "jid.h"
#include "log.h"
#include "muc.h"
#include "plugins/plugins.h"
#include "profanity.h"
#include "event/server_events.h"
#include "xmpp/bookmark.h"
#include "xmpp/capabilities.h"
#include "xmpp/connection.h"
#include "xmpp/iq.h"
#include "xmpp/message.h"
#include "xmpp/presence.h"
#include "xmpp/roster.h"
#include "xmpp/stanza.h"
#include "xmpp/xmpp.h"

static struct _jabber_conn_t {
    xmpp_log_t *log;
    xmpp_ctx_t *ctx;
    xmpp_conn_t *conn;
    jabber_conn_status_t conn_status;
    char *presence_message;
    int priority;
    int tls_disabled;
    char *domain;
} jabber_conn;

static GHashTable *available_resources;

// for auto reconnect
static struct {
    char *name;
    char *passwd;
} saved_account;

static struct {
    char *name;
    char *jid;
    char *passwd;
    char *altdomain;
    int port;
} saved_details;

static GTimer *reconnect_timer;

static log_level_t _get_log_level(xmpp_log_level_t xmpp_level);
static xmpp_log_level_t _get_xmpp_log_level(void);
static void _xmpp_file_logger(void * const userdata,
    const xmpp_log_level_t level, const char * const area,
    const char * const msg);
static xmpp_log_t * _xmpp_get_file_logger(void);

static jabber_conn_status_t _jabber_connect(const char * const fulljid,
    const char * const passwd, const char * const altdomain, int port);
static void _jabber_reconnect(void);

static void _connection_handler(xmpp_conn_t * const conn,
    const xmpp_conn_event_t status, const int error,
    xmpp_stream_error_t * const stream_error, void * const userdata);

void _connection_free_saved_account(void);
void _connection_free_saved_details(void);
void _connection_free_session_data(void);

void
jabber_init(const int disable_tls)
{
    log_info("Initialising XMPP");
    jabber_conn.conn_status = JABBER_STARTED;
    jabber_conn.presence_message = NULL;
    jabber_conn.conn = NULL;
    jabber_conn.ctx = NULL;
    jabber_conn.tls_disabled = disable_tls;
    jabber_conn.domain = NULL;
    presence_sub_requests_init();
    caps_init();
    available_resources = g_hash_table_new_full(g_str_hash, g_str_equal, free,
        (GDestroyNotify)resource_destroy);
    xmpp_initialize();
}

jabber_conn_status_t
jabber_connect_with_account(const ProfAccount * const account)
{
    assert(account != NULL);

    log_info("Connecting using account: %s", account->name);

    // save account name and password for reconnect
    if (saved_account.name != NULL) {
        free(saved_account.name);
    }
    saved_account.name = strdup(account->name);
    if (saved_account.passwd != NULL) {
        free(saved_account.passwd);
    }
    saved_account.passwd = strdup(account->password);

    // connect with fulljid
    Jid *jidp = jid_create_from_bare_and_resource(account->jid, account->resource);
    jabber_conn_status_t result =
      _jabber_connect(jidp->fulljid, account->password, account->server, account->port);
    jid_destroy(jidp);

    return result;
}

jabber_conn_status_t
jabber_connect_with_details(const char * const jid,
    const char * const passwd, const char * const altdomain, const int port)
{
    assert(jid != NULL);
    assert(passwd != NULL);

    // save details for reconnect, remember name for account creating on success
    saved_details.name = strdup(jid);
    saved_details.passwd = strdup(passwd);
    if (altdomain != NULL) {
        saved_details.altdomain = strdup(altdomain);
    } else {
        saved_details.altdomain = NULL;
    }
    if (port != 0) {
        saved_details.port = port;
    } else {
        saved_details.port = 0;
    }

    // use 'profanity' when no resourcepart in provided jid
    Jid *jidp = jid_create(jid);
    if (jidp->resourcepart == NULL) {
        jid_destroy(jidp);
        jidp = jid_create_from_bare_and_resource(jid, "profanity");
        saved_details.jid = strdup(jidp->fulljid);
    } else {
        saved_details.jid = strdup(jid);
    }
    jid_destroy(jidp);

    // connect with fulljid
    log_info("Connecting without account, JID: %s", saved_details.jid);
    return _jabber_connect(saved_details.jid, passwd, saved_details.altdomain, saved_details.port);
}

void
jabber_disconnect(void)
{
    // if connected, send end stream and wait for response
    if (jabber_conn.conn_status == JABBER_CONNECTED) {
        char *account_name = jabber_get_account_name();
        const char *fulljid = jabber_get_fulljid();
        plugins_on_disconnect(account_name, fulljid);
        log_info("Closing connection");
        jabber_conn.conn_status = JABBER_DISCONNECTING;
        xmpp_disconnect(jabber_conn.conn);

        while (jabber_get_connection_status() == JABBER_DISCONNECTING) {
            jabber_process_events();
        }
        _connection_free_saved_account();
        _connection_free_saved_details();
        _connection_free_session_data();
        if (jabber_conn.conn != NULL) {
            xmpp_conn_release(jabber_conn.conn);
            jabber_conn.conn = NULL;
        }
        if (jabber_conn.ctx != NULL) {
            xmpp_ctx_free(jabber_conn.ctx);
            jabber_conn.ctx = NULL;
        }
    }

    jabber_conn.conn_status = JABBER_STARTED;
    FREE_SET_NULL(jabber_conn.presence_message);
    FREE_SET_NULL(jabber_conn.domain);
}

void
jabber_shutdown(void)
{
    _connection_free_saved_account();
    _connection_free_saved_details();
    _connection_free_session_data();
    xmpp_shutdown();
    free(jabber_conn.log);
}

void
jabber_process_events(void)
{
    int reconnect_sec;

    switch (jabber_conn.conn_status)
    {
        case JABBER_CONNECTED:
        case JABBER_CONNECTING:
        case JABBER_DISCONNECTING:
            xmpp_run_once(jabber_conn.ctx, 10);
            break;
        case JABBER_DISCONNECTED:
            reconnect_sec = prefs_get_reconnect();
            if ((reconnect_sec != 0) && (reconnect_timer != NULL)) {
                int elapsed_sec = g_timer_elapsed(reconnect_timer, NULL);
                if (elapsed_sec > reconnect_sec) {
                    _jabber_reconnect();
                }
            }
            break;
        default:
            break;
    }
}

GList *
jabber_get_available_resources(void)
{
    return g_hash_table_get_values(available_resources);
}

jabber_conn_status_t
jabber_get_connection_status(void)
{
    return (jabber_conn.conn_status);
}

xmpp_conn_t *
connection_get_conn(void)
{
    return jabber_conn.conn;
}

xmpp_ctx_t *
connection_get_ctx(void)
{
    return jabber_conn.ctx;
}

const char *
jabber_get_fulljid(void)
{
    return xmpp_conn_get_jid(jabber_conn.conn);
}

const char *
jabber_get_domain(void)
{
    return jabber_conn.domain;
}

char *
jabber_get_presence_message(void)
{
    return jabber_conn.presence_message;
}

char *
jabber_get_account_name(void)
{
    return saved_account.name;
}

void
connection_set_presence_message(const char * const message)
{
    FREE_SET_NULL(jabber_conn.presence_message);
    if (message != NULL) {
        jabber_conn.presence_message = strdup(message);
    }
}

void
connection_set_priority(const int priority)
{
    jabber_conn.priority = priority;
}

void
connection_add_available_resource(Resource *resource)
{
    g_hash_table_replace(available_resources, strdup(resource->name), resource);
}

void
connection_remove_available_resource(const char * const resource)
{
    g_hash_table_remove(available_resources, resource);
}

void
_connection_free_saved_account(void)
{
    FREE_SET_NULL(saved_account.name);
    FREE_SET_NULL(saved_account.passwd);
}

void
_connection_free_saved_details(void)
{
    FREE_SET_NULL(saved_details.name);
    FREE_SET_NULL(saved_details.jid);
    FREE_SET_NULL(saved_details.passwd);
    FREE_SET_NULL(saved_details.altdomain);
}

void
_connection_free_session_data(void)
{
    g_hash_table_remove_all(available_resources);
    chat_sessions_clear();
    presence_clear_sub_requests();
}

static jabber_conn_status_t
_jabber_connect(const char * const fulljid, const char * const passwd,
    const char * const altdomain, int port)
{
    assert(fulljid != NULL);
    assert(passwd != NULL);

    Jid *jid = jid_create(fulljid);

    if (jid == NULL) {
        log_error("Malformed JID not able to connect: %s", fulljid);
        jabber_conn.conn_status = JABBER_DISCONNECTED;
        return jabber_conn.conn_status;
    } else if (jid->fulljid == NULL) {
        log_error("Full JID required to connect, received: %s", fulljid);
        jabber_conn.conn_status = JABBER_DISCONNECTED;
        return jabber_conn.conn_status;
    }

    jid_destroy(jid);

    log_info("Connecting as %s", fulljid);
    if (jabber_conn.log != NULL) {
        free(jabber_conn.log);
    }
    jabber_conn.log = _xmpp_get_file_logger();

    if (jabber_conn.conn != NULL) {
        xmpp_conn_release(jabber_conn.conn);
    }
    if (jabber_conn.ctx != NULL) {
        xmpp_ctx_free(jabber_conn.ctx);
    }
    jabber_conn.ctx = xmpp_ctx_new(NULL, jabber_conn.log);
    if (jabber_conn.ctx == NULL) {
        log_warning("Failed to get libstrophe ctx during connect");
        return JABBER_DISCONNECTED;
    }
    jabber_conn.conn = xmpp_conn_new(jabber_conn.ctx);
    if (jabber_conn.conn == NULL) {
        log_warning("Failed to get libstrophe conn during connect");
        return JABBER_DISCONNECTED;
    }
    xmpp_conn_set_jid(jabber_conn.conn, fulljid);
    xmpp_conn_set_pass(jabber_conn.conn, passwd);
    if (jabber_conn.tls_disabled) {
        xmpp_conn_disable_tls(jabber_conn.conn);
    }

    int connect_status = xmpp_connect_client(jabber_conn.conn, altdomain, port,
        _connection_handler, jabber_conn.ctx);

    if (connect_status == 0)
        jabber_conn.conn_status = JABBER_CONNECTING;
    else
        jabber_conn.conn_status = JABBER_DISCONNECTED;

    return jabber_conn.conn_status;
}

static void
_jabber_reconnect(void)
{
    // reconnect with account.
    ProfAccount *account = accounts_get_account(saved_account.name);

    if (account == NULL) {
        log_error("Unable to reconnect, account no longer exists: %s", saved_account.name);
    } else {
        char *fulljid = create_fulljid(account->jid, account->resource);
        log_debug("Attempting reconnect with account %s", account->name);
        _jabber_connect(fulljid, saved_account.passwd, account->server, account->port);
        free(fulljid);
        g_timer_start(reconnect_timer);
    }
}

static void
_connection_handler(xmpp_conn_t * const conn,
    const xmpp_conn_event_t status, const int error,
    xmpp_stream_error_t * const stream_error, void * const userdata)
{
    // login success
    if (status == XMPP_CONN_CONNECT) {
        log_debug("Connection handler: XMPP_CONN_CONNECT");

        // logged in with account
        if (saved_account.name != NULL) {
            log_debug("Connection handler: logged in with account name: %s", saved_account.name);
            sv_ev_login_account_success(saved_account.name);

        // logged in without account, use details to create new account
        } else {
            log_debug("Connection handler: logged in with jid: %s", saved_details.name);
            accounts_add(saved_details.name, saved_details.altdomain, saved_details.port);
            accounts_set_jid(saved_details.name, saved_details.jid);

            sv_ev_login_account_success(saved_details.name);
            saved_account.name = strdup(saved_details.name);
            saved_account.passwd = strdup(saved_details.passwd);

            _connection_free_saved_details();
        }

        Jid *my_jid = jid_create(jabber_get_fulljid());
        jabber_conn.domain = strdup(my_jid->domainpart);
        jid_destroy(my_jid);

        chat_sessions_init();

        roster_add_handlers();
        message_add_handlers();
        presence_add_handlers();
        iq_add_handlers();

        roster_request();
        bookmark_request();

        if (prefs_get_boolean(PREF_CARBONS)){
            iq_enable_carbons();
        }

        jabber_conn.conn_status = JABBER_CONNECTED;

        if (prefs_get_reconnect() != 0) {
            if (reconnect_timer != NULL) {
                g_timer_destroy(reconnect_timer);
                reconnect_timer = NULL;
            }
        }

    } else if (status == XMPP_CONN_DISCONNECT) {
        log_debug("Connection handler: XMPP_CONN_DISCONNECT");

        // lost connection for unknown reason
        if (jabber_conn.conn_status == JABBER_CONNECTED) {
            log_debug("Connection handler: Lost connection for unknown reason");
<<<<<<< HEAD
            char *account_name = jabber_get_account_name();
            const char *fulljid = jabber_get_fulljid();
            plugins_on_disconnect(account_name, fulljid);
            srv_lost_connection();
=======
            sv_ev_lost_connection();
>>>>>>> d3698e6b
            if (prefs_get_reconnect() != 0) {
                assert(reconnect_timer == NULL);
                reconnect_timer = g_timer_new();
                // free resources but leave saved_user untouched
                _connection_free_session_data();
            } else {
                _connection_free_saved_account();
                _connection_free_saved_details();
                _connection_free_session_data();
            }

        // login attempt failed
        } else if (jabber_conn.conn_status != JABBER_DISCONNECTING) {
            log_debug("Connection handler: Login failed");
            if (reconnect_timer == NULL) {
                log_debug("Connection handler: No reconnect timer");
                sv_ev_failed_login();
                _connection_free_saved_account();
                _connection_free_saved_details();
                _connection_free_session_data();
            } else {
                log_debug("Connection handler: Restarting reconnect timer");
                if (prefs_get_reconnect() != 0) {
                    g_timer_start(reconnect_timer);
                }
                // free resources but leave saved_user untouched
                _connection_free_session_data();
            }
        }

        // close stream response from server after disconnect is handled too
        jabber_conn.conn_status = JABBER_DISCONNECTED;
    } else if (status == XMPP_CONN_FAIL) {
        log_debug("Connection handler: XMPP_CONN_FAIL");
    } else {
        log_error("Connection handler: Unknown status");
    }
}

static log_level_t
_get_log_level(const xmpp_log_level_t xmpp_level)
{
    if (xmpp_level == XMPP_LEVEL_DEBUG) {
        return PROF_LEVEL_DEBUG;
    } else if (xmpp_level == XMPP_LEVEL_INFO) {
        return PROF_LEVEL_INFO;
    } else if (xmpp_level == XMPP_LEVEL_WARN) {
        return PROF_LEVEL_WARN;
    } else {
        return PROF_LEVEL_ERROR;
    }
}

static xmpp_log_level_t
_get_xmpp_log_level()
{
    log_level_t prof_level = log_get_filter();

    if (prof_level == PROF_LEVEL_DEBUG) {
        return XMPP_LEVEL_DEBUG;
    } else if (prof_level == PROF_LEVEL_INFO) {
        return XMPP_LEVEL_INFO;
    } else if (prof_level == PROF_LEVEL_WARN) {
        return XMPP_LEVEL_WARN;
    } else {
        return XMPP_LEVEL_ERROR;
    }
}

static void
_xmpp_file_logger(void * const userdata, const xmpp_log_level_t level,
    const char * const area, const char * const msg)
{
    log_level_t prof_level = _get_log_level(level);
    log_msg(prof_level, area, msg);
    if ((g_strcmp0(area, "xmpp") == 0) || (g_strcmp0(area, "conn")) == 0) {
        sv_ev_xmpp_stanza(msg);
    }
}

static xmpp_log_t *
_xmpp_get_file_logger()
{
    xmpp_log_level_t level = _get_xmpp_log_level();
    xmpp_log_t *file_log = malloc(sizeof(xmpp_log_t));

    file_log->handler = _xmpp_file_logger;
    file_log->userdata = &level;

    return file_log;
}<|MERGE_RESOLUTION|>--- conflicted
+++ resolved
@@ -490,14 +490,10 @@
         // lost connection for unknown reason
         if (jabber_conn.conn_status == JABBER_CONNECTED) {
             log_debug("Connection handler: Lost connection for unknown reason");
-<<<<<<< HEAD
             char *account_name = jabber_get_account_name();
             const char *fulljid = jabber_get_fulljid();
             plugins_on_disconnect(account_name, fulljid);
-            srv_lost_connection();
-=======
             sv_ev_lost_connection();
->>>>>>> d3698e6b
             if (prefs_get_reconnect() != 0) {
                 assert(reconnect_timer == NULL);
                 reconnect_timer = g_timer_new();
