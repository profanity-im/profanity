/*
 * connection.c
 *
 * Copyright (C) 2012 - 2015 James Booth <boothj5@gmail.com>
 *
 * This file is part of Profanity.
 *
 * Profanity is free software: you can redistribute it and/or modify
 * it under the terms of the GNU General Public License as published by
 * the Free Software Foundation, either version 3 of the License, or
 * (at your option) any later version.
 *
 * Profanity is distributed in the hope that it will be useful,
 * but WITHOUT ANY WARRANTY; without even the implied warranty of
 * MERCHANTABILITY or FITNESS FOR A PARTICULAR PURPOSE.  See the
 * GNU General Public License for more details.
 *
 * You should have received a copy of the GNU General Public License
 * along with Profanity.  If not, see <http://www.gnu.org/licenses/>.
 *
 * In addition, as a special exception, the copyright holders give permission to
 * link the code of portions of this program with the OpenSSL library under
 * certain conditions as described in each individual source file, and
 * distribute linked combinations including the two.
 *
 * You must obey the GNU General Public License in all respects for all of the
 * code used other than OpenSSL. If you modify file(s) with this exception, you
 * may extend this exception to your version of the file(s), but you are not
 * obligated to do so. If you do not wish to do so, delete this exception
 * statement from your version. If you delete this exception statement from all
 * source files in the program, then also delete it here.
 *
 */

#include "config.h"

#include <assert.h>
#include <string.h>
#include <stdlib.h>

#ifdef HAVE_LIBMESODE
#include <mesode.h>
#endif
#ifdef HAVE_LIBSTROPHE
#include <strophe.h>
#endif

#include "chat_session.h"
#include "common.h"
#include "config/preferences.h"
#include "jid.h"
#include "log.h"
#include "muc.h"
#include "plugins/plugins.h"
#include "profanity.h"
#include "event/server_events.h"
#include "xmpp/bookmark.h"
#include "xmpp/capabilities.h"
#include "xmpp/connection.h"
#include "xmpp/iq.h"
#include "xmpp/message.h"
#include "xmpp/presence.h"
#include "xmpp/roster.h"
#include "xmpp/stanza.h"
#include "xmpp/xmpp.h"

static struct _jabber_conn_t {
    xmpp_log_t *log;
    xmpp_ctx_t *ctx;
    xmpp_conn_t *conn;
    jabber_conn_status_t conn_status;
    char *presence_message;
    int priority;
    int tls_disabled;
    char *domain;
} jabber_conn;

static GHashTable *available_resources;

// for auto reconnect
static struct {
    char *name;
    char *passwd;
} saved_account;

static struct {
    char *name;
    char *jid;
    char *passwd;
    char *altdomain;
    int port;
} saved_details;

static GTimer *reconnect_timer;

static log_level_t _get_log_level(xmpp_log_level_t xmpp_level);
<<<<<<< HEAD
static xmpp_log_level_t _get_xmpp_log_level(void);
static void _xmpp_file_logger(void * const userdata,
    const xmpp_log_level_t level, const char * const area,
    const char * const msg);
static xmpp_log_t * _xmpp_get_file_logger(void);
=======
static xmpp_log_level_t _get_xmpp_log_level();

static void _xmpp_file_logger(void * const userdata,
    const xmpp_log_level_t level, const char * const area,
    const char * const msg);

static xmpp_log_t * _xmpp_get_file_logger();
>>>>>>> 4257ecb1

static jabber_conn_status_t _jabber_connect(const char * const fulljid,
    const char * const passwd, const char * const altdomain, int port);

static void _jabber_reconnect(void);

static void _connection_handler(xmpp_conn_t * const conn,
    const xmpp_conn_event_t status, const int error,
    xmpp_stream_error_t * const stream_error, void * const userdata);

void _connection_free_saved_account(void);
void _connection_free_saved_details(void);
void _connection_free_session_data(void);

void
jabber_init(const int disable_tls)
{
    log_info("Initialising XMPP");
    jabber_conn.conn_status = JABBER_STARTED;
    jabber_conn.presence_message = NULL;
    jabber_conn.conn = NULL;
    jabber_conn.ctx = NULL;
    jabber_conn.tls_disabled = disable_tls;
    jabber_conn.domain = NULL;
    presence_sub_requests_init();
    caps_init();
    available_resources = g_hash_table_new_full(g_str_hash, g_str_equal, free,
        (GDestroyNotify)resource_destroy);
    xmpp_initialize();
}

jabber_conn_status_t
jabber_connect_with_account(const ProfAccount * const account)
{
    assert(account != NULL);

    log_info("Connecting using account: %s", account->name);

    // save account name and password for reconnect
    if (saved_account.name) {
        free(saved_account.name);
    }
    saved_account.name = strdup(account->name);
    if (saved_account.passwd) {
        free(saved_account.passwd);
    }
    saved_account.passwd = strdup(account->password);

    // connect with fulljid
    Jid *jidp = jid_create_from_bare_and_resource(account->jid, account->resource);
    jabber_conn_status_t result =
      _jabber_connect(jidp->fulljid, account->password, account->server, account->port);
    jid_destroy(jidp);

    return result;
}

jabber_conn_status_t
jabber_connect_with_details(const char * const jid,
    const char * const passwd, const char * const altdomain, const int port)
{
    assert(jid != NULL);
    assert(passwd != NULL);

    // save details for reconnect, remember name for account creating on success
    saved_details.name = strdup(jid);
    saved_details.passwd = strdup(passwd);
    if (altdomain) {
        saved_details.altdomain = strdup(altdomain);
    } else {
        saved_details.altdomain = NULL;
    }
    if (port != 0) {
        saved_details.port = port;
    } else {
        saved_details.port = 0;
    }

    // use 'profanity' when no resourcepart in provided jid
    Jid *jidp = jid_create(jid);
    if (jidp->resourcepart == NULL) {
        jid_destroy(jidp);
        jidp = jid_create_from_bare_and_resource(jid, "profanity");
        saved_details.jid = strdup(jidp->fulljid);
    } else {
        saved_details.jid = strdup(jid);
    }
    jid_destroy(jidp);

    // connect with fulljid
    log_info("Connecting without account, JID: %s", saved_details.jid);
    return _jabber_connect(saved_details.jid, passwd, saved_details.altdomain, saved_details.port);
}

void
jabber_disconnect(void)
{
    // if connected, send end stream and wait for response
    if (jabber_conn.conn_status == JABBER_CONNECTED) {
        char *account_name = jabber_get_account_name();
        const char *fulljid = jabber_get_fulljid();
        plugins_on_disconnect(account_name, fulljid);
        log_info("Closing connection");
        jabber_conn.conn_status = JABBER_DISCONNECTING;
        xmpp_disconnect(jabber_conn.conn);

        while (jabber_get_connection_status() == JABBER_DISCONNECTING) {
            jabber_process_events(10);
        }
        _connection_free_saved_account();
        _connection_free_saved_details();
        _connection_free_session_data();
        if (jabber_conn.conn) {
            xmpp_conn_release(jabber_conn.conn);
            jabber_conn.conn = NULL;
        }
        if (jabber_conn.ctx) {
            xmpp_ctx_free(jabber_conn.ctx);
            jabber_conn.ctx = NULL;
        }
    }

    jabber_conn.conn_status = JABBER_STARTED;
    FREE_SET_NULL(jabber_conn.presence_message);
    FREE_SET_NULL(jabber_conn.domain);
}

void
jabber_shutdown(void)
{
    _connection_free_saved_account();
    _connection_free_saved_details();
    _connection_free_session_data();
    xmpp_shutdown();
    free(jabber_conn.log);
    jabber_conn.log = NULL;
}

void
jabber_process_events(int millis)
{
    int reconnect_sec;

    switch (jabber_conn.conn_status)
    {
        case JABBER_CONNECTED:
        case JABBER_CONNECTING:
        case JABBER_DISCONNECTING:
            xmpp_run_once(jabber_conn.ctx, millis);
            break;
        case JABBER_DISCONNECTED:
            reconnect_sec = prefs_get_reconnect();
            if ((reconnect_sec != 0) && reconnect_timer) {
                int elapsed_sec = g_timer_elapsed(reconnect_timer, NULL);
                if (elapsed_sec > reconnect_sec) {
                    _jabber_reconnect();
                }
            }
            break;
        default:
            break;
    }
}

GList *
jabber_get_available_resources(void)
{
    return g_hash_table_get_values(available_resources);
}

jabber_conn_status_t
jabber_get_connection_status(void)
{
    return (jabber_conn.conn_status);
}

xmpp_conn_t *
connection_get_conn(void)
{
    return jabber_conn.conn;
}

xmpp_ctx_t *
connection_get_ctx(void)
{
    return jabber_conn.ctx;
}

const char *
jabber_get_fulljid(void)
{
    return xmpp_conn_get_jid(jabber_conn.conn);
}

const char *
jabber_get_domain(void)
{
    return jabber_conn.domain;
}

char *
jabber_get_presence_message(void)
{
    return jabber_conn.presence_message;
}

char *
jabber_get_account_name(void)
{
    return saved_account.name;
}

void
connection_set_presence_message(const char * const message)
{
    FREE_SET_NULL(jabber_conn.presence_message);
    if (message) {
        jabber_conn.presence_message = strdup(message);
    }
}

void
connection_set_priority(const int priority)
{
    jabber_conn.priority = priority;
}

void
connection_add_available_resource(Resource *resource)
{
    g_hash_table_replace(available_resources, strdup(resource->name), resource);
}

void
connection_remove_available_resource(const char * const resource)
{
    g_hash_table_remove(available_resources, resource);
}

void
_connection_free_saved_account(void)
{
    FREE_SET_NULL(saved_account.name);
    FREE_SET_NULL(saved_account.passwd);
}

void
_connection_free_saved_details(void)
{
    FREE_SET_NULL(saved_details.name);
    FREE_SET_NULL(saved_details.jid);
    FREE_SET_NULL(saved_details.passwd);
    FREE_SET_NULL(saved_details.altdomain);
}

void
_connection_free_session_data(void)
{
    g_hash_table_remove_all(available_resources);
    chat_sessions_clear();
    presence_clear_sub_requests();
}

#ifdef HAVE_LIBMESODE
static int
_connection_certfail_cb(const char * const certname, const char * const certfp,
    char * const notbefore, const char * const notafter, const char * const errormsg)
{
    return sv_ev_certfail(errormsg, certname, certfp, notbefore, notafter);
}
#endif

static jabber_conn_status_t
_jabber_connect(const char * const fulljid, const char * const passwd,
    const char * const altdomain, int port)
{
    assert(fulljid != NULL);
    assert(passwd != NULL);

    Jid *jid = jid_create(fulljid);

    if (jid == NULL) {
        log_error("Malformed JID not able to connect: %s", fulljid);
        jabber_conn.conn_status = JABBER_DISCONNECTED;
        return jabber_conn.conn_status;
    } else if (jid->fulljid == NULL) {
        log_error("Full JID required to connect, received: %s", fulljid);
        jabber_conn.conn_status = JABBER_DISCONNECTED;
        jid_destroy(jid);
        return jabber_conn.conn_status;
    }

    jid_destroy(jid);

    log_info("Connecting as %s", fulljid);
    if (jabber_conn.log) {
        free(jabber_conn.log);
    }
    jabber_conn.log = _xmpp_get_file_logger();

    if (jabber_conn.conn) {
        xmpp_conn_release(jabber_conn.conn);
    }
    if (jabber_conn.ctx) {
        xmpp_ctx_free(jabber_conn.ctx);
    }
    jabber_conn.ctx = xmpp_ctx_new(NULL, jabber_conn.log);
    if (jabber_conn.ctx == NULL) {
        log_warning("Failed to get libstrophe ctx during connect");
        return JABBER_DISCONNECTED;
    }
    jabber_conn.conn = xmpp_conn_new(jabber_conn.ctx);
    if (jabber_conn.conn == NULL) {
        log_warning("Failed to get libstrophe conn during connect");
        return JABBER_DISCONNECTED;
    }
    xmpp_conn_set_jid(jabber_conn.conn, fulljid);
    xmpp_conn_set_pass(jabber_conn.conn, passwd);
    if (jabber_conn.tls_disabled) {
        xmpp_conn_disable_tls(jabber_conn.conn);
    }

#ifdef HAVE_LIBMESODE
    char *cert_path = prefs_get_string(PREF_CERT_PATH);
    if (cert_path) {
        xmpp_conn_tlscert_path(jabber_conn.conn, cert_path);
    }
#endif

#ifdef HAVE_LIBMESODE
    int connect_status = xmpp_connect_client(jabber_conn.conn, altdomain, port,
        _connection_certfail_cb, _connection_handler, jabber_conn.ctx);
#else
    int connect_status = xmpp_connect_client(jabber_conn.conn, altdomain, port,
        _connection_handler, jabber_conn.ctx);
#endif

    if (connect_status == 0)
        jabber_conn.conn_status = JABBER_CONNECTING;
    else
        jabber_conn.conn_status = JABBER_DISCONNECTED;

    return jabber_conn.conn_status;
}

static void
_jabber_reconnect(void)
{
    // reconnect with account.
    ProfAccount *account = accounts_get_account(saved_account.name);

    if (account == NULL) {
        log_error("Unable to reconnect, account no longer exists: %s", saved_account.name);
    } else {
        char *fulljid = create_fulljid(account->jid, account->resource);
        log_debug("Attempting reconnect with account %s", account->name);
        _jabber_connect(fulljid, saved_account.passwd, account->server, account->port);
        free(fulljid);
        g_timer_start(reconnect_timer);
    }
}

static void
_connection_handler(xmpp_conn_t * const conn,
    const xmpp_conn_event_t status, const int error,
    xmpp_stream_error_t * const stream_error, void * const userdata)
{
    // login success
    if (status == XMPP_CONN_CONNECT) {
        log_debug("Connection handler: XMPP_CONN_CONNECT");

        // logged in with account
        if (saved_account.name) {
            log_debug("Connection handler: logged in with account name: %s", saved_account.name);
            sv_ev_login_account_success(saved_account.name);

        // logged in without account, use details to create new account
        } else {
            log_debug("Connection handler: logged in with jid: %s", saved_details.name);
            accounts_add(saved_details.name, saved_details.altdomain, saved_details.port);
            accounts_set_jid(saved_details.name, saved_details.jid);

            sv_ev_login_account_success(saved_details.name);
            saved_account.name = strdup(saved_details.name);
            saved_account.passwd = strdup(saved_details.passwd);

            _connection_free_saved_details();
        }

        Jid *my_jid = jid_create(jabber_get_fulljid());
        jabber_conn.domain = strdup(my_jid->domainpart);
        jid_destroy(my_jid);

        chat_sessions_init();

        roster_add_handlers();
        message_add_handlers();
        presence_add_handlers();
        iq_add_handlers();

        roster_request();
        bookmark_request();

        if (prefs_get_boolean(PREF_CARBONS)){
            iq_enable_carbons();
        }

        jabber_conn.conn_status = JABBER_CONNECTED;

        if (prefs_get_reconnect() != 0) {
            if (reconnect_timer) {
                g_timer_destroy(reconnect_timer);
                reconnect_timer = NULL;
            }
        }

    } else if (status == XMPP_CONN_DISCONNECT) {
        log_debug("Connection handler: XMPP_CONN_DISCONNECT");

        // lost connection for unknown reason
        if (jabber_conn.conn_status == JABBER_CONNECTED) {
            log_debug("Connection handler: Lost connection for unknown reason");
            char *account_name = jabber_get_account_name();
            const char *fulljid = jabber_get_fulljid();
            plugins_on_disconnect(account_name, fulljid);
            sv_ev_lost_connection();
            if (prefs_get_reconnect() != 0) {
                assert(reconnect_timer == NULL);
                reconnect_timer = g_timer_new();
                // free resources but leave saved_user untouched
                _connection_free_session_data();
            } else {
                _connection_free_saved_account();
                _connection_free_saved_details();
                _connection_free_session_data();
            }

        // login attempt failed
        } else if (jabber_conn.conn_status != JABBER_DISCONNECTING) {
            log_debug("Connection handler: Login failed");
            if (reconnect_timer == NULL) {
                log_debug("Connection handler: No reconnect timer");
                sv_ev_failed_login();
                _connection_free_saved_account();
                _connection_free_saved_details();
                _connection_free_session_data();
            } else {
                log_debug("Connection handler: Restarting reconnect timer");
                if (prefs_get_reconnect() != 0) {
                    g_timer_start(reconnect_timer);
                }
                // free resources but leave saved_user untouched
                _connection_free_session_data();
            }
        }

        // close stream response from server after disconnect is handled too
        jabber_conn.conn_status = JABBER_DISCONNECTED;
    } else if (status == XMPP_CONN_FAIL) {
        log_debug("Connection handler: XMPP_CONN_FAIL");
    } else {
        log_error("Connection handler: Unknown status");
    }
}

static log_level_t
_get_log_level(const xmpp_log_level_t xmpp_level)
{
    if (xmpp_level == XMPP_LEVEL_DEBUG) {
        return PROF_LEVEL_DEBUG;
    } else if (xmpp_level == XMPP_LEVEL_INFO) {
        return PROF_LEVEL_INFO;
    } else if (xmpp_level == XMPP_LEVEL_WARN) {
        return PROF_LEVEL_WARN;
    } else {
        return PROF_LEVEL_ERROR;
    }
}

static xmpp_log_level_t
_get_xmpp_log_level()
{
    log_level_t prof_level = log_get_filter();

    if (prof_level == PROF_LEVEL_DEBUG) {
        return XMPP_LEVEL_DEBUG;
    } else if (prof_level == PROF_LEVEL_INFO) {
        return XMPP_LEVEL_INFO;
    } else if (prof_level == PROF_LEVEL_WARN) {
        return XMPP_LEVEL_WARN;
    } else {
        return XMPP_LEVEL_ERROR;
    }
}

static void
_xmpp_file_logger(void * const userdata, const xmpp_log_level_t level,
    const char * const area, const char * const msg)
{
    log_level_t prof_level = _get_log_level(level);
    log_msg(prof_level, area, msg);
    if ((g_strcmp0(area, "xmpp") == 0) || (g_strcmp0(area, "conn")) == 0) {
        sv_ev_xmpp_stanza(msg);
    }
}

static xmpp_log_t *
_xmpp_get_file_logger()
{
    xmpp_log_level_t level = _get_xmpp_log_level();
    xmpp_log_t *file_log = malloc(sizeof(xmpp_log_t));

    file_log->handler = _xmpp_file_logger;
    file_log->userdata = &level;

    return file_log;
}<|MERGE_RESOLUTION|>--- conflicted
+++ resolved
@@ -38,10 +38,10 @@
 #include <string.h>
 #include <stdlib.h>
 
-#ifdef HAVE_LIBMESODE
+#ifdef PROF_HAVE_LIBMESODE
 #include <mesode.h>
 #endif
-#ifdef HAVE_LIBSTROPHE
+#ifdef PROF_HAVE_LIBSTROPHE
 #include <strophe.h>
 #endif
 
@@ -94,21 +94,13 @@
 static GTimer *reconnect_timer;
 
 static log_level_t _get_log_level(xmpp_log_level_t xmpp_level);
-<<<<<<< HEAD
 static xmpp_log_level_t _get_xmpp_log_level(void);
+
 static void _xmpp_file_logger(void * const userdata,
     const xmpp_log_level_t level, const char * const area,
     const char * const msg);
+
 static xmpp_log_t * _xmpp_get_file_logger(void);
-=======
-static xmpp_log_level_t _get_xmpp_log_level();
-
-static void _xmpp_file_logger(void * const userdata,
-    const xmpp_log_level_t level, const char * const area,
-    const char * const msg);
-
-static xmpp_log_t * _xmpp_get_file_logger();
->>>>>>> 4257ecb1
 
 static jabber_conn_status_t _jabber_connect(const char * const fulljid,
     const char * const passwd, const char * const altdomain, int port);
@@ -372,7 +364,7 @@
     presence_clear_sub_requests();
 }
 
-#ifdef HAVE_LIBMESODE
+#ifdef PROF_HAVE_LIBMESODE
 static int
 _connection_certfail_cb(const char * const certname, const char * const certfp,
     char * const notbefore, const char * const notafter, const char * const errormsg)
@@ -431,14 +423,14 @@
         xmpp_conn_disable_tls(jabber_conn.conn);
     }
 
-#ifdef HAVE_LIBMESODE
+#ifdef PROF_HAVE_LIBMESODE
     char *cert_path = prefs_get_string(PREF_CERT_PATH);
     if (cert_path) {
         xmpp_conn_tlscert_path(jabber_conn.conn, cert_path);
     }
 #endif
 
-#ifdef HAVE_LIBMESODE
+#ifdef PROF_HAVE_LIBMESODE
     int connect_status = xmpp_connect_client(jabber_conn.conn, altdomain, port,
         _connection_certfail_cb, _connection_handler, jabber_conn.ctx);
 #else
