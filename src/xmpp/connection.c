/*
 * connection.c
 *
 * Copyright (C) 2012 - 2015 James Booth <boothj5@gmail.com>
 *
 * This file is part of Profanity.
 *
 * Profanity is free software: you can redistribute it and/or modify
 * it under the terms of the GNU General Public License as published by
 * the Free Software Foundation, either version 3 of the License, or
 * (at your option) any later version.
 *
 * Profanity is distributed in the hope that it will be useful,
 * but WITHOUT ANY WARRANTY; without even the implied warranty of
 * MERCHANTABILITY or FITNESS FOR A PARTICULAR PURPOSE.  See the
 * GNU General Public License for more details.
 *
 * You should have received a copy of the GNU General Public License
 * along with Profanity.  If not, see <http://www.gnu.org/licenses/>.
 *
 * In addition, as a special exception, the copyright holders give permission to
 * link the code of portions of this program with the OpenSSL library under
 * certain conditions as described in each individual source file, and
 * distribute linked combinations including the two.
 *
 * You must obey the GNU General Public License in all respects for all of the
 * code used other than OpenSSL. If you modify file(s) with this exception, you
 * may extend this exception to your version of the file(s), but you are not
 * obligated to do so. If you do not wish to do so, delete this exception
 * statement from your version. If you delete this exception statement from all
 * source files in the program, then also delete it here.
 *
 */

#include "prof_config.h"

#include <assert.h>
#include <string.h>
#include <stdlib.h>

#ifdef PROF_HAVE_LIBMESODE
#include <mesode.h>
#endif
#ifdef PROF_HAVE_LIBSTROPHE
#include <strophe.h>
#endif

#include "chat_session.h"
#include "common.h"
#include "config/preferences.h"
#include "jid.h"
#include "log.h"
#include "muc.h"
#include "plugins/plugins.h"
#include "profanity.h"
#include "event/server_events.h"
#include "xmpp/bookmark.h"
#include "xmpp/capabilities.h"
#include "xmpp/connection.h"
#include "xmpp/iq.h"
#include "xmpp/message.h"
#include "xmpp/presence.h"
#include "xmpp/roster.h"
#include "xmpp/stanza.h"
#include "xmpp/xmpp.h"

static struct _jabber_conn_t {
    xmpp_log_t *log;
    xmpp_ctx_t *ctx;
    xmpp_conn_t *conn;
    jabber_conn_status_t conn_status;
    char *presence_message;
    int priority;
    char *domain;
} jabber_conn;

static GHashTable *available_resources;

// for auto reconnect
static struct {
    char *name;
    char *passwd;
} saved_account;

static struct {
    char *name;
    char *jid;
    char *passwd;
    char *altdomain;
    int port;
    char *tls_policy;
} saved_details;

static GTimer *reconnect_timer;

static log_level_t _get_log_level(xmpp_log_level_t xmpp_level);
static xmpp_log_level_t _get_xmpp_log_level(void);

static void _xmpp_file_logger(void *const userdata,
    const xmpp_log_level_t level, const char *const area,
    const char *const msg);

<<<<<<< HEAD
static xmpp_log_t * _xmpp_get_file_logger(void);
=======
static xmpp_log_t* _xmpp_get_file_logger();
>>>>>>> dd11334b

static jabber_conn_status_t _jabber_connect(const char *const fulljid,
    const char *const passwd, const char *const altdomain, int port, const char *const tls_policy);

static void _jabber_reconnect(void);

static void _connection_handler(xmpp_conn_t *const conn,
    const xmpp_conn_event_t status, const int error,
    xmpp_stream_error_t *const stream_error, void *const userdata);

void _connection_free_saved_account(void);
void _connection_free_saved_details(void);
void _connection_free_session_data(void);

void
jabber_init(void)
{
    log_info("Initialising XMPP");
    jabber_conn.conn_status = JABBER_STARTED;
    jabber_conn.presence_message = NULL;
    jabber_conn.conn = NULL;
    jabber_conn.ctx = NULL;
    jabber_conn.domain = NULL;
    presence_sub_requests_init();
    caps_init();
    available_resources = g_hash_table_new_full(g_str_hash, g_str_equal, free,
        (GDestroyNotify)resource_destroy);
    xmpp_initialize();
}

jabber_conn_status_t
jabber_connect_with_account(const ProfAccount *const account)
{
    assert(account != NULL);

    log_info("Connecting using account: %s", account->name);

    // save account name and password for reconnect
    if (saved_account.name) {
        free(saved_account.name);
    }
    saved_account.name = strdup(account->name);
    if (saved_account.passwd) {
        free(saved_account.passwd);
    }
    saved_account.passwd = strdup(account->password);

    // connect with fulljid
    Jid *jidp = jid_create_from_bare_and_resource(account->jid, account->resource);
    jabber_conn_status_t result =
      _jabber_connect(jidp->fulljid, account->password, account->server, account->port, account->tls_policy);
    jid_destroy(jidp);

    return result;
}

jabber_conn_status_t
jabber_connect_with_details(const char *const jid,
    const char *const passwd, const char *const altdomain, const int port, const char *const tls_policy)
{
    assert(jid != NULL);
    assert(passwd != NULL);

    // save details for reconnect, remember name for account creating on success
    saved_details.name = strdup(jid);
    saved_details.passwd = strdup(passwd);
    if (altdomain) {
        saved_details.altdomain = strdup(altdomain);
    } else {
        saved_details.altdomain = NULL;
    }
    if (port != 0) {
        saved_details.port = port;
    } else {
        saved_details.port = 0;
    }
    if (tls_policy) {
        saved_details.tls_policy = strdup(tls_policy);
    } else {
        saved_details.tls_policy = NULL;
    }

    // use 'profanity' when no resourcepart in provided jid
    Jid *jidp = jid_create(jid);
    if (jidp->resourcepart == NULL) {
        jid_destroy(jidp);
        jidp = jid_create_from_bare_and_resource(jid, "profanity");
        saved_details.jid = strdup(jidp->fulljid);
    } else {
        saved_details.jid = strdup(jid);
    }
    jid_destroy(jidp);

    // connect with fulljid
    log_info("Connecting without account, JID: %s", saved_details.jid);
    return _jabber_connect(
        saved_details.jid,
        passwd,
        saved_details.altdomain,
        saved_details.port,
        saved_details.tls_policy);
}

void
jabber_disconnect(void)
{
    // if connected, send end stream and wait for response
    if (jabber_conn.conn_status == JABBER_CONNECTED) {
        char *account_name = jabber_get_account_name();
        const char *fulljid = jabber_get_fulljid();
        plugins_on_disconnect(account_name, fulljid);
        log_info("Closing connection");
        accounts_set_last_activity(jabber_get_account_name());
        jabber_conn.conn_status = JABBER_DISCONNECTING;
        xmpp_disconnect(jabber_conn.conn);

        while (jabber_get_connection_status() == JABBER_DISCONNECTING) {
            jabber_process_events(10);
        }
        _connection_free_saved_account();
        _connection_free_saved_details();
        _connection_free_session_data();
        if (jabber_conn.conn) {
            xmpp_conn_release(jabber_conn.conn);
            jabber_conn.conn = NULL;
        }
        if (jabber_conn.ctx) {
            xmpp_ctx_free(jabber_conn.ctx);
            jabber_conn.ctx = NULL;
        }
    }

    jabber_conn.conn_status = JABBER_STARTED;
    FREE_SET_NULL(jabber_conn.presence_message);
    FREE_SET_NULL(jabber_conn.domain);
}

void
jabber_shutdown(void)
{
    _connection_free_saved_account();
    _connection_free_saved_details();
    _connection_free_session_data();
    xmpp_shutdown();
    free(jabber_conn.log);
    jabber_conn.log = NULL;
}

void
jabber_process_events(int millis)
{
    int reconnect_sec;

    switch (jabber_conn.conn_status)
    {
        case JABBER_CONNECTED:
        case JABBER_CONNECTING:
        case JABBER_DISCONNECTING:
            xmpp_run_once(jabber_conn.ctx, millis);
            break;
        case JABBER_DISCONNECTED:
            reconnect_sec = prefs_get_reconnect();
            if ((reconnect_sec != 0) && reconnect_timer) {
                int elapsed_sec = g_timer_elapsed(reconnect_timer, NULL);
                if (elapsed_sec > reconnect_sec) {
                    _jabber_reconnect();
                }
            }
            break;
        default:
            break;
    }
}

GList*
jabber_get_available_resources(void)
{
    return g_hash_table_get_values(available_resources);
}

jabber_conn_status_t
jabber_get_connection_status(void)
{
    return (jabber_conn.conn_status);
}

xmpp_conn_t*
connection_get_conn(void)
{
    return jabber_conn.conn;
}

xmpp_ctx_t*
connection_get_ctx(void)
{
    return jabber_conn.ctx;
}

const char*
jabber_get_fulljid(void)
{
    return xmpp_conn_get_jid(jabber_conn.conn);
}

const char*
jabber_get_domain(void)
{
    return jabber_conn.domain;
}

char*
jabber_get_presence_message(void)
{
    return jabber_conn.presence_message;
}

char*
jabber_get_account_name(void)
{
    return saved_account.name;
}

char*
jabber_create_uuid(void)
{
    return xmpp_uuid_gen(jabber_conn.ctx);
}

void
jabber_free_uuid(char *uuid)
{
    if (uuid) {
        xmpp_free(jabber_conn.ctx, uuid);
    }
}

void
connection_set_presence_message(const char *const message)
{
    FREE_SET_NULL(jabber_conn.presence_message);
    if (message) {
        jabber_conn.presence_message = strdup(message);
    }
}

void
connection_set_priority(const int priority)
{
    jabber_conn.priority = priority;
}

void
connection_add_available_resource(Resource *resource)
{
    g_hash_table_replace(available_resources, strdup(resource->name), resource);
}

void
connection_remove_available_resource(const char *const resource)
{
    g_hash_table_remove(available_resources, resource);
}

void
_connection_free_saved_account(void)
{
    FREE_SET_NULL(saved_account.name);
    FREE_SET_NULL(saved_account.passwd);
}

void
_connection_free_saved_details(void)
{
    FREE_SET_NULL(saved_details.name);
    FREE_SET_NULL(saved_details.jid);
    FREE_SET_NULL(saved_details.passwd);
    FREE_SET_NULL(saved_details.altdomain);
    FREE_SET_NULL(saved_details.tls_policy);
}

void
_connection_free_session_data(void)
{
    g_hash_table_remove_all(available_resources);
    chat_sessions_clear();
    presence_clear_sub_requests();
}

#ifdef PROF_HAVE_LIBMESODE
static int
_connection_certfail_cb(const char *const certname, const char *const certfp,
    char *const notbefore, const char *const notafter, const char *const errormsg)
{
    return sv_ev_certfail(errormsg, certname, certfp, notbefore, notafter);
}
#endif

static jabber_conn_status_t
_jabber_connect(const char *const fulljid, const char *const passwd,
    const char *const altdomain, int port, const char *const tls_policy)
{
    assert(fulljid != NULL);
    assert(passwd != NULL);

    Jid *jid = jid_create(fulljid);

    if (jid == NULL) {
        log_error("Malformed JID not able to connect: %s", fulljid);
        jabber_conn.conn_status = JABBER_DISCONNECTED;
        return jabber_conn.conn_status;
    } else if (jid->fulljid == NULL) {
        log_error("Full JID required to connect, received: %s", fulljid);
        jabber_conn.conn_status = JABBER_DISCONNECTED;
        jid_destroy(jid);
        return jabber_conn.conn_status;
    }

    jid_destroy(jid);

    log_info("Connecting as %s", fulljid);
    if (jabber_conn.log) {
        free(jabber_conn.log);
    }
    jabber_conn.log = _xmpp_get_file_logger();

    if (jabber_conn.conn) {
        xmpp_conn_release(jabber_conn.conn);
    }
    if (jabber_conn.ctx) {
        xmpp_ctx_free(jabber_conn.ctx);
    }
    jabber_conn.ctx = xmpp_ctx_new(NULL, jabber_conn.log);
    if (jabber_conn.ctx == NULL) {
        log_warning("Failed to get libstrophe ctx during connect");
        return JABBER_DISCONNECTED;
    }
    jabber_conn.conn = xmpp_conn_new(jabber_conn.ctx);
    if (jabber_conn.conn == NULL) {
        log_warning("Failed to get libstrophe conn during connect");
        return JABBER_DISCONNECTED;
    }
    xmpp_conn_set_jid(jabber_conn.conn, fulljid);
    xmpp_conn_set_pass(jabber_conn.conn, passwd);

    if (!tls_policy || (g_strcmp0(tls_policy, "force") == 0)) {
        xmpp_conn_set_flags(jabber_conn.conn, XMPP_CONN_FLAG_MANDATORY_TLS);
    } else if (g_strcmp0(tls_policy, "disable") == 0) {
        xmpp_conn_set_flags(jabber_conn.conn, XMPP_CONN_FLAG_DISABLE_TLS);
    }

#ifdef PROF_HAVE_LIBMESODE
    char *cert_path = prefs_get_string(PREF_TLS_CERTPATH);
    if (cert_path) {
        xmpp_conn_tlscert_path(jabber_conn.conn, cert_path);
    }
#endif

#ifdef PROF_HAVE_LIBMESODE
    int connect_status = xmpp_connect_client(jabber_conn.conn, altdomain, port,
        _connection_certfail_cb, _connection_handler, jabber_conn.ctx);
#else
    int connect_status = xmpp_connect_client(jabber_conn.conn, altdomain, port,
        _connection_handler, jabber_conn.ctx);
#endif

    if (connect_status == 0)
        jabber_conn.conn_status = JABBER_CONNECTING;
    else
        jabber_conn.conn_status = JABBER_DISCONNECTED;

    return jabber_conn.conn_status;
}

static void
_jabber_reconnect(void)
{
    // reconnect with account.
    ProfAccount *account = accounts_get_account(saved_account.name);

    if (account == NULL) {
        log_error("Unable to reconnect, account no longer exists: %s", saved_account.name);
    } else {
        char *fulljid = create_fulljid(account->jid, account->resource);
        log_debug("Attempting reconnect with account %s", account->name);
        _jabber_connect(fulljid, saved_account.passwd, account->server, account->port, account->tls_policy);
        free(fulljid);
        g_timer_start(reconnect_timer);
    }
}

static void
_connection_handler(xmpp_conn_t *const conn,
    const xmpp_conn_event_t status, const int error,
    xmpp_stream_error_t *const stream_error, void *const userdata)
{
    // login success
    if (status == XMPP_CONN_CONNECT) {
        log_debug("Connection handler: XMPP_CONN_CONNECT");
        jabber_conn.conn_status = JABBER_CONNECTED;

        int secured = xmpp_conn_is_secured(jabber_conn.conn);

        // logged in with account
        if (saved_account.name) {
            log_debug("Connection handler: logged in with account name: %s", saved_account.name);
            sv_ev_login_account_success(saved_account.name, secured);

        // logged in without account, use details to create new account
        } else {
            log_debug("Connection handler: logged in with jid: %s", saved_details.name);
            accounts_add(saved_details.name, saved_details.altdomain, saved_details.port, saved_details.tls_policy);
            accounts_set_jid(saved_details.name, saved_details.jid);

            sv_ev_login_account_success(saved_details.name, secured);
            saved_account.name = strdup(saved_details.name);
            saved_account.passwd = strdup(saved_details.passwd);

            _connection_free_saved_details();
        }

        Jid *my_jid = jid_create(jabber_get_fulljid());
        jabber_conn.domain = strdup(my_jid->domainpart);
        jid_destroy(my_jid);

        chat_sessions_init();

        roster_add_handlers();
        message_add_handlers();
        presence_add_handlers();
        iq_add_handlers();

        roster_request();
        bookmark_request();

        if (prefs_get_boolean(PREF_CARBONS)){
            iq_enable_carbons();
        }

        if (prefs_get_reconnect() != 0) {
            if (reconnect_timer) {
                g_timer_destroy(reconnect_timer);
                reconnect_timer = NULL;
            }
        }

    } else if (status == XMPP_CONN_DISCONNECT) {
        log_debug("Connection handler: XMPP_CONN_DISCONNECT");

        // lost connection for unknown reason
        if (jabber_conn.conn_status == JABBER_CONNECTED) {
            log_debug("Connection handler: Lost connection for unknown reason");
            char *account_name = jabber_get_account_name();
            const char *fulljid = jabber_get_fulljid();
            plugins_on_disconnect(account_name, fulljid);
            sv_ev_lost_connection();
            if (prefs_get_reconnect() != 0) {
                assert(reconnect_timer == NULL);
                reconnect_timer = g_timer_new();
                // free resources but leave saved_user untouched
                _connection_free_session_data();
            } else {
                _connection_free_saved_account();
                _connection_free_saved_details();
                _connection_free_session_data();
            }

        // login attempt failed
        } else if (jabber_conn.conn_status != JABBER_DISCONNECTING) {
            log_debug("Connection handler: Login failed");
            if (reconnect_timer == NULL) {
                log_debug("Connection handler: No reconnect timer");
                sv_ev_failed_login();
                _connection_free_saved_account();
                _connection_free_saved_details();
                _connection_free_session_data();
            } else {
                log_debug("Connection handler: Restarting reconnect timer");
                if (prefs_get_reconnect() != 0) {
                    g_timer_start(reconnect_timer);
                }
                // free resources but leave saved_user untouched
                _connection_free_session_data();
            }
        }

        // close stream response from server after disconnect is handled too
        jabber_conn.conn_status = JABBER_DISCONNECTED;
    } else if (status == XMPP_CONN_FAIL) {
        log_debug("Connection handler: XMPP_CONN_FAIL");
    } else {
        log_error("Connection handler: Unknown status");
    }
}

static log_level_t
_get_log_level(const xmpp_log_level_t xmpp_level)
{
    if (xmpp_level == XMPP_LEVEL_DEBUG) {
        return PROF_LEVEL_DEBUG;
    } else if (xmpp_level == XMPP_LEVEL_INFO) {
        return PROF_LEVEL_INFO;
    } else if (xmpp_level == XMPP_LEVEL_WARN) {
        return PROF_LEVEL_WARN;
    } else {
        return PROF_LEVEL_ERROR;
    }
}

static xmpp_log_level_t
_get_xmpp_log_level()
{
    log_level_t prof_level = log_get_filter();

    if (prof_level == PROF_LEVEL_DEBUG) {
        return XMPP_LEVEL_DEBUG;
    } else if (prof_level == PROF_LEVEL_INFO) {
        return XMPP_LEVEL_INFO;
    } else if (prof_level == PROF_LEVEL_WARN) {
        return XMPP_LEVEL_WARN;
    } else {
        return XMPP_LEVEL_ERROR;
    }
}

static void
_xmpp_file_logger(void *const userdata, const xmpp_log_level_t level,
    const char *const area, const char *const msg)
{
    log_level_t prof_level = _get_log_level(level);
    log_msg(prof_level, area, msg);
    if ((g_strcmp0(area, "xmpp") == 0) || (g_strcmp0(area, "conn")) == 0) {
        sv_ev_xmpp_stanza(msg);
    }
}

static xmpp_log_t*
_xmpp_get_file_logger()
{
    xmpp_log_level_t level = _get_xmpp_log_level();
    xmpp_log_t *file_log = malloc(sizeof(xmpp_log_t));

    file_log->handler = _xmpp_file_logger;
    file_log->userdata = &level;

    return file_log;
}<|MERGE_RESOLUTION|>--- conflicted
+++ resolved
@@ -100,11 +100,7 @@
     const xmpp_log_level_t level, const char *const area,
     const char *const msg);
 
-<<<<<<< HEAD
-static xmpp_log_t * _xmpp_get_file_logger(void);
-=======
-static xmpp_log_t* _xmpp_get_file_logger();
->>>>>>> dd11334b
+static xmpp_log_t* _xmpp_get_file_logger(void);
 
 static jabber_conn_status_t _jabber_connect(const char *const fulljid,
     const char *const passwd, const char *const altdomain, int port, const char *const tls_policy);
