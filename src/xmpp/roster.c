/*
 * roster.c
 *
 * Copyright (C) 2012 - 2015 James Booth <boothj5@gmail.com>
 *
 * This file is part of Profanity.
 *
 * Profanity is free software: you can redistribute it and/or modify
 * it under the terms of the GNU General Public License as published by
 * the Free Software Foundation, either version 3 of the License, or
 * (at your option) any later version.
 *
 * Profanity is distributed in the hope that it will be useful,
 * but WITHOUT ANY WARRANTY; without even the implied warranty of
 * MERCHANTABILITY or FITNESS FOR A PARTICULAR PURPOSE.  See the
 * GNU General Public License for more details.
 *
 * You should have received a copy of the GNU General Public License
 * along with Profanity.  If not, see <http://www.gnu.org/licenses/>.
 *
 * In addition, as a special exception, the copyright holders give permission to
 * link the code of portions of this program with the OpenSSL library under
 * certain conditions as described in each individual source file, and
 * distribute linked combinations including the two.
 *
 * You must obey the GNU General Public License in all respects for all of the
 * code used other than OpenSSL. If you modify file(s) with this exception, you
 * may extend this exception to your version of the file(s), but you are not
 * obligated to do so. If you do not wish to do so, delete this exception
 * statement from your version. If you delete this exception statement from all
 * source files in the program, then also delete it here.
 *
 */

#include <assert.h>
#include <stdlib.h>
#include <string.h>

#include <glib.h>
#include <strophe.h>

#include "log.h"
#include "plugins/plugins.h"
#include "profanity.h"
#include "ui/ui.h"
#include "event/server_events.h"
#include "tools/autocomplete.h"
#include "xmpp/connection.h"
#include "xmpp/roster.h"
#include "roster_list.h"
#include "xmpp/stanza.h"
#include "xmpp/xmpp.h"

#define HANDLE(type, func) xmpp_handler_add(conn, func, XMPP_NS_ROSTER, \
STANZA_NAME_IQ, type, ctx)

// callback data for group commands
typedef struct _group_data {
    char *name;
    char *group;
} GroupData;

// event handlers
static int _roster_set_handler(xmpp_conn_t * const conn,
    xmpp_stanza_t * const stanza, void * const userdata);
static int _roster_result_handler(xmpp_conn_t * const conn,
    xmpp_stanza_t * const stanza, void * const userdata);

// id handlers
static int
_group_add_handler(xmpp_conn_t * const conn, xmpp_stanza_t * const stanza,
    void * const userdata);
static int
_group_remove_handler(xmpp_conn_t * const conn, xmpp_stanza_t * const stanza,
    void * const userdata);

// helper functions
GSList * _get_groups_from_item(xmpp_stanza_t *item);

void
roster_add_handlers(void)
{
    xmpp_conn_t * const conn = connection_get_conn();
    xmpp_ctx_t * const ctx = connection_get_ctx();

    HANDLE(STANZA_TYPE_SET,    _roster_set_handler);
    HANDLE(STANZA_TYPE_RESULT, _roster_result_handler);
}

void
roster_request(void)
{
    xmpp_conn_t * const conn = connection_get_conn();
    xmpp_ctx_t * const ctx = connection_get_ctx();
    xmpp_stanza_t *iq = stanza_create_roster_iq(ctx);
    xmpp_send(conn, iq);
    xmpp_stanza_release(iq);
}

void
roster_send_add_new(const char * const barejid, const char * const name)
{
    xmpp_conn_t * const conn = connection_get_conn();
    xmpp_ctx_t * const ctx = connection_get_ctx();
    xmpp_stanza_t *iq = stanza_create_roster_set(ctx, NULL, barejid, name, NULL);
    xmpp_send(conn, iq);
    xmpp_stanza_release(iq);
}

void
roster_send_remove(const char * const barejid)
{
    xmpp_conn_t * const conn = connection_get_conn();
    xmpp_ctx_t * const ctx = connection_get_ctx();
    xmpp_stanza_t *iq = stanza_create_roster_remove_set(ctx, barejid);
    xmpp_send(conn, iq);
    xmpp_stanza_release(iq);
}

void
roster_send_name_change(const char * const barejid, const char * const new_name, GSList *groups)
{
    xmpp_conn_t * const conn = connection_get_conn();
    xmpp_ctx_t * const ctx = connection_get_ctx();
    xmpp_stanza_t *iq = stanza_create_roster_set(ctx, NULL, barejid, new_name,
        groups);
    xmpp_send(conn, iq);
    xmpp_stanza_release(iq);
}

void
roster_send_add_to_group(const char * const group, PContact contact)
{
    GSList *groups = p_contact_groups(contact);
    GSList *new_groups = NULL;
    while (groups) {
        new_groups = g_slist_append(new_groups, strdup(groups->data));
        groups = g_slist_next(groups);
    }

    new_groups = g_slist_append(new_groups, strdup(group));
    // add an id handler to handle the response
    char *unique_id = create_unique_id(NULL);
    GroupData *data = malloc(sizeof(GroupData));
    data->group = strdup(group);
    if (p_contact_name(contact)) {
        data->name = strdup(p_contact_name(contact));
    } else {
        data->name = strdup(p_contact_barejid(contact));
    }

    xmpp_conn_t * const conn = connection_get_conn();
    xmpp_ctx_t * const ctx = connection_get_ctx();
    xmpp_id_handler_add(conn, _group_add_handler, unique_id, data);
    xmpp_stanza_t *iq = stanza_create_roster_set(ctx, unique_id, p_contact_barejid(contact),
        p_contact_name(contact), new_groups);
    xmpp_send(conn, iq);
    xmpp_stanza_release(iq);
    free(unique_id);
}

static int
_group_add_handler(xmpp_conn_t * const conn, xmpp_stanza_t * const stanza,
    void * const userdata)
{
    if (userdata) {
        GroupData *data = userdata;
        ui_group_added(data->name, data->group);
        free(data->name);
        free(data->group);
        free(userdata);
    }
    return 0;
}

void
roster_send_remove_from_group(const char * const group, PContact contact)
{
    GSList *groups = p_contact_groups(contact);
    GSList *new_groups = NULL;
    while (groups) {
        if (strcmp(groups->data, group) != 0) {
            new_groups = g_slist_append(new_groups, strdup(groups->data));
        }
        groups = g_slist_next(groups);
    }

    xmpp_conn_t * const conn = connection_get_conn();
    xmpp_ctx_t * const ctx = connection_get_ctx();

    // add an id handler to handle the response
    char *unique_id = create_unique_id(NULL);
    GroupData *data = malloc(sizeof(GroupData));
    data->group = strdup(group);
    if (p_contact_name(contact)) {
        data->name = strdup(p_contact_name(contact));
    } else {
        data->name = strdup(p_contact_barejid(contact));
    }

    xmpp_id_handler_add(conn, _group_remove_handler, unique_id, data);
    xmpp_stanza_t *iq = stanza_create_roster_set(ctx, unique_id, p_contact_barejid(contact),
        p_contact_name(contact), new_groups);
    xmpp_send(conn, iq);
    xmpp_stanza_release(iq);
    free(unique_id);
}

static int
_group_remove_handler(xmpp_conn_t * const conn, xmpp_stanza_t * const stanza,
    void * const userdata)
{
    if (userdata) {
        GroupData *data = userdata;
        ui_group_removed(data->name, data->group);
        free(data->name);
        free(data->group);
        free(userdata);
    }
    return 0;
}

static int
_roster_set_handler(xmpp_conn_t * const conn, xmpp_stanza_t * const stanza,
    void * const userdata)
{
    xmpp_stanza_t *query =
        xmpp_stanza_get_child_by_name(stanza, STANZA_NAME_QUERY);
    xmpp_stanza_t *item =
        xmpp_stanza_get_child_by_name(query, STANZA_NAME_ITEM);

    if (item == NULL) {
        return 1;
    }

    // if from attribute exists and it is not current users barejid, ignore push
    Jid *my_jid = jid_create(jabber_get_fulljid());
    const char *from = xmpp_stanza_get_attribute(stanza, STANZA_ATTR_FROM);
    if (from && (strcmp(from, my_jid->barejid) != 0)) {
        jid_destroy(my_jid);
        return 1;
    }
    jid_destroy(my_jid);

    const char *barejid = xmpp_stanza_get_attribute(item, STANZA_ATTR_JID);
    gchar *barejid_lower = g_utf8_strdown(barejid, -1);
    const char *name = xmpp_stanza_get_attribute(item, STANZA_ATTR_NAME);
    const char *sub = xmpp_stanza_get_attribute(item, STANZA_ATTR_SUBSCRIPTION);
    const char *ask = xmpp_stanza_get_attribute(item, STANZA_ATTR_ASK);

    // do not set nickname to empty string, set to NULL instead
    if (name && (strlen(name) == 0)) {
        name = NULL;
    }

    // remove from roster
    if (g_strcmp0(sub, "remove") == 0) {
        // remove barejid and name
        if (name == NULL) {
            name = barejid_lower;
        }
        roster_remove(name, barejid_lower);
        ui_roster_remove(barejid_lower);

    // otherwise update local roster
    } else {

        // check for pending out subscriptions
        gboolean pending_out = FALSE;
        if (ask && (strcmp(ask, "subscribe") == 0)) {
            pending_out = TRUE;
        }

        GSList *groups = _get_groups_from_item(item);

        // update the local roster
        PContact contact = roster_get_contact(barejid_lower);
        if (contact == NULL) {
            gboolean added = roster_add(barejid_lower, name, groups, sub, pending_out);
            if (added) {
                ui_roster_add(barejid_lower, name);
            }
        } else {
            sv_ev_roster_update(barejid_lower, name, groups, sub, pending_out);
        }
    }

    g_free(barejid_lower);

    return 1;
}

static int
_roster_result_handler(xmpp_conn_t * const conn, xmpp_stanza_t * const stanza, void * const userdata)
{
    const char *id = xmpp_stanza_get_attribute(stanza, STANZA_ATTR_ID);

    if (g_strcmp0(id, "roster") != 0) {
        return 1;
    }

    // handle initial roster response
    xmpp_stanza_t *query = xmpp_stanza_get_child_by_name(stanza, STANZA_NAME_QUERY);
    xmpp_stanza_t *item = xmpp_stanza_get_children(query);

    while (item) {
        const char *barejid = xmpp_stanza_get_attribute(item, STANZA_ATTR_JID);
        gchar *barejid_lower = g_utf8_strdown(barejid, -1);
        const char *name = xmpp_stanza_get_attribute(item, STANZA_ATTR_NAME);
        const char *sub = xmpp_stanza_get_attribute(item, STANZA_ATTR_SUBSCRIPTION);

        // do not set nickname to empty string, set to NULL instead
        if (name && (strlen(name) == 0)) name = NULL;

        gboolean pending_out = FALSE;
        const char *ask = xmpp_stanza_get_attribute(item, STANZA_ATTR_ASK);
        if (g_strcmp0(ask, "subscribe") == 0) {
            pending_out = TRUE;
        }

        GSList *groups = _get_groups_from_item(item);

        gboolean added = roster_add(barejid_lower, name, groups, sub, pending_out);
        if (!added) {
            log_warning("Attempt to add contact twice: %s", barejid_lower);
        }

        g_free(barejid_lower);
        item = xmpp_stanza_get_next(item);
    }

    sv_ev_roster_received();

<<<<<<< HEAD
    char *account_name = jabber_get_account_name();
    const char *fulljid = jabber_get_fulljid();

    resource_presence_t conn_presence = accounts_get_login_presence(account_name);
    presence_update(conn_presence, NULL, 0);
=======
    resource_presence_t conn_presence = accounts_get_login_presence(jabber_get_account_name());
    presence_send(conn_presence, NULL, 0);
>>>>>>> 56cbce2f

    plugins_on_connect(account_name, fulljid);

    return 1;
}

GSList *
_get_groups_from_item(xmpp_stanza_t *item)
{
    GSList *groups = NULL;
    xmpp_stanza_t *group_element = xmpp_stanza_get_children(item);

    while (group_element) {
        if (strcmp(xmpp_stanza_get_name(group_element), STANZA_NAME_GROUP) == 0) {
            char *groupname = xmpp_stanza_get_text(group_element);
            if (groupname) {
                groups = g_slist_append(groups, groupname);
            }
        }
        group_element = xmpp_stanza_get_next(group_element);
    }

    return groups;
}<|MERGE_RESOLUTION|>--- conflicted
+++ resolved
@@ -331,16 +331,11 @@
 
     sv_ev_roster_received();
 
-<<<<<<< HEAD
     char *account_name = jabber_get_account_name();
     const char *fulljid = jabber_get_fulljid();
 
     resource_presence_t conn_presence = accounts_get_login_presence(account_name);
-    presence_update(conn_presence, NULL, 0);
-=======
-    resource_presence_t conn_presence = accounts_get_login_presence(jabber_get_account_name());
     presence_send(conn_presence, NULL, 0);
->>>>>>> 56cbce2f
 
     plugins_on_connect(account_name, fulljid);
 
