/*
 * server_events.h
 *
 * Copyright (C) 2012 - 2014 James Booth <boothj5@gmail.com>
 *
 * This file is part of Profanity.
 *
 * Profanity is free software: you can redistribute it and/or modify
 * it under the terms of the GNU General Public License as published by
 * the Free Software Foundation, either version 3 of the License, or
 * (at your option) any later version.
 *
 * Profanity is distributed in the hope that it will be useful,
 * but WITHOUT ANY WARRANTY; without even the implied warranty of
 * MERCHANTABILITY or FITNESS FOR A PARTICULAR PURPOSE.  See the
 * GNU General Public License for more details.
 *
 * You should have received a copy of the GNU General Public License
 * along with Profanity.  If not, see <http://www.gnu.org/licenses/>.
 *
 * In addition, as a special exception, the copyright holders give permission to
 * link the code of portions of this program with the OpenSSL library under
 * certain conditions as described in each individual source file, and
 * distribute linked combinations including the two.
 *
 * You must obey the GNU General Public License in all respects for all of the
 * code used other than OpenSSL. If you modify file(s) with this exception, you
 * may extend this exception to your version of the file(s), but you are not
 * obligated to do so. If you do not wish to do so, delete this exception
 * statement from your version. If you delete this exception statement from all
 * source files in the program, then also delete it here.
 *
 */

#ifndef SERVER_EVENTS_H
#define SERVER_EVENTS_H

#include "xmpp/xmpp.h"

void handle_login_account_success(char *account_name);
void handle_lost_connection(void);
void handle_failed_login(void);
void handle_software_version_result(const char * const jid, const char * const  presence,
    const char * const name, const char * const version, const char * const os);
void handle_disco_info(const char *from, GSList *identities, GSList *features);
void handle_room_list(GSList *rooms, const char *conference_node);
void handle_disco_items(GSList *items, const char *jid);
void handle_room_invite(jabber_invite_t invite_type,
    const char * const invitor, const char * const room,
    const char * const reason);
void handle_room_broadcast(const char *const room_jid,
    const char * const message);
void handle_room_subject(const char * const room_jid, const char * const subject);
void handle_room_history(const char * const room_jid, const char * const nick,
    GTimeVal tv_stamp, const char * const message);
void handle_room_message(const char * const room_jid, const char * const nick,
    const char * const message);
void handle_room_join_error(const char * const room, const char * const err);
void handle_duck_result(const char * const result);
void handle_incoming_message(char *from, char *message, gboolean priv);
void handle_delayed_message(char *from, char *message, GTimeVal tv_stamp,
    gboolean priv);
void handle_typing(char *from);
void handle_gone(const char * const from);
void handle_subscription(const char *from, jabber_subscr_t type);
void handle_contact_offline(char *contact, char *resource, char *status);
void handle_contact_online(char *contact, Resource *resource,
    GDateTime *last_activity);
void handle_leave_room(const char * const room);
void handle_room_nick_change(const char * const room,
    const char * const nick);
void handle_room_requires_config(const char * const room);
void handle_room_destroy(const char * const room);
void handle_room_roster_complete(const char * const room);
void handle_room_member_presence(const char * const room,
    const char * const nick, const char * const show,
    const char * const status, const char * const caps_str);
void handle_room_member_online(const char * const room, const char * const nick,
    const char * const show, const char * const status,
    const char * const caps_str);
void handle_room_member_offline(const char * const room, const char * const nick,
    const char * const show, const char * const status);
void handle_room_member_nick_change(const char * const room,
    const char * const old_nick, const char * const nick);
void handle_group_add(const char * const contact,
    const char * const group);
void handle_group_remove(const char * const contact,
    const char * const group);
void handle_roster_remove(const char * const barejid);
void handle_roster_add(const char * const barejid, const char * const name);
void handle_autoping_cancel(void);
void handle_message_error(const char * const from, const char * const type,
    const char * const err_msg);
void handle_presence_error(const char *from, const char * const type,
    const char *err_msg);
void handle_xmpp_stanza(const char * const msg);
void handle_ping_result(const char * const from, int millis);
<<<<<<< HEAD
void handle_room_configure(const char * const room, DataForm *form);
void handle_room_configuration_form_error(void);
=======
void handle_ping_error_result(const char * const from, const char * const error);
>>>>>>> 8f08c7a2

#endif<|MERGE_RESOLUTION|>--- conflicted
+++ resolved
@@ -95,11 +95,8 @@
     const char *err_msg);
 void handle_xmpp_stanza(const char * const msg);
 void handle_ping_result(const char * const from, int millis);
-<<<<<<< HEAD
+void handle_ping_error_result(const char * const from, const char * const error);
 void handle_room_configure(const char * const room, DataForm *form);
 void handle_room_configuration_form_error(void);
-=======
-void handle_ping_error_result(const char * const from, const char * const error);
->>>>>>> 8f08c7a2
 
 #endif