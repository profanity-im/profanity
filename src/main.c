/*
 * main.c
 *
 * Copyright (C) 2012 - 2014 James Booth <boothj5@gmail.com>
 *
 * This file is part of Profanity.
 *
 * Profanity is free software: you can redistribute it and/or modify
 * it under the terms of the GNU General Public License as published by
 * the Free Software Foundation, either version 3 of the License, or
 * (at your option) any later version.
 *
 * Profanity is distributed in the hope that it will be useful,
 * but WITHOUT ANY WARRANTY; without even the implied warranty of
 * MERCHANTABILITY or FITNESS FOR A PARTICULAR PURPOSE.  See the
 * GNU General Public License for more details.
 *
 * You should have received a copy of the GNU General Public License
 * along with Profanity.  If not, see <http://www.gnu.org/licenses/>.
 *
 * In addition, as a special exception, the copyright holders give permission to
 * link the code of portions of this program with the OpenSSL library under
 * certain conditions as described in each individual source file, and
 * distribute linked combinations including the two.
 *
 * You must obey the GNU General Public License in all respects for all of the
 * code used other than OpenSSL. If you modify file(s) with this exception, you
 * may extend this exception to your version of the file(s), but you are not
 * obligated to do so. If you do not wish to do so, delete this exception
 * statement from your version. If you delete this exception statement from all
 * source files in the program, then also delete it here.
 *
 */
#include <string.h>
#include <glib.h>

#include "prof_config.h"
#ifdef PROF_HAVE_GIT_VERSION
#include "gitversion.h"
#endif

#include "profanity.h"

#ifdef PROF_HAVE_LIBOTR
#include "otr/otr.h"
#endif
#include "xmpp/xmpp.h"

#include "ui/ui.h"

static gboolean disable_tls = FALSE;
static gboolean version = FALSE;
static char *log = "INFO";
static char *account_name = NULL;

<<<<<<< HEAD
static void
_init_modules(void)
{
    jabber_init_module();
    bookmark_init_module();
    capabilities_init_module();
    iq_init_module();
    message_init_module();
    presence_init_module();
    roster_init_module();
    form_init_module();

    ui_init_module();
    console_init_module();
    notifier_init_module();
    rosterwin_init_module();
    occupantswin_init_module();

    accounts_init_module();
#ifdef PROF_HAVE_LIBOTR
    otr_init_module();
#endif
}

=======
>>>>>>> 676ed1cb
int
main(int argc, char **argv)
{
    static GOptionEntry entries[] =
    {
        { "version", 'v', 0, G_OPTION_ARG_NONE, &version, "Show version information", NULL },
        { "disable-tls", 'd', 0, G_OPTION_ARG_NONE, &disable_tls, "Disable TLS", NULL },
        { "account", 'a', 0, G_OPTION_ARG_STRING, &account_name, "Auto connect to an account on startup" },
        { "log",'l', 0, G_OPTION_ARG_STRING, &log, "Set logging levels, DEBUG, INFO (default), WARN, ERROR", "LEVEL" },
        { NULL }
    };

    GError *error = NULL;
    GOptionContext *context;

    context = g_option_context_new(NULL);
    g_option_context_add_main_entries(context, entries, NULL);
    if (!g_option_context_parse(context, &argc, &argv, &error)) {
        g_print("%s\n", error->message);
        g_option_context_free(context);
        g_error_free(error);
        return 1;
    }

    g_option_context_free(context);

    if (version == TRUE) {
        if (strcmp(PROF_PACKAGE_STATUS, "development") == 0) {
#ifdef PROF_HAVE_GIT_VERSION
            g_print("Profanity, version %sdev.%s.%s\n", PROF_PACKAGE_VERSION, PROF_GIT_BRANCH, PROF_GIT_REVISION);
#else
            g_print("Profanity, version %sdev\n", PROF_PACKAGE_VERSION);
#endif
        } else {
            g_print("Profanity, version %s\n", PROF_PACKAGE_VERSION);
        }

        g_print("Copyright (C) 2012 - 2014 James Booth <%s>.\n", PROF_PACKAGE_BUGREPORT);
        g_print("License GPLv3+: GNU GPL version 3 or later <http://gnu.org/licenses/gpl.html>\n");
        g_print("\n");
        g_print("This is free software; you are free to change and redistribute it.\n");
        g_print("There is NO WARRANTY, to the extent permitted by law.\n");
        g_print("\n");

        g_print("Build information:\n");

        gboolean notify_enabled = FALSE;

#ifdef PROF_HAVE_OSXNOTIFY
        notify_enabled = TRUE;
#endif
#ifdef PROF_HAVE_LIBNOTIFY
        notify_enabled = TRUE;
#endif
#ifdef PLATFORM_CYGWIN
        notify_enabled = TRUE;
#endif
        if (notify_enabled) {
            g_print("Desktop notification support: Enabled\n");
        } else {
            g_print("Desktop notification support: Disabled\n");
        }

#ifdef PROF_HAVE_LIBOTR
        g_print("OTR support: Enabled\n");
#else
        g_print("OTR support: Disabled\n");
#endif

        return 0;
    }

    prof_run(disable_tls, log, account_name);

    return 0;
}<|MERGE_RESOLUTION|>--- conflicted
+++ resolved
@@ -53,33 +53,6 @@
 static char *log = "INFO";
 static char *account_name = NULL;
 
-<<<<<<< HEAD
-static void
-_init_modules(void)
-{
-    jabber_init_module();
-    bookmark_init_module();
-    capabilities_init_module();
-    iq_init_module();
-    message_init_module();
-    presence_init_module();
-    roster_init_module();
-    form_init_module();
-
-    ui_init_module();
-    console_init_module();
-    notifier_init_module();
-    rosterwin_init_module();
-    occupantswin_init_module();
-
-    accounts_init_module();
-#ifdef PROF_HAVE_LIBOTR
-    otr_init_module();
-#endif
-}
-
-=======
->>>>>>> 676ed1cb
 int
 main(int argc, char **argv)
 {
