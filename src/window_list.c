/*
 * window_list.c
 *
 * Copyright (C) 2012 - 2015 James Booth <boothj5@gmail.com>
 *
 * This file is part of Profanity.
 *
 * Profanity is free software: you can redistribute it and/or modify
 * it under the terms of the GNU General Public License as published by
 * the Free Software Foundation, either version 3 of the License, or
 * (at your option) any later version.
 *
 * Profanity is distributed in the hope that it will be useful,
 * but WITHOUT ANY WARRANTY; without even the implied warranty of
 * MERCHANTABILITY or FITNESS FOR A PARTICULAR PURPOSE.  See the
 * GNU General Public License for more details.
 *
 * You should have received a copy of the GNU General Public License
 * along with Profanity.  If not, see <http://www.gnu.org/licenses/>.
 *
 * In addition, as a special exception, the copyright holders give permission to
 * link the code of portions of this program with the OpenSSL library under
 * certain conditions as described in each individual source file, and
 * distribute linked combinations including the two.
 *
 * You must obey the GNU General Public License in all respects for all of the
 * code used other than OpenSSL. If you modify file(s) with this exception, you
 * may extend this exception to your version of the file(s), but you are not
 * obligated to do so. If you do not wish to do so, delete this exception
 * statement from your version. If you delete this exception statement from all
 * source files in the program, then also delete it here.
 *
 */

#include "prof_config.h"

#include <string.h>
#include <assert.h>
#include <stdlib.h>

#include <glib.h>

#include "common.h"
#include "roster_list.h"
#include "config/theme.h"
#include "ui/ui.h"
#include "ui/statusbar.h"
#include "window_list.h"

static GHashTable *windows;
static int current;
static Autocomplete wins_ac;
static Autocomplete wins_close_ac;

void
wins_init(void)
{
    windows = g_hash_table_new_full(g_direct_hash, g_direct_equal, NULL,
        (GDestroyNotify)win_free);

    ProfWin *console = win_create_console();
    g_hash_table_insert(windows, GINT_TO_POINTER(1), console);

    current = 1;

    wins_ac = autocomplete_new();
    autocomplete_add(wins_ac, "console");

    wins_close_ac = autocomplete_new();
    autocomplete_add(wins_close_ac, "all");
    autocomplete_add(wins_close_ac, "read");
}

ProfWin*
wins_get_console(void)
{
    return g_hash_table_lookup(windows, GINT_TO_POINTER(1));
}

gboolean
wins_chat_exists(const char *const barejid)
{
    ProfChatWin *chatwin = wins_get_chat(barejid);
    return (chatwin != NULL);
}

ProfChatWin*
wins_get_chat(const char *const barejid)
{
    GList *values = g_hash_table_get_values(windows);
    GList *curr = values;

    while (curr) {
        ProfWin *window = curr->data;
        if (window->type == WIN_CHAT) {
            ProfChatWin *chatwin = (ProfChatWin*)window;
            if (g_strcmp0(chatwin->barejid, barejid) == 0) {
                g_list_free(values);
                return chatwin;
            }
        }
        curr = g_list_next(curr);
    }

    g_list_free(values);
    return NULL;
}

ProfMucConfWin*
wins_get_muc_conf(const char *const roomjid)
{
    GList *values = g_hash_table_get_values(windows);
    GList *curr = values;

    while (curr) {
        ProfWin *window = curr->data;
        if (window->type == WIN_MUC_CONFIG) {
            ProfMucConfWin *confwin = (ProfMucConfWin*)window;
            if (g_strcmp0(confwin->roomjid, roomjid) == 0) {
                g_list_free(values);
                return confwin;
            }
        }
        curr = g_list_next(curr);
    }

    g_list_free(values);
    return NULL;
}

ProfMucWin*
wins_get_muc(const char *const roomjid)
{
    GList *values = g_hash_table_get_values(windows);
    GList *curr = values;

    while (curr) {
        ProfWin *window = curr->data;
        if (window->type == WIN_MUC) {
            ProfMucWin *mucwin = (ProfMucWin*)window;
            if (g_strcmp0(mucwin->roomjid, roomjid) == 0) {
                g_list_free(values);
                return mucwin;
            }
        }
        curr = g_list_next(curr);
    }

    g_list_free(values);
    return NULL;
}

ProfPrivateWin*
wins_get_private(const char *const fulljid)
{
    GList *values = g_hash_table_get_values(windows);
    GList *curr = values;

    while (curr) {
        ProfWin *window = curr->data;
        if (window->type == WIN_PRIVATE) {
            ProfPrivateWin *privatewin = (ProfPrivateWin*)window;
            if (g_strcmp0(privatewin->fulljid, fulljid) == 0) {
                g_list_free(values);
                return privatewin;
            }
        }
        curr = g_list_next(curr);
    }

    g_list_free(values);
    return NULL;
}

<<<<<<< HEAD
ProfPluginWin*
wins_get_plugin(const char *const tag)
{
=======
GList*
wins_get_private_chats(const char *const roomjid)
{
    GList *result = NULL;
    GString *prefix = g_string_new(roomjid);
    g_string_append(prefix, "/");
>>>>>>> 2bda22c3
    GList *values = g_hash_table_get_values(windows);
    GList *curr = values;

    while (curr) {
        ProfWin *window = curr->data;
<<<<<<< HEAD
        if (window->type == WIN_PLUGIN) {
            ProfPluginWin *pluginwin = (ProfPluginWin*)window;
            if (g_strcmp0(pluginwin->tag, tag) == 0) {
                return pluginwin;
=======
        if (window->type == WIN_PRIVATE) {
            ProfPrivateWin *privatewin = (ProfPrivateWin*)window;
            if (roomjid == NULL || g_str_has_prefix(privatewin->fulljid, prefix->str)) {
                result = g_list_append(result, privatewin);
>>>>>>> 2bda22c3
            }
        }
        curr = g_list_next(curr);
    }

    g_list_free(values);
<<<<<<< HEAD
    return NULL;
=======
    g_string_free(prefix, TRUE);
    return result;
>>>>>>> 2bda22c3
}

ProfWin*
wins_get_current(void)
{
    if (windows) {
        return g_hash_table_lookup(windows, GINT_TO_POINTER(current));
    } else {
        return NULL;
    }
}

GList*
wins_get_nums(void)
{
    return g_hash_table_get_keys(windows);
}

void
wins_set_current_by_num(int i)
{
    ProfWin *window = g_hash_table_lookup(windows, GINT_TO_POINTER(i));
    if (window) {
        current = i;
        if (window->type == WIN_CHAT) {
            ProfChatWin *chatwin = (ProfChatWin*) window;
            assert(chatwin->memcheck == PROFCHATWIN_MEMCHECK);
            chatwin->unread = 0;
            chatwin->notify = FALSE;
        } else if (window->type == WIN_MUC) {
            ProfMucWin *mucwin = (ProfMucWin*) window;
            assert(mucwin->memcheck == PROFMUCWIN_MEMCHECK);
            mucwin->unread = 0;
            mucwin->notify = FALSE;
        } else if (window->type == WIN_PRIVATE) {
            ProfPrivateWin *privatewin = (ProfPrivateWin*) window;
            privatewin->unread = 0;
            privatewin->notify = FALSE;
        }
    }
}

ProfWin*
wins_get_by_num(int i)
{
    return g_hash_table_lookup(windows, GINT_TO_POINTER(i));
}

ProfWin*
wins_get_by_string(char *str)
{
    if (g_strcmp0(str, "console") == 0) {
        ProfWin *conswin = wins_get_console();
        if (conswin) {
            return conswin;
        } else {
            return NULL;
        }
    }

    if (g_strcmp0(str, "xmlconsole") == 0) {
        ProfXMLWin *xmlwin = wins_get_xmlconsole();
        if (xmlwin) {
            return (ProfWin*)xmlwin;
        } else {
            return NULL;
        }
    }

    ProfChatWin *chatwin = wins_get_chat(str);
    if (chatwin) {
        return (ProfWin*)chatwin;
    }

    jabber_conn_status_t conn_status = jabber_get_connection_status();
    if (conn_status == JABBER_CONNECTED) {
        char *barejid = roster_barejid_from_name(str);
        if (barejid) {
            ProfChatWin *chatwin = wins_get_chat(barejid);
            if (chatwin) {
                return (ProfWin*)chatwin;
            }
        }
    }

    ProfMucWin *mucwin = wins_get_muc(str);
    if (mucwin) {
        return (ProfWin*)mucwin;
    }

    ProfPrivateWin *privwin = wins_get_private(str);
    if (privwin) {
        return (ProfWin*)privwin;
    }

    return NULL;
}

ProfWin*
wins_get_next(void)
{
    // get and sort win nums
    GList *keys = g_hash_table_get_keys(windows);
    keys = g_list_sort(keys, cmp_win_num);
    GList *curr = keys;

    // find our place in the list
    while (curr) {
        if (current == GPOINTER_TO_INT(curr->data)) {
            break;
        }
        curr = g_list_next(curr);
    }

    // if there is a next window return it
    curr = g_list_next(curr);
    if (curr) {
        int next = GPOINTER_TO_INT(curr->data);
        g_list_free(keys);
        return wins_get_by_num(next);
    // otherwise return the first window (console)
    } else {
        g_list_free(keys);
        return wins_get_console();
    }
}

ProfWin*
wins_get_previous(void)
{
    // get and sort win nums
    GList *keys = g_hash_table_get_keys(windows);
    keys = g_list_sort(keys, cmp_win_num);
    GList *curr = keys;

    // find our place in the list
    while (curr) {
        if (current == GPOINTER_TO_INT(curr->data)) {
            break;
        }
        curr = g_list_next(curr);
    }

    // if there is a previous window return it
    curr = g_list_previous(curr);
    if (curr) {
        int previous = GPOINTER_TO_INT(curr->data);
        g_list_free(keys);
        return wins_get_by_num(previous);
    // otherwise return the last window
    } else {
        int new_num = GPOINTER_TO_INT(g_list_last(keys)->data);
        g_list_free(keys);
        return wins_get_by_num(new_num);
    }
}

int
wins_get_num(ProfWin *window)
{
    GList *keys = g_hash_table_get_keys(windows);
    GList *curr = keys;

    while (curr) {
        gconstpointer num_p = curr->data;
        ProfWin *curr_win = g_hash_table_lookup(windows, num_p);
        if (curr_win == window) {
            g_list_free(keys);
            return GPOINTER_TO_INT(num_p);
        }
        curr = g_list_next(curr);
    }

    g_list_free(keys);
    return -1;
}

int
wins_get_current_num(void)
{
    return current;
}

void
wins_close_current(void)
{
    wins_close_by_num(current);
}

void
wins_close_by_num(int i)
{
    // console cannot be closed
    if (i != 1) {

        // go to console if closing current window
        if (i == current) {
            current = 1;
            ProfWin *window = wins_get_current();
            win_update_virtual(window);
        }

        ProfWin *window = wins_get_by_num(i);
        if (window) {
            switch (window->type) {
            case WIN_CHAT:
            {
                ProfChatWin *chatwin = (ProfChatWin*)window;
                autocomplete_remove(wins_ac, chatwin->barejid);
                autocomplete_remove(wins_close_ac, chatwin->barejid);

                jabber_conn_status_t conn_status = jabber_get_connection_status();
                if (conn_status == JABBER_CONNECTED) {
                    PContact contact = roster_get_contact(chatwin->barejid);
                    if (contact) {
                        const char* nick = p_contact_name(contact);
                        if (nick) {
                            autocomplete_remove(wins_ac, nick);
                            autocomplete_remove(wins_close_ac, nick);
                        }
                    }
                }

                break;
            }
            case WIN_MUC:
            {
                ProfMucWin *mucwin = (ProfMucWin*)window;
                autocomplete_remove(wins_ac, mucwin->roomjid);
                autocomplete_remove(wins_close_ac, mucwin->roomjid);
                break;
            }
            case WIN_PRIVATE:
            {
                ProfPrivateWin *privwin = (ProfPrivateWin*)window;
                autocomplete_remove(wins_ac, privwin->fulljid);
                autocomplete_remove(wins_close_ac, privwin->fulljid);
                break;
            }
            case WIN_XML:
            {
                autocomplete_remove(wins_ac, "xmlconsole");
                autocomplete_remove(wins_close_ac, "xmlconsole");
                break;
            }
            case WIN_MUC_CONFIG:
            default:
                break;
            }
        }

        g_hash_table_remove(windows, GINT_TO_POINTER(i));
        status_bar_inactive(i);
    }
}

gboolean
wins_is_current(ProfWin *window)
{
    ProfWin *current_window = wins_get_current();

    if (current_window == window) {
        return TRUE;
    } else {
        return FALSE;
    }
}

ProfWin*
wins_new_xmlconsole(void)
{
    GList *keys = g_hash_table_get_keys(windows);
    int result = get_next_available_win_num(keys);
    g_list_free(keys);
    ProfWin *newwin = win_create_xmlconsole();
    g_hash_table_insert(windows, GINT_TO_POINTER(result), newwin);
    autocomplete_add(wins_ac, "xmlconsole");
    autocomplete_add(wins_close_ac, "xmlconsole");
    return newwin;
}

ProfWin*
wins_new_chat(const char *const barejid)
{
    GList *keys = g_hash_table_get_keys(windows);
    int result = get_next_available_win_num(keys);
    g_list_free(keys);
    ProfWin *newwin = win_create_chat(barejid);
    g_hash_table_insert(windows, GINT_TO_POINTER(result), newwin);

    autocomplete_add(wins_ac, barejid);
    autocomplete_add(wins_close_ac, barejid);
    PContact contact = roster_get_contact(barejid);
    if (contact) {
        const char* nick = p_contact_name(contact);
        if (nick) {
            autocomplete_add(wins_ac, nick);
            autocomplete_add(wins_close_ac, nick);
        }
    }

    return newwin;
}

ProfWin*
wins_new_muc(const char *const roomjid)
{
    GList *keys = g_hash_table_get_keys(windows);
    int result = get_next_available_win_num(keys);
    g_list_free(keys);
    ProfWin *newwin = win_create_muc(roomjid);
    g_hash_table_insert(windows, GINT_TO_POINTER(result), newwin);
    autocomplete_add(wins_ac, roomjid);
    autocomplete_add(wins_close_ac, roomjid);
    return newwin;
}

ProfWin*
wins_new_muc_config(const char *const roomjid, DataForm *form)
{
    GList *keys = g_hash_table_get_keys(windows);
    int result = get_next_available_win_num(keys);
    g_list_free(keys);
    ProfWin *newwin = win_create_muc_config(roomjid, form);
    g_hash_table_insert(windows, GINT_TO_POINTER(result), newwin);
    return newwin;
}

ProfWin*
wins_new_private(const char *const fulljid)
{
    GList *keys = g_hash_table_get_keys(windows);
    int result = get_next_available_win_num(keys);
    g_list_free(keys);
    ProfWin *newwin = win_create_private(fulljid);
    g_hash_table_insert(windows, GINT_TO_POINTER(result), newwin);
    autocomplete_add(wins_ac, fulljid);
    autocomplete_add(wins_close_ac, fulljid);
    return newwin;
}

ProfWin *
wins_new_plugin(const char * const tag)
{
    GList *keys = g_hash_table_get_keys(windows);
    int result = get_next_available_win_num(keys);
    ProfWin *new = win_create_plugin(tag);
    g_hash_table_insert(windows, GINT_TO_POINTER(result), new);
    g_list_free(keys);
    return new;
}

gboolean
wins_get_notify(void)
{
    GList *values = g_hash_table_get_values(windows);
    GList *curr = values;

    while (curr) {
        ProfWin *window = curr->data;
        if (win_notify(window)) {
            g_list_free(values);
            return TRUE;
        }
        curr = g_list_next(curr);
    }
    return FALSE;
}

int
wins_get_total_unread(void)
{
    int result = 0;
    GList *values = g_hash_table_get_values(windows);
    GList *curr = values;

    while (curr) {
        ProfWin *window = curr->data;
        result += win_unread(window);
        curr = g_list_next(curr);
    }
    g_list_free(values);
    return result;
}

void
wins_resize_all(void)
{
    GList *values = g_hash_table_get_values(windows);
    GList *curr = values;
    while (curr) {
        ProfWin *window = curr->data;
        win_resize(window);
        curr = g_list_next(curr);
    }
    g_list_free(values);

    ProfWin *current_win = wins_get_current();
    win_update_virtual(current_win);
}

void
wins_hide_subwin(ProfWin *window)
{
    win_hide_subwin(window);

    ProfWin *current_win = wins_get_current();
    win_refresh_without_subwin(current_win);
}

void
wins_show_subwin(ProfWin *window)
{
    win_show_subwin(window);

    ProfWin *current_win = wins_get_current();
    win_refresh_with_subwin(current_win);
}

ProfXMLWin*
wins_get_xmlconsole(void)
{
    GList *values = g_hash_table_get_values(windows);
    GList *curr = values;

    while (curr) {
        ProfWin *window = curr->data;
        if (window->type == WIN_XML) {
            ProfXMLWin *xmlwin = (ProfXMLWin*)window;
            assert(xmlwin->memcheck == PROFXMLWIN_MEMCHECK);
            g_list_free(values);
            return xmlwin;
        }
        curr = g_list_next(curr);
    }

    g_list_free(values);
    return NULL;
}

GSList*
wins_get_chat_recipients(void)
{
    GSList *result = NULL;
    GList *values = g_hash_table_get_values(windows);
    GList *curr = values;

    while (curr) {
        ProfWin *window = curr->data;
        if (window->type == WIN_CHAT) {
            ProfChatWin *chatwin = (ProfChatWin*)window;
            result = g_slist_append(result, chatwin->barejid);
        }
        curr = g_list_next(curr);
    }
    g_list_free(values);
    return result;
}

GSList*
wins_get_prune_wins(void)
{
    GSList *result = NULL;
    GList *values = g_hash_table_get_values(windows);
    GList *curr = values;

    while (curr) {
        ProfWin *window = curr->data;
        if (win_unread(window) == 0 &&
                window->type != WIN_MUC &&
                window->type != WIN_MUC_CONFIG &&
                window->type != WIN_XML &&
                window->type != WIN_CONSOLE) {
            result = g_slist_append(result, window);
        }
        curr = g_list_next(curr);
    }
    g_list_free(values);
    return result;
}

void
wins_lost_connection(void)
{
    GList *values = g_hash_table_get_values(windows);
    GList *curr = values;

    while (curr) {
        ProfWin *window = curr->data;
        if (window->type != WIN_CONSOLE) {
            win_print(window, '-', 0, NULL, 0, THEME_ERROR, "", "Lost connection.");

            // if current win, set current_win_dirty
            if (wins_is_current(window)) {
                win_update_virtual(window);
            }
        }
        curr = g_list_next(curr);
    }
    g_list_free(values);
}

gboolean
wins_swap(int source_win, int target_win)
{
    ProfWin *source = g_hash_table_lookup(windows, GINT_TO_POINTER(source_win));
    ProfWin *console = wins_get_console();

    if (source) {
        ProfWin *target = g_hash_table_lookup(windows, GINT_TO_POINTER(target_win));

        // target window empty
        if (!target) {
            g_hash_table_steal(windows, GINT_TO_POINTER(source_win));
            g_hash_table_insert(windows, GINT_TO_POINTER(target_win), source);
            status_bar_inactive(source_win);
            if (win_unread(source) > 0) {
                status_bar_new(target_win);
            } else {
                status_bar_active(target_win);
            }
            if (wins_get_current_num() == source_win) {
                wins_set_current_by_num(target_win);
                ui_focus_win(console);
            }
            return TRUE;

        // target window occupied
        } else {
            g_hash_table_steal(windows, GINT_TO_POINTER(source_win));
            g_hash_table_steal(windows, GINT_TO_POINTER(target_win));
            g_hash_table_insert(windows, GINT_TO_POINTER(source_win), target);
            g_hash_table_insert(windows, GINT_TO_POINTER(target_win), source);
            if (win_unread(source) > 0) {
                status_bar_new(target_win);
            } else {
                status_bar_active(target_win);
            }
            if (win_unread(target) > 0) {
                status_bar_new(source_win);
            } else {
                status_bar_active(source_win);
            }
            if ((wins_get_current_num() == source_win) || (wins_get_current_num() == target_win)) {
                ui_focus_win(console);
            }
            return TRUE;
        }
    } else {
        return FALSE;
    }
}

gboolean
wins_tidy(void)
{
    gboolean tidy_required = FALSE;
    // check for gaps
    GList *keys = g_hash_table_get_keys(windows);
    keys = g_list_sort(keys, cmp_win_num);

    // get last used
    GList *last = g_list_last(keys);
    int last_num = GPOINTER_TO_INT(last->data);

    // find first free num TODO - Will sort again
    int next_available = get_next_available_win_num(keys);

    // found gap (next available before last window)
    if (cmp_win_num(GINT_TO_POINTER(next_available), GINT_TO_POINTER(last_num)) < 0) {
        tidy_required = TRUE;
    }

    if (tidy_required) {
        status_bar_set_all_inactive();
        GHashTable *new_windows = g_hash_table_new_full(g_direct_hash,
            g_direct_equal, NULL, (GDestroyNotify)win_free);

        int num = 1;
        GList *curr = keys;
        while (curr) {
            ProfWin *window = g_hash_table_lookup(windows, curr->data);
            if (num == 10) {
                g_hash_table_insert(new_windows, GINT_TO_POINTER(0), window);
                if (win_unread(window) > 0) {
                    status_bar_new(0);
                } else {
                    status_bar_active(0);
                }
            } else {
                g_hash_table_insert(new_windows, GINT_TO_POINTER(num), window);
                if (win_unread(window) > 0) {
                    status_bar_new(num);
                } else {
                    status_bar_active(num);
                }
            }
            num++;
            curr = g_list_next(curr);
        }

        windows = new_windows;
        current = 1;
        ProfWin *console = wins_get_console();
        ui_focus_win(console);
        g_list_free(keys);
        return TRUE;
    } else {
        g_list_free(keys);
        return FALSE;
    }
}

GSList*
wins_create_summary(gboolean unread)
{
    if (unread && wins_get_total_unread() == 0) {
        return NULL;
    }

    GSList *result = NULL;

    GList *keys = g_hash_table_get_keys(windows);
    keys = g_list_sort(keys, cmp_win_num);
    GList *curr = keys;

    while (curr) {
        ProfWin *window = g_hash_table_lookup(windows, curr->data);
        if (!unread || (unread && win_unread(window) > 0)) {
            GString *line = g_string_new("");

            int ui_index = GPOINTER_TO_INT(curr->data);
            char *winstring = win_get_string(window);
            if (!winstring) {
                g_string_free(line, TRUE);
                continue;
            }

            g_string_append_printf(line, "%d: %s", ui_index, winstring);
            free(winstring);

            result = g_slist_append(result, strdup(line->str));
            g_string_free(line, TRUE);
        }

        curr = g_list_next(curr);
    }

    g_list_free(keys);

    return result;
}

char*
win_autocomplete(const char *const search_str)
{
    return autocomplete_complete(wins_ac, search_str, TRUE);
}

char*
win_close_autocomplete(const char *const search_str)
{
    return autocomplete_complete(wins_close_ac, search_str, TRUE);
}

void
win_reset_search_attempts(void)
{
    autocomplete_reset(wins_ac);
}

void
win_close_reset_search_attempts(void)
{
    autocomplete_reset(wins_close_ac);
}

void
wins_destroy(void)
{
    g_hash_table_destroy(windows);
    autocomplete_free(wins_ac);
    autocomplete_free(wins_close_ac);
}<|MERGE_RESOLUTION|>--- conflicted
+++ resolved
@@ -172,46 +172,50 @@
     return NULL;
 }
 
-<<<<<<< HEAD
 ProfPluginWin*
 wins_get_plugin(const char *const tag)
 {
-=======
-GList*
-wins_get_private_chats(const char *const roomjid)
-{
-    GList *result = NULL;
-    GString *prefix = g_string_new(roomjid);
-    g_string_append(prefix, "/");
->>>>>>> 2bda22c3
-    GList *values = g_hash_table_get_values(windows);
-    GList *curr = values;
-
-    while (curr) {
-        ProfWin *window = curr->data;
-<<<<<<< HEAD
+    GList *values = g_hash_table_get_values(windows);
+    GList *curr = values;
+
+    while (curr) {
+        ProfWin *window = curr->data;
         if (window->type == WIN_PLUGIN) {
             ProfPluginWin *pluginwin = (ProfPluginWin*)window;
             if (g_strcmp0(pluginwin->tag, tag) == 0) {
                 return pluginwin;
-=======
+            }
+        }
+        curr = g_list_next(curr);
+    }
+
+    g_list_free(values);
+    return NULL;
+}
+
+GList*
+wins_get_private_chats(const char *const roomjid)
+{
+    GList *result = NULL;
+    GString *prefix = g_string_new(roomjid);
+    g_string_append(prefix, "/");
+    GList *values = g_hash_table_get_values(windows);
+    GList *curr = values;
+
+    while (curr) {
+        ProfWin *window = curr->data;
         if (window->type == WIN_PRIVATE) {
             ProfPrivateWin *privatewin = (ProfPrivateWin*)window;
             if (roomjid == NULL || g_str_has_prefix(privatewin->fulljid, prefix->str)) {
                 result = g_list_append(result, privatewin);
->>>>>>> 2bda22c3
-            }
-        }
-        curr = g_list_next(curr);
-    }
-
-    g_list_free(values);
-<<<<<<< HEAD
-    return NULL;
-=======
+            }
+        }
+        curr = g_list_next(curr);
+    }
+
+    g_list_free(values);
     g_string_free(prefix, TRUE);
     return result;
->>>>>>> 2bda22c3
 }
 
 ProfWin*
