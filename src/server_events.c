--- conflicted
+++ resolved
@@ -350,13 +350,9 @@
         message_send_chat(barejid, otr_query_message);
     }
 
-<<<<<<< HEAD
     plugin_message = plugins_pre_chat_message_display(barejid, newmessage);
-    ui_incoming_msg(barejid, plugin_message, NULL);
+    ui_incoming_msg(barejid, resource, plugin_message, NULL);
     plugins_post_chat_message_display(barejid, plugin_message);
-=======
-    ui_incoming_msg(barejid, resource, newmessage, NULL);
->>>>>>> f2728096
 
     if (prefs_get_boolean(PREF_CHLOG)) {
         const char *jid = jabber_get_fulljid();
@@ -375,13 +371,9 @@
 
     otr_free_message(newmessage);
 #else
-<<<<<<< HEAD
     plugin_message = plugins_pre_chat_message_display(barejid, newmessage);
-    ui_incoming_msg(barejid, plugin_message, NULL);
+    ui_incoming_msg(barejid, resource, plugin_message, NULL);
     plugins_post_chat_message_display(barejid, plugin_message);
-=======
-    ui_incoming_msg(barejid, resource, message, NULL);
->>>>>>> f2728096
 
     if (prefs_get_boolean(PREF_CHLOG)) {
         const char *jid = jabber_get_fulljid();
@@ -407,13 +399,9 @@
 void
 handle_delayed_message(char *barejid, char *message, GTimeVal tv_stamp)
 {
-<<<<<<< HEAD
     char *new_message = plugins_pre_chat_message_display(barejid, message);
-    ui_incoming_msg(barejid, new_message, &tv_stamp);
+    ui_incoming_msg(barejid, NULL, new_message, &tv_stamp);
     plugins_post_chat_message_display(barejid, new_message);
-=======
-    ui_incoming_msg(barejid, NULL, message, &tv_stamp);
->>>>>>> f2728096
 
     if (prefs_get_boolean(PREF_CHLOG)) {
         const char *jid = jabber_get_fulljid();
