/*
 * commands.h
 *
 * Copyright (C) 2012 - 2015 James Booth <boothj5@gmail.com>
 *
 * This file is part of Profanity.
 *
 * Profanity is free software: you can redistribute it and/or modify
 * it under the terms of the GNU General Public License as published by
 * the Free Software Foundation, either version 3 of the License, or
 * (at your option) any later version.
 *
 * Profanity is distributed in the hope that it will be useful,
 * but WITHOUT ANY WARRANTY; without even the implied warranty of
 * MERCHANTABILITY or FITNESS FOR A PARTICULAR PURPOSE.  See the
 * GNU General Public License for more details.
 *
 * You should have received a copy of the GNU General Public License
 * along with Profanity.  If not, see <http://www.gnu.org/licenses/>.
 *
 * In addition, as a special exception, the copyright holders give permission to
 * link the code of portions of this program with the OpenSSL library under
 * certain conditions as described in each individual source file, and
 * distribute linked combinations including the two.
 *
 * You must obey the GNU General Public License in all respects for all of the
 * code used other than OpenSSL. If you modify file(s) with this exception, you
 * may extend this exception to your version of the file(s), but you are not
 * obligated to do so. If you do not wish to do so, delete this exception
 * statement from your version. If you delete this exception statement from all
 * source files in the program, then also delete it here.
 *
 */

#ifndef COMMANDS_H
#define COMMANDS_H

#include "ui/win_types.h"

// Command help strings
typedef struct cmd_help_t {
    const gchar *tags[20];
    const gchar *synopsis[50];
    const gchar *desc;
    const gchar *args[50][2];
    const gchar *examples[10];
} CommandHelp;

/*
 * Command structure
 *
 * cmd - The command string including leading '/'
 * func - The function to execute for the command
 * parser - The function used to parse arguments
 * min_args - Minimum number of arguments
 * max_args - Maximum number of arguments
 * help - A help struct containing usage info etc
 */
typedef struct cmd_t {
    gchar *cmd;
    gboolean (*func)(ProfWin *window, const char * const command, gchar **args);
    gchar** (*parser)(const char * const inp, int min, int max, gboolean *result);
    int min_args;
    int max_args;
    void (*setting_func)(void);
    CommandHelp help;
} Command;

gboolean cmd_execute_alias(ProfWin *window, const char * const inp, gboolean *ran);
gboolean cmd_execute_default(ProfWin *window, const char * inp);

<<<<<<< HEAD
gboolean cmd_about(ProfWin *window, gchar **args, struct cmd_help_t help);
gboolean cmd_account(ProfWin *window, gchar **args, struct cmd_help_t help);
gboolean cmd_autoaway(ProfWin *window, gchar **args, struct cmd_help_t help);
gboolean cmd_autoconnect(ProfWin *window, gchar **args, struct cmd_help_t help);
gboolean cmd_autoping(ProfWin *window, gchar **args, struct cmd_help_t help);
gboolean cmd_away(ProfWin *window, gchar **args, struct cmd_help_t help);
gboolean cmd_beep(ProfWin *window, gchar **args, struct cmd_help_t help);
gboolean cmd_caps(ProfWin *window, gchar **args, struct cmd_help_t help);
gboolean cmd_chat(ProfWin *window, gchar **args, struct cmd_help_t help);
gboolean cmd_chlog(ProfWin *window, gchar **args, struct cmd_help_t help);
gboolean cmd_clear(ProfWin *window, gchar **args, struct cmd_help_t help);
gboolean cmd_close(ProfWin *window, gchar **args, struct cmd_help_t help);
gboolean cmd_connect(ProfWin *window, gchar **args, struct cmd_help_t help);
gboolean cmd_decline(ProfWin *window, gchar **args, struct cmd_help_t help);
gboolean cmd_disco(ProfWin *window, gchar **args, struct cmd_help_t help);
gboolean cmd_disconnect(ProfWin *window, gchar **args, struct cmd_help_t help);
gboolean cmd_dnd(ProfWin *window, gchar **args, struct cmd_help_t help);
gboolean cmd_flash(ProfWin *window, gchar **args, struct cmd_help_t help);
gboolean cmd_gone(ProfWin *window, gchar **args, struct cmd_help_t help);
gboolean cmd_grlog(ProfWin *window, gchar **args, struct cmd_help_t help);
gboolean cmd_group(ProfWin *window, gchar **args, struct cmd_help_t help);
gboolean cmd_help(ProfWin *window, gchar **args, struct cmd_help_t help);
gboolean cmd_history(ProfWin *window, gchar **args, struct cmd_help_t help);
gboolean cmd_carbons(ProfWin *window, gchar **args, struct cmd_help_t help);
gboolean cmd_receipts(ProfWin *window, gchar **args, struct cmd_help_t help);
gboolean cmd_info(ProfWin *window, gchar **args, struct cmd_help_t help);
gboolean cmd_intype(ProfWin *window, gchar **args, struct cmd_help_t help);
gboolean cmd_invite(ProfWin *window, gchar **args, struct cmd_help_t help);
gboolean cmd_invites(ProfWin *window, gchar **args, struct cmd_help_t help);
gboolean cmd_join(ProfWin *window, gchar **args, struct cmd_help_t help);
gboolean cmd_leave(ProfWin *window, gchar **args, struct cmd_help_t help);
gboolean cmd_log(ProfWin *window, gchar **args, struct cmd_help_t help);
gboolean cmd_msg(ProfWin *window, gchar **args, struct cmd_help_t help);
gboolean cmd_nick(ProfWin *window, gchar **args, struct cmd_help_t help);
gboolean cmd_notify(ProfWin *window, gchar **args, struct cmd_help_t help);
gboolean cmd_online(ProfWin *window, gchar **args, struct cmd_help_t help);
gboolean cmd_otr(ProfWin *window, gchar **args, struct cmd_help_t help);
gboolean cmd_pgp(ProfWin *window, gchar **args, struct cmd_help_t help);
gboolean cmd_outtype(ProfWin *window, gchar **args, struct cmd_help_t help);
gboolean cmd_plugins(ProfWin *window, gchar **args, struct cmd_help_t help);
gboolean cmd_prefs(ProfWin *window, gchar **args, struct cmd_help_t help);
gboolean cmd_priority(ProfWin *window, gchar **args, struct cmd_help_t help);
gboolean cmd_quit(ProfWin *window, gchar **args, struct cmd_help_t help);
gboolean cmd_reconnect(ProfWin *window, gchar **args, struct cmd_help_t help);
gboolean cmd_room(ProfWin *window, gchar **args, struct cmd_help_t help);
gboolean cmd_rooms(ProfWin *window, gchar **args, struct cmd_help_t help);
gboolean cmd_bookmark(ProfWin *window, gchar **args, struct cmd_help_t help);
gboolean cmd_roster(ProfWin *window, gchar **args, struct cmd_help_t help);
gboolean cmd_software(ProfWin *window, gchar **args, struct cmd_help_t help);
gboolean cmd_splash(ProfWin *window, gchar **args, struct cmd_help_t help);
gboolean cmd_states(ProfWin *window, gchar **args, struct cmd_help_t help);
gboolean cmd_status(ProfWin *window, gchar **args, struct cmd_help_t help);
gboolean cmd_statuses(ProfWin *window, gchar **args, struct cmd_help_t help);
gboolean cmd_sub(ProfWin *window, gchar **args, struct cmd_help_t help);
gboolean cmd_theme(ProfWin *window, gchar **args, struct cmd_help_t help);
gboolean cmd_tiny(ProfWin *window, gchar **args, struct cmd_help_t help);
gboolean cmd_titlebar(ProfWin *window, gchar **args, struct cmd_help_t help);
gboolean cmd_vercheck(ProfWin *window, gchar **args, struct cmd_help_t help);
gboolean cmd_who(ProfWin *window, gchar **args, struct cmd_help_t help);
gboolean cmd_win(ProfWin *window, gchar **args, struct cmd_help_t help);
gboolean cmd_wins(ProfWin *window, gchar **args, struct cmd_help_t help);
gboolean cmd_winstidy(ProfWin *window, gchar **args, struct cmd_help_t help);
gboolean cmd_xa(ProfWin *window, gchar **args, struct cmd_help_t help);
gboolean cmd_alias(ProfWin *window, gchar **args, struct cmd_help_t help);
gboolean cmd_xmlconsole(ProfWin *window, gchar **args, struct cmd_help_t help);
gboolean cmd_ping(ProfWin *window, gchar **args, struct cmd_help_t help);
gboolean cmd_form(ProfWin *window, gchar **args, struct cmd_help_t help);
gboolean cmd_occupants(ProfWin *window, gchar **args, struct cmd_help_t help);
gboolean cmd_kick(ProfWin *window, gchar **args, struct cmd_help_t help);
gboolean cmd_ban(ProfWin *window, gchar **args, struct cmd_help_t help);
gboolean cmd_subject(ProfWin *window, gchar **args, struct cmd_help_t help);
gboolean cmd_affiliation(ProfWin *window, gchar **args, struct cmd_help_t help);
gboolean cmd_role(ProfWin *window, gchar **args, struct cmd_help_t help);
gboolean cmd_privileges(ProfWin *window, gchar **args, struct cmd_help_t help);
gboolean cmd_presence(ProfWin *window, gchar **args, struct cmd_help_t help);
gboolean cmd_wrap(ProfWin *window, gchar **args, struct cmd_help_t help);
gboolean cmd_time(ProfWin *window, gchar **args, struct cmd_help_t help);
gboolean cmd_resource(ProfWin *window, gchar **args, struct cmd_help_t help);
gboolean cmd_inpblock(ProfWin *window, gchar **args, struct cmd_help_t help);
gboolean cmd_encwarn(ProfWin *window, gchar **args, struct cmd_help_t help);
=======
gboolean cmd_about(ProfWin *window, const char * const command, gchar **args);
gboolean cmd_account(ProfWin *window, const char * const command, gchar **args);
gboolean cmd_autoaway(ProfWin *window, const char * const command, gchar **args);
gboolean cmd_autoconnect(ProfWin *window, const char * const command, gchar **args);
gboolean cmd_autoping(ProfWin *window, const char * const command, gchar **args);
gboolean cmd_away(ProfWin *window, const char * const command, gchar **args);
gboolean cmd_beep(ProfWin *window, const char * const command, gchar **args);
gboolean cmd_caps(ProfWin *window, const char * const command, gchar **args);
gboolean cmd_chat(ProfWin *window, const char * const command, gchar **args);
gboolean cmd_chlog(ProfWin *window, const char * const command, gchar **args);
gboolean cmd_clear(ProfWin *window, const char * const command, gchar **args);
gboolean cmd_close(ProfWin *window, const char * const command, gchar **args);
gboolean cmd_connect(ProfWin *window, const char * const command, gchar **args);
gboolean cmd_decline(ProfWin *window, const char * const command, gchar **args);
gboolean cmd_disco(ProfWin *window, const char * const command, gchar **args);
gboolean cmd_disconnect(ProfWin *window, const char * const command, gchar **args);
gboolean cmd_dnd(ProfWin *window, const char * const command, gchar **args);
gboolean cmd_flash(ProfWin *window, const char * const command, gchar **args);
gboolean cmd_gone(ProfWin *window, const char * const command, gchar **args);
gboolean cmd_grlog(ProfWin *window, const char * const command, gchar **args);
gboolean cmd_group(ProfWin *window, const char * const command, gchar **args);
gboolean cmd_help(ProfWin *window, const char * const command, gchar **args);
gboolean cmd_history(ProfWin *window, const char * const command, gchar **args);
gboolean cmd_carbons(ProfWin *window, const char * const command, gchar **args);
gboolean cmd_receipts(ProfWin *window, const char * const command, gchar **args);
gboolean cmd_info(ProfWin *window, const char * const command, gchar **args);
gboolean cmd_intype(ProfWin *window, const char * const command, gchar **args);
gboolean cmd_invite(ProfWin *window, const char * const command, gchar **args);
gboolean cmd_invites(ProfWin *window, const char * const command, gchar **args);
gboolean cmd_join(ProfWin *window, const char * const command, gchar **args);
gboolean cmd_leave(ProfWin *window, const char * const command, gchar **args);
gboolean cmd_log(ProfWin *window, const char * const command, gchar **args);
gboolean cmd_msg(ProfWin *window, const char * const command, gchar **args);
gboolean cmd_nick(ProfWin *window, const char * const command, gchar **args);
gboolean cmd_notify(ProfWin *window, const char * const command, gchar **args);
gboolean cmd_online(ProfWin *window, const char * const command, gchar **args);
gboolean cmd_otr(ProfWin *window, const char * const command, gchar **args);
gboolean cmd_pgp(ProfWin *window, const char * const command, gchar **args);
gboolean cmd_outtype(ProfWin *window, const char * const command, gchar **args);
gboolean cmd_prefs(ProfWin *window, const char * const command, gchar **args);
gboolean cmd_priority(ProfWin *window, const char * const command, gchar **args);
gboolean cmd_quit(ProfWin *window, const char * const command, gchar **args);
gboolean cmd_reconnect(ProfWin *window, const char * const command, gchar **args);
gboolean cmd_room(ProfWin *window, const char * const command, gchar **args);
gboolean cmd_rooms(ProfWin *window, const char * const command, gchar **args);
gboolean cmd_bookmark(ProfWin *window, const char * const command, gchar **args);
gboolean cmd_roster(ProfWin *window, const char * const command, gchar **args);
gboolean cmd_software(ProfWin *window, const char * const command, gchar **args);
gboolean cmd_splash(ProfWin *window, const char * const command, gchar **args);
gboolean cmd_states(ProfWin *window, const char * const command, gchar **args);
gboolean cmd_status(ProfWin *window, const char * const command, gchar **args);
gboolean cmd_statuses(ProfWin *window, const char * const command, gchar **args);
gboolean cmd_sub(ProfWin *window, const char * const command, gchar **args);
gboolean cmd_theme(ProfWin *window, const char * const command, gchar **args);
gboolean cmd_tiny(ProfWin *window, const char * const command, gchar **args);
gboolean cmd_titlebar(ProfWin *window, const char * const command, gchar **args);
gboolean cmd_vercheck(ProfWin *window, const char * const command, gchar **args);
gboolean cmd_who(ProfWin *window, const char * const command, gchar **args);
gboolean cmd_win(ProfWin *window, const char * const command, gchar **args);
gboolean cmd_wins(ProfWin *window, const char * const command, gchar **args);
gboolean cmd_winstidy(ProfWin *window, const char * const command, gchar **args);
gboolean cmd_xa(ProfWin *window, const char * const command, gchar **args);
gboolean cmd_alias(ProfWin *window, const char * const command, gchar **args);
gboolean cmd_xmlconsole(ProfWin *window, const char * const command, gchar **args);
gboolean cmd_ping(ProfWin *window, const char * const command, gchar **args);
gboolean cmd_form(ProfWin *window, const char * const command, gchar **args);
gboolean cmd_occupants(ProfWin *window, const char * const command, gchar **args);
gboolean cmd_kick(ProfWin *window, const char * const command, gchar **args);
gboolean cmd_ban(ProfWin *window, const char * const command, gchar **args);
gboolean cmd_subject(ProfWin *window, const char * const command, gchar **args);
gboolean cmd_affiliation(ProfWin *window, const char * const command, gchar **args);
gboolean cmd_role(ProfWin *window, const char * const command, gchar **args);
gboolean cmd_privileges(ProfWin *window, const char * const command, gchar **args);
gboolean cmd_presence(ProfWin *window, const char * const command, gchar **args);
gboolean cmd_wrap(ProfWin *window, const char * const command, gchar **args);
gboolean cmd_time(ProfWin *window, const char * const command, gchar **args);
gboolean cmd_resource(ProfWin *window, const char * const command, gchar **args);
gboolean cmd_inpblock(ProfWin *window, const char * const command, gchar **args);
gboolean cmd_encwarn(ProfWin *window, const char * const command, gchar **args);
>>>>>>> 41c93c33

gboolean cmd_form_field(ProfWin *window, char *tag, gchar **args);

#endif<|MERGE_RESOLUTION|>--- conflicted
+++ resolved
@@ -69,88 +69,6 @@
 gboolean cmd_execute_alias(ProfWin *window, const char * const inp, gboolean *ran);
 gboolean cmd_execute_default(ProfWin *window, const char * inp);
 
-<<<<<<< HEAD
-gboolean cmd_about(ProfWin *window, gchar **args, struct cmd_help_t help);
-gboolean cmd_account(ProfWin *window, gchar **args, struct cmd_help_t help);
-gboolean cmd_autoaway(ProfWin *window, gchar **args, struct cmd_help_t help);
-gboolean cmd_autoconnect(ProfWin *window, gchar **args, struct cmd_help_t help);
-gboolean cmd_autoping(ProfWin *window, gchar **args, struct cmd_help_t help);
-gboolean cmd_away(ProfWin *window, gchar **args, struct cmd_help_t help);
-gboolean cmd_beep(ProfWin *window, gchar **args, struct cmd_help_t help);
-gboolean cmd_caps(ProfWin *window, gchar **args, struct cmd_help_t help);
-gboolean cmd_chat(ProfWin *window, gchar **args, struct cmd_help_t help);
-gboolean cmd_chlog(ProfWin *window, gchar **args, struct cmd_help_t help);
-gboolean cmd_clear(ProfWin *window, gchar **args, struct cmd_help_t help);
-gboolean cmd_close(ProfWin *window, gchar **args, struct cmd_help_t help);
-gboolean cmd_connect(ProfWin *window, gchar **args, struct cmd_help_t help);
-gboolean cmd_decline(ProfWin *window, gchar **args, struct cmd_help_t help);
-gboolean cmd_disco(ProfWin *window, gchar **args, struct cmd_help_t help);
-gboolean cmd_disconnect(ProfWin *window, gchar **args, struct cmd_help_t help);
-gboolean cmd_dnd(ProfWin *window, gchar **args, struct cmd_help_t help);
-gboolean cmd_flash(ProfWin *window, gchar **args, struct cmd_help_t help);
-gboolean cmd_gone(ProfWin *window, gchar **args, struct cmd_help_t help);
-gboolean cmd_grlog(ProfWin *window, gchar **args, struct cmd_help_t help);
-gboolean cmd_group(ProfWin *window, gchar **args, struct cmd_help_t help);
-gboolean cmd_help(ProfWin *window, gchar **args, struct cmd_help_t help);
-gboolean cmd_history(ProfWin *window, gchar **args, struct cmd_help_t help);
-gboolean cmd_carbons(ProfWin *window, gchar **args, struct cmd_help_t help);
-gboolean cmd_receipts(ProfWin *window, gchar **args, struct cmd_help_t help);
-gboolean cmd_info(ProfWin *window, gchar **args, struct cmd_help_t help);
-gboolean cmd_intype(ProfWin *window, gchar **args, struct cmd_help_t help);
-gboolean cmd_invite(ProfWin *window, gchar **args, struct cmd_help_t help);
-gboolean cmd_invites(ProfWin *window, gchar **args, struct cmd_help_t help);
-gboolean cmd_join(ProfWin *window, gchar **args, struct cmd_help_t help);
-gboolean cmd_leave(ProfWin *window, gchar **args, struct cmd_help_t help);
-gboolean cmd_log(ProfWin *window, gchar **args, struct cmd_help_t help);
-gboolean cmd_msg(ProfWin *window, gchar **args, struct cmd_help_t help);
-gboolean cmd_nick(ProfWin *window, gchar **args, struct cmd_help_t help);
-gboolean cmd_notify(ProfWin *window, gchar **args, struct cmd_help_t help);
-gboolean cmd_online(ProfWin *window, gchar **args, struct cmd_help_t help);
-gboolean cmd_otr(ProfWin *window, gchar **args, struct cmd_help_t help);
-gboolean cmd_pgp(ProfWin *window, gchar **args, struct cmd_help_t help);
-gboolean cmd_outtype(ProfWin *window, gchar **args, struct cmd_help_t help);
-gboolean cmd_plugins(ProfWin *window, gchar **args, struct cmd_help_t help);
-gboolean cmd_prefs(ProfWin *window, gchar **args, struct cmd_help_t help);
-gboolean cmd_priority(ProfWin *window, gchar **args, struct cmd_help_t help);
-gboolean cmd_quit(ProfWin *window, gchar **args, struct cmd_help_t help);
-gboolean cmd_reconnect(ProfWin *window, gchar **args, struct cmd_help_t help);
-gboolean cmd_room(ProfWin *window, gchar **args, struct cmd_help_t help);
-gboolean cmd_rooms(ProfWin *window, gchar **args, struct cmd_help_t help);
-gboolean cmd_bookmark(ProfWin *window, gchar **args, struct cmd_help_t help);
-gboolean cmd_roster(ProfWin *window, gchar **args, struct cmd_help_t help);
-gboolean cmd_software(ProfWin *window, gchar **args, struct cmd_help_t help);
-gboolean cmd_splash(ProfWin *window, gchar **args, struct cmd_help_t help);
-gboolean cmd_states(ProfWin *window, gchar **args, struct cmd_help_t help);
-gboolean cmd_status(ProfWin *window, gchar **args, struct cmd_help_t help);
-gboolean cmd_statuses(ProfWin *window, gchar **args, struct cmd_help_t help);
-gboolean cmd_sub(ProfWin *window, gchar **args, struct cmd_help_t help);
-gboolean cmd_theme(ProfWin *window, gchar **args, struct cmd_help_t help);
-gboolean cmd_tiny(ProfWin *window, gchar **args, struct cmd_help_t help);
-gboolean cmd_titlebar(ProfWin *window, gchar **args, struct cmd_help_t help);
-gboolean cmd_vercheck(ProfWin *window, gchar **args, struct cmd_help_t help);
-gboolean cmd_who(ProfWin *window, gchar **args, struct cmd_help_t help);
-gboolean cmd_win(ProfWin *window, gchar **args, struct cmd_help_t help);
-gboolean cmd_wins(ProfWin *window, gchar **args, struct cmd_help_t help);
-gboolean cmd_winstidy(ProfWin *window, gchar **args, struct cmd_help_t help);
-gboolean cmd_xa(ProfWin *window, gchar **args, struct cmd_help_t help);
-gboolean cmd_alias(ProfWin *window, gchar **args, struct cmd_help_t help);
-gboolean cmd_xmlconsole(ProfWin *window, gchar **args, struct cmd_help_t help);
-gboolean cmd_ping(ProfWin *window, gchar **args, struct cmd_help_t help);
-gboolean cmd_form(ProfWin *window, gchar **args, struct cmd_help_t help);
-gboolean cmd_occupants(ProfWin *window, gchar **args, struct cmd_help_t help);
-gboolean cmd_kick(ProfWin *window, gchar **args, struct cmd_help_t help);
-gboolean cmd_ban(ProfWin *window, gchar **args, struct cmd_help_t help);
-gboolean cmd_subject(ProfWin *window, gchar **args, struct cmd_help_t help);
-gboolean cmd_affiliation(ProfWin *window, gchar **args, struct cmd_help_t help);
-gboolean cmd_role(ProfWin *window, gchar **args, struct cmd_help_t help);
-gboolean cmd_privileges(ProfWin *window, gchar **args, struct cmd_help_t help);
-gboolean cmd_presence(ProfWin *window, gchar **args, struct cmd_help_t help);
-gboolean cmd_wrap(ProfWin *window, gchar **args, struct cmd_help_t help);
-gboolean cmd_time(ProfWin *window, gchar **args, struct cmd_help_t help);
-gboolean cmd_resource(ProfWin *window, gchar **args, struct cmd_help_t help);
-gboolean cmd_inpblock(ProfWin *window, gchar **args, struct cmd_help_t help);
-gboolean cmd_encwarn(ProfWin *window, gchar **args, struct cmd_help_t help);
-=======
 gboolean cmd_about(ProfWin *window, const char * const command, gchar **args);
 gboolean cmd_account(ProfWin *window, const char * const command, gchar **args);
 gboolean cmd_autoaway(ProfWin *window, const char * const command, gchar **args);
@@ -190,6 +108,7 @@
 gboolean cmd_otr(ProfWin *window, const char * const command, gchar **args);
 gboolean cmd_pgp(ProfWin *window, const char * const command, gchar **args);
 gboolean cmd_outtype(ProfWin *window, const char * const command, gchar **args);
+gboolean cmd_plugins(ProfWin *window, const char * const command, gchar **args);
 gboolean cmd_prefs(ProfWin *window, const char * const command, gchar **args);
 gboolean cmd_priority(ProfWin *window, const char * const command, gchar **args);
 gboolean cmd_quit(ProfWin *window, const char * const command, gchar **args);
@@ -230,7 +149,6 @@
 gboolean cmd_resource(ProfWin *window, const char * const command, gchar **args);
 gboolean cmd_inpblock(ProfWin *window, const char * const command, gchar **args);
 gboolean cmd_encwarn(ProfWin *window, const char * const command, gchar **args);
->>>>>>> 41c93c33
 
 gboolean cmd_form_field(ProfWin *window, char *tag, gchar **args);
 
