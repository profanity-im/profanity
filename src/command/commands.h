--- conflicted
+++ resolved
@@ -151,11 +151,8 @@
 gboolean cmd_encwarn(ProfWin *window, const char *const command, gchar **args);
 gboolean cmd_script(ProfWin *window, const char *const command, gchar **args);
 gboolean cmd_export(ProfWin *window, const char *const command, gchar **args);
-<<<<<<< HEAD
+gboolean cmd_charset(ProfWin *window, const char *const command, gchar **args);
 gboolean cmd_plugins(ProfWin *window, const char *const command, gchar **args);
-=======
-gboolean cmd_charset(ProfWin *window, const char *const command, gchar **args);
->>>>>>> 8f6b37f6
 
 gboolean cmd_form_field(ProfWin *window, char *tag, gchar **args);
 
