/*
 * cmd_funcs.c
 * vim: expandtab:ts=4:sts=4:sw=4
 *
 * Copyright (C) 2012 - 2019 James Booth <boothj5@gmail.com>
 * Copyright (C) 2019 - 2023 Michael Vetter <jubalh@iodoru.org>
 * Copyright (C) 2020 William Wennerström <william@wstrm.dev>
 *
 * This file is part of Profanity.
 *
 * Profanity is free software: you can redistribute it and/or modify
 * it under the terms of the GNU General Public License as published by
 * the Free Software Foundation, either version 3 of the License, or
 * (at your option) any later version.
 *
 * Profanity is distributed in the hope that it will be useful,
 * but WITHOUT ANY WARRANTY; without even the implied warranty of
 * MERCHANTABILITY or FITNESS FOR A PARTICULAR PURPOSE.  See the
 * GNU General Public License for more details.
 *
 * You should have received a copy of the GNU General Public License
 * along with Profanity.  If not, see <https://www.gnu.org/licenses/>.
 *
 * In addition, as a special exception, the copyright holders give permission to
 * link the code of portions of this program with the OpenSSL library under
 * certain conditions as described in each individual source file, and
 * distribute linked combinations including the two.
 *
 * You must obey the GNU General Public License in all respects for all of the
 * code used other than OpenSSL. If you modify file(s) with this exception, you
 * may extend this exception to your version of the file(s), but you are not
 * obligated to do so. If you do not wish to do so, delete this exception
 * statement from your version. If you delete this exception statement from all
 * source files in the program, then also delete it here.
 *
 */

#include "config.h"

#include <string.h>
#include <stdlib.h>
#include <stdio.h>
#include <errno.h>
#include <assert.h>
#include <glib.h>
#include <glib/gstdio.h>
#include <gio/gio.h>
#include <sys/stat.h>
#include <sys/types.h>
#include <fcntl.h>
#include <unistd.h>
#include <langinfo.h>
#include <ctype.h>

// fork / execl
#include <sys/types.h>
#include <unistd.h>
#include <sys/wait.h>
#include <readline/readline.h>

#include "profanity.h"
#include "log.h"
#include "common.h"
#include "command/cmd_funcs.h"
#include "command/cmd_defs.h"
#include "command/cmd_ac.h"
#include "config/files.h"
#include "config/accounts.h"
#include "config/account.h"
#include "config/cafile.h"
#include "config/preferences.h"
#include "config/theme.h"
#include "config/tlscerts.h"
#include "config/scripts.h"
#include "event/client_events.h"
#include "tools/http_upload.h"
#include "tools/http_download.h"
#include "tools/autocomplete.h"
#include "tools/parser.h"
#include "tools/bookmark_ignore.h"
#include "tools/editor.h"
#include "plugins/plugins.h"
#include "ui/ui.h"
#include "ui/window_list.h"
#include "xmpp/avatar.h"
#include "xmpp/chat_session.h"
#include "xmpp/connection.h"
#include "xmpp/contact.h"
#include "xmpp/jid.h"
#include "xmpp/muc.h"
#include "xmpp/roster_list.h"
#include "xmpp/session.h"
#include "xmpp/stanza.h"
#include "xmpp/vcard_funcs.h"
#include "xmpp/xmpp.h"

#ifdef HAVE_LIBOTR
#include "otr/otr.h"
#endif

#ifdef HAVE_LIBGPGME
#include "pgp/gpg.h"
#include "pgp/ox.h"
#include "xmpp/ox.h"
#endif

#ifdef HAVE_OMEMO
#include "omemo/omemo.h"
#include "xmpp/omemo.h"
#include "tools/aesgcm_download.h"
#endif

#ifdef HAVE_GTK
#include "ui/tray.h"
#include "tools/clipboard.h"
#endif

#ifdef HAVE_PYTHON
#include "plugins/python_plugins.h"
#endif

static void _update_presence(const resource_presence_t presence,
                             const char* const show, gchar** args);
static gboolean _cmd_set_boolean_preference(gchar* arg, const char* const command,
                                            const char* const display, preference_t pref);
static void _who_room(ProfWin* window, const char* const command, gchar** args);
static void _who_roster(ProfWin* window, const char* const command, gchar** args);
static gboolean _cmd_execute(ProfWin* window, const char* const command, const char* const inp);
static gboolean _cmd_execute_default(ProfWin* window, const char* inp);
static gboolean _cmd_execute_alias(ProfWin* window, const char* const inp, gboolean* ran);
static gboolean
_string_matches_one_of(const char* what, const char* is, bool is_can_be_null, const char* first, ...) __attribute__((sentinel));

static gboolean
_string_matches_one_of(const char* what, const char* is, bool is_can_be_null, const char* first, ...)
{
    gboolean ret = FALSE;
    va_list ap;
    const char* cur = first;
    if (!is)
        return is_can_be_null;

    va_start(ap, first);
    while (cur != NULL) {
        if (g_strcmp0(is, cur) == 0) {
            ret = TRUE;
            break;
        }
        cur = va_arg(ap, const char*);
    }
    va_end(ap);
    if (!ret && what) {
        cons_show("Invalid %s: '%s'", what, is);
        char errmsg[256] = { 0 };
        size_t sz = 0;
        int s = snprintf(errmsg, sizeof(errmsg) - sz, "%s must be one of:", what);
        if (s < 0 || s + sz >= sizeof(errmsg))
            return ret;
        sz += s;

        cur = first;
        va_start(ap, first);
        while (cur != NULL) {
            const char* next = va_arg(ap, const char*);
            if (next) {
                s = snprintf(errmsg + sz, sizeof(errmsg) - sz, " '%s',", cur);
            } else {
                /* remove last ',' */
                sz--;
                errmsg[sz] = '\0';
                s = snprintf(errmsg + sz, sizeof(errmsg) - sz, " or '%s'.", cur);
            }
            if (s < 0 || s + sz >= sizeof(errmsg)) {
                log_debug("Error message too long or some other error occurred (%d).", s);
                s = -1;
                break;
            }
            sz += s;
            cur = next;
        }
        va_end(ap);
        if (s > 0)
            cons_show(errmsg);
    }
    return ret;
}

/*
 * Take a line of input and process it, return TRUE if profanity is to
 * continue, FALSE otherwise
 */
gboolean
cmd_process_input(ProfWin* window, char* inp)
{
    log_debug("Input received: %s", inp);
    gboolean result = FALSE;
    g_strchomp(inp);

    // just carry on if no input
    if (strlen(inp) == 0) {
        result = TRUE;

        // handle command if input starts with a '/'
    } else if (inp[0] == '/') {
        char* inp_cpy = strdup(inp);
        char* command = strtok(inp_cpy, " ");
        char* question_mark = strchr(command, '?');
        if (question_mark) {
            *question_mark = '\0';
            gchar* fakeinp = g_strdup_printf("/help %s", command + 1);
            if (fakeinp) {
                result = _cmd_execute(window, "/help", fakeinp);
                g_free(fakeinp);
            }
        } else {
            result = _cmd_execute(window, command, inp);
        }
        free(inp_cpy);

        // call a default handler if input didn't start with '/'
    } else {
        result = _cmd_execute_default(window, inp);
    }

    return result;
}

// Command execution

void
cmd_execute_connect(ProfWin* window, const char* const account)
{
    GString* command = g_string_new("/connect ");
    g_string_append(command, account);
    cmd_process_input(window, command->str);
    g_string_free(command, TRUE);
}

gboolean
cmd_tls_certpath(ProfWin* window, const char* const command, gchar** args)
{
    if (g_strcmp0(args[1], "set") == 0) {
        if (args[2] == NULL) {
            cons_bad_cmd_usage(command);
            return TRUE;
        }

        if (g_file_test(args[2], G_FILE_TEST_IS_DIR)) {
            prefs_set_string(PREF_TLS_CERTPATH, args[2]);
            cons_show("Certificate path set to: %s", args[2]);
        } else {
            cons_show("Directory %s does not exist.", args[2]);
        }
        return TRUE;
    } else if (g_strcmp0(args[1], "clear") == 0) {
        prefs_set_string(PREF_TLS_CERTPATH, "none");
        cons_show("Certificate path cleared");
        return TRUE;
    } else if (g_strcmp0(args[1], "default") == 0) {
        prefs_set_string(PREF_TLS_CERTPATH, NULL);
        cons_show("Certificate path defaulted to finding system certpath.");
        return TRUE;
    } else if (args[1] == NULL) {
        char* path = prefs_get_tls_certpath();
        if (path) {
            cons_show("Trusted certificate path: %s", path);
            free(path);
        } else {
            cons_show("No trusted certificate path set.");
        }
        return TRUE;
    } else {
        cons_bad_cmd_usage(command);
        return TRUE;
    }
}

gboolean
cmd_tls_trust(ProfWin* window, const char* const command, gchar** args)
{
    jabber_conn_status_t conn_status = connection_get_status();
    if (conn_status != JABBER_CONNECTED) {
        cons_show("You are currently not connected.");
        return TRUE;
    }
    if (!connection_is_secured()) {
        cons_show("No TLS connection established");
        return TRUE;
    }
    TLSCertificate* cert = connection_get_tls_peer_cert();
    if (!cert) {
        cons_show("Error getting TLS certificate.");
        return TRUE;
    }
    cafile_add(cert);
    if (tlscerts_exists(cert->fingerprint)) {
        cons_show("Certificate %s already trusted.", cert->fingerprint);
        tlscerts_free(cert);
        return TRUE;
    }
    cons_show("Adding %s to trusted certificates.", cert->fingerprint);
    tlscerts_add(cert);
    tlscerts_free(cert);
    return TRUE;
}

gboolean
cmd_tls_trusted(ProfWin* window, const char* const command, gchar** args)
{
    GList* certs = tlscerts_list();
    GList* curr = certs;

    if (curr) {
        cons_show("Trusted certificates:");
        cons_show("");
    } else {
        cons_show("No trusted certificates found.");
    }
    while (curr) {
        TLSCertificate* cert = curr->data;
        cons_show_tlscert_summary(cert);
        cons_show("");
        curr = g_list_next(curr);
    }
    g_list_free_full(certs, (GDestroyNotify)tlscerts_free);
    return TRUE;
}

gboolean
cmd_tls_revoke(ProfWin* window, const char* const command, gchar** args)
{
    if (args[1] == NULL) {
        cons_bad_cmd_usage(command);
    } else {
        gboolean res = tlscerts_revoke(args[1]);
        if (res) {
            cons_show("Trusted certificate revoked: %s", args[1]);
        } else {
            cons_show("Could not find certificate: %s", args[1]);
        }
    }
    return TRUE;
}

gboolean
cmd_tls_cert(ProfWin* window, const char* const command, gchar** args)
{
    if (args[1]) {
        TLSCertificate* cert = tlscerts_get_trusted(args[1]);
        if (!cert) {
            cons_show("No such certificate.");
        } else {
            cons_show_tlscert(cert);
            tlscerts_free(cert);
        }
        return TRUE;
    } else {
        jabber_conn_status_t conn_status = connection_get_status();
        if (conn_status != JABBER_CONNECTED) {
            cons_show("You are not currently connected.");
            return TRUE;
        }
        if (!connection_is_secured()) {
            cons_show("No TLS connection established");
            return TRUE;
        }
        TLSCertificate* cert = connection_get_tls_peer_cert();
        if (!cert) {
            cons_show("Error getting TLS certificate.");
            return TRUE;
        }
        cons_show_tlscert(cert);
        cons_show("");
        tlscerts_free(cert);
        return TRUE;
    }
}

gboolean
cmd_connect(ProfWin* window, const char* const command, gchar** args)
{
    jabber_conn_status_t conn_status = connection_get_status();
    if (conn_status != JABBER_DISCONNECTED) {
        cons_show("You are either connected already, or a login is in process.");
        return TRUE;
    }

    gchar* opt_keys[] = { "server", "port", "tls", "auth", NULL };
    gboolean parsed;

    GHashTable* options = parse_options(&args[args[0] ? 1 : 0], opt_keys, &parsed);
    if (!parsed) {
        cons_bad_cmd_usage(command);
        cons_show("");
        options_destroy(options);
        return TRUE;
    }

    char* altdomain = g_hash_table_lookup(options, "server");

    char* tls_policy = g_hash_table_lookup(options, "tls");
    if (!_string_matches_one_of("TLS policy", tls_policy, TRUE, "force", "allow", "trust", "disable", "legacy", NULL)) {
        cons_bad_cmd_usage(command);
        cons_show("");
        options_destroy(options);
        return TRUE;
    }

    char* auth_policy = g_hash_table_lookup(options, "auth");
    if (!_string_matches_one_of("Auth policy", auth_policy, TRUE, "default", "legacy", NULL)) {
        cons_bad_cmd_usage(command);
        cons_show("");
        options_destroy(options);
        return TRUE;
    }

    int port = 0;
    if (g_hash_table_contains(options, "port")) {
        char* port_str = g_hash_table_lookup(options, "port");
        char* err_msg = NULL;
        gboolean res = strtoi_range(port_str, &port, 1, 65535, &err_msg);
        if (!res) {
            cons_show(err_msg);
            cons_show("");
            free(err_msg);
            port = 0;
            options_destroy(options);
            return TRUE;
        }
    }

    char* user = args[0];
    char* def = prefs_get_string(PREF_DEFAULT_ACCOUNT);
    if (!user) {
        if (def) {
            user = def;
            cons_show("Using default account %s.", user);
        } else {
            cons_show("No default account.");
            options_destroy(options);
            return TRUE;
        }
    }

    char* jid;
    user = strdup(user);
    g_free(def);

    // connect with account
    ProfAccount* account = accounts_get_account(user);
    if (account) {
        // override account options with connect options
        if (altdomain != NULL)
            account_set_server(account, altdomain);
        if (port != 0)
            account_set_port(account, port);
        if (tls_policy != NULL)
            account_set_tls_policy(account, tls_policy);
        if (auth_policy != NULL)
            account_set_auth_policy(account, auth_policy);

        // use password if set
        if (account->password) {
            conn_status = cl_ev_connect_account(account);

            // use eval_password if set
        } else if (account->eval_password) {
            gboolean res = account_eval_password(account);
            if (res) {
                conn_status = cl_ev_connect_account(account);
                free(account->password);
                account->password = NULL;
            } else {
                cons_show("Error evaluating password, see logs for details.");
                account_free(account);
                free(user);
                options_destroy(options);
                return TRUE;
            }

            // no account password setting, prompt
        } else {
            account->password = ui_ask_password(false);
            conn_status = cl_ev_connect_account(account);
            free(account->password);
            account->password = NULL;
        }

        jid = account_create_connect_jid(account);
        account_free(account);

        // connect with JID
    } else {
        jid = g_utf8_strdown(user, -1);
        char* passwd = ui_ask_password(false);
        conn_status = cl_ev_connect_jid(jid, passwd, altdomain, port, tls_policy, auth_policy);
        free(passwd);
    }

    if (conn_status == JABBER_DISCONNECTED) {
        cons_show_error("Connection attempt for %s failed.", jid);
        log_info("Connection attempt for %s failed", jid);
    }

    options_destroy(options);
    free(jid);
    free(user);

    return TRUE;
}

gboolean
cmd_account_list(ProfWin* window, const char* const command, gchar** args)
{
    gchar** accounts = accounts_get_list();
    cons_show_account_list(accounts);
    g_strfreev(accounts);

    return TRUE;
}

gboolean
cmd_account_show(ProfWin* window, const char* const command, gchar** args)
{
    char* account_name = args[1];
    if (account_name == NULL) {
        cons_bad_cmd_usage(command);
        return TRUE;
    }

    ProfAccount* account = accounts_get_account(account_name);
    if (account == NULL) {
        cons_show("No such account.");
        cons_show("");
    } else {
        cons_show_account(account);
        account_free(account);
    }

    return TRUE;
}

gboolean
cmd_account_add(ProfWin* window, const char* const command, gchar** args)
{
    char* account_name = args[1];
    if (account_name == NULL) {
        cons_bad_cmd_usage(command);
        return TRUE;
    }

    accounts_add(account_name, NULL, 0, NULL, NULL);
    cons_show("Account created.");
    cons_show("");

    return TRUE;
}

gboolean
cmd_account_remove(ProfWin* window, const char* const command, gchar** args)
{
    char* account_name = args[1];
    if (!account_name) {
        cons_bad_cmd_usage(command);
        return TRUE;
    }

    char* def = prefs_get_string(PREF_DEFAULT_ACCOUNT);
    if (accounts_remove(account_name)) {
        cons_show("Account %s removed.", account_name);
        if (def && strcmp(def, account_name) == 0) {
            prefs_set_string(PREF_DEFAULT_ACCOUNT, NULL);
            cons_show("Default account removed because the corresponding account was removed.");
        }
    } else {
        cons_show("Failed to remove account %s.", account_name);
        cons_show("Either the account does not exist, or an unknown error occurred.");
    }
    cons_show("");
    g_free(def);

    return TRUE;
}

gboolean
cmd_account_enable(ProfWin* window, const char* const command, gchar** args)
{
    char* account_name = args[1];
    if (account_name == NULL) {
        cons_bad_cmd_usage(command);
        return TRUE;
    }

    if (accounts_enable(account_name)) {
        cons_show("Account enabled.");
        cons_show("");
    } else {
        cons_show("No such account: %s", account_name);
        cons_show("");
    }

    return TRUE;
}
gboolean
cmd_account_disable(ProfWin* window, const char* const command, gchar** args)
{
    char* account_name = args[1];
    if (account_name == NULL) {
        cons_bad_cmd_usage(command);
        return TRUE;
    }

    if (accounts_disable(account_name)) {
        cons_show("Account disabled.");
        cons_show("");
    } else {
        cons_show("No such account: %s", account_name);
        cons_show("");
    }

    return TRUE;
}

gboolean
cmd_account_rename(ProfWin* window, const char* const command, gchar** args)
{
    if (g_strv_length(args) != 3) {
        cons_bad_cmd_usage(command);
        return TRUE;
    }

    char* account_name = args[1];
    char* new_name = args[2];

    if (accounts_rename(account_name, new_name)) {
        cons_show("Account renamed.");
        cons_show("");
    } else {
        cons_show("Either account %s doesn't exist, or account %s already exists.", account_name, new_name);
        cons_show("");
    }

    return TRUE;
}

gboolean
cmd_account_default(ProfWin* window, const char* const command, gchar** args)
{
    if (g_strv_length(args) == 1) {
        char* def = prefs_get_string(PREF_DEFAULT_ACCOUNT);
        if (def) {
            cons_show("The default account is %s.", def);
            free(def);
        } else {
            cons_show("No default account.");
        }
    } else if (g_strv_length(args) == 2) {
        if (strcmp(args[1], "off") == 0) {
            prefs_set_string(PREF_DEFAULT_ACCOUNT, NULL);
            cons_show("Removed default account.");
        } else {
            cons_bad_cmd_usage(command);
        }
    } else if (g_strv_length(args) == 3) {
        if (strcmp(args[1], "set") == 0) {
            ProfAccount* account_p = accounts_get_account(args[2]);
            if (account_p) {
                prefs_set_string(PREF_DEFAULT_ACCOUNT, args[2]);
                cons_show("Default account set to %s.", args[2]);
                account_free(account_p);
            } else {
                cons_show("Account %s does not exist.", args[2]);
            }
        } else {
            cons_bad_cmd_usage(command);
        }
    } else {
        cons_bad_cmd_usage(command);
    }

    return TRUE;
}

gboolean
_account_set_jid(char* account_name, char* jid)
{
    Jid* jidp = jid_create(jid);
    if (jidp == NULL) {
        cons_show("Malformed jid: %s", jid);
    } else {
        accounts_set_jid(account_name, jidp->barejid);
        cons_show("Updated jid for account %s: %s", account_name, jidp->barejid);
        if (jidp->resourcepart) {
            accounts_set_resource(account_name, jidp->resourcepart);
            cons_show("Updated resource for account %s: %s", account_name, jidp->resourcepart);
        }
        cons_show("");
    }
    jid_destroy(jidp);

    return TRUE;
}

gboolean
_account_set_server(char* account_name, char* server)
{
    accounts_set_server(account_name, server);
    cons_show("Updated server for account %s: %s", account_name, server);
    cons_show("");
    return TRUE;
}

gboolean
_account_set_port(char* account_name, char* port)
{
    int porti;
    char* err_msg = NULL;
    gboolean res = strtoi_range(port, &porti, 1, 65535, &err_msg);
    if (!res) {
        cons_show(err_msg);
        cons_show("");
        free(err_msg);
    } else {
        accounts_set_port(account_name, porti);
        cons_show("Updated port for account %s: %s", account_name, port);
        cons_show("");
    }
    return TRUE;
}

gboolean
_account_set_resource(char* account_name, char* resource)
{
    accounts_set_resource(account_name, resource);
    if (connection_get_status() == JABBER_CONNECTED) {
        cons_show("Updated resource for account %s: %s, reconnect to pick up the change.", account_name, resource);
    } else {
        cons_show("Updated resource for account %s: %s", account_name, resource);
    }
    cons_show("");
    return TRUE;
}

gboolean
_account_set_password(char* account_name, char* password)
{
    ProfAccount* account = accounts_get_account(account_name);
    if (account->eval_password) {
        cons_show("Cannot set password when eval_password is set.");
    } else {
        accounts_set_password(account_name, password);
        cons_show("Updated password for account %s", account_name);
        cons_show("");
    }
    account_free(account);
    return TRUE;
}

gboolean
_account_set_eval_password(char* account_name, char* eval_password)
{
    ProfAccount* account = accounts_get_account(account_name);
    if (account->password) {
        cons_show("Cannot set eval_password when password is set.");
    } else {
        accounts_set_eval_password(account_name, eval_password);
        cons_show("Updated eval_password for account %s", account_name);
        cons_show("");
    }
    account_free(account);
    return TRUE;
}

gboolean
_account_set_muc(char* account_name, char* muc)
{
    accounts_set_muc_service(account_name, muc);
    cons_show("Updated muc service for account %s: %s", account_name, muc);
    cons_show("");
    return TRUE;
}

gboolean
_account_set_nick(char* account_name, char* nick)
{
    accounts_set_muc_nick(account_name, nick);
    cons_show("Updated muc nick for account %s: %s", account_name, nick);
    cons_show("");
    return TRUE;
}

gboolean
_account_set_otr(char* account_name, char* policy)
{
    if (_string_matches_one_of("OTR policy", policy, FALSE, "manual", "opportunistic", "always", NULL)) {
        accounts_set_otr_policy(account_name, policy);
        cons_show("Updated OTR policy for account %s: %s", account_name, policy);
        cons_show("");
    }
    return TRUE;
}

gboolean
_account_set_status(char* account_name, char* status)
{
    if (!valid_resource_presence_string(status) && (strcmp(status, "last") != 0)) {
        cons_show("Invalid status: %s", status);
    } else {
        accounts_set_login_presence(account_name, status);
        cons_show("Updated login status for account %s: %s", account_name, status);
    }
    cons_show("");
    return TRUE;
}

gboolean
_account_set_pgpkeyid(char* account_name, char* pgpkeyid)
{
#ifdef HAVE_LIBGPGME
    char* err_str = NULL;
    if (!p_gpg_valid_key(pgpkeyid, &err_str)) {
        cons_show("Invalid PGP key ID specified: %s, see /pgp keys", err_str);
    } else {
        accounts_set_pgp_keyid(account_name, pgpkeyid);
        cons_show("Updated PGP key ID for account %s: %s", account_name, pgpkeyid);
    }
    free(err_str);
#else
    cons_show("PGP support is not included in this build.");
#endif
    cons_show("");
    return TRUE;
}

gboolean
_account_set_startscript(char* account_name, char* script)
{
    accounts_set_script_start(account_name, script);
    cons_show("Updated start script for account %s: %s", account_name, script);
    return TRUE;
}

gboolean
_account_set_client(char* account_name, char* new_client)
{
    accounts_set_client(account_name, new_client);
    cons_show("Client name for account %s has been set to %s", account_name, new_client);
    return TRUE;
}

gboolean
_account_set_theme(char* account_name, char* theme)
{
    if (!theme_exists(theme)) {
        cons_show("Theme does not exist: %s", theme);
        return TRUE;
    }

    accounts_set_theme(account_name, theme);
    if (connection_get_status() == JABBER_CONNECTED) {
        ProfAccount* account = accounts_get_account(session_get_account_name());
        if (account) {
            if (g_strcmp0(account->name, account_name) == 0) {
                theme_load(theme, false);
                ui_load_colours();
                if (prefs_get_boolean(PREF_ROSTER)) {
                    ui_show_roster();
                } else {
                    ui_hide_roster();
                }
                if (prefs_get_boolean(PREF_OCCUPANTS)) {
                    ui_show_all_room_rosters();
                } else {
                    ui_hide_all_room_rosters();
                }
                ui_redraw();
            }
            account_free(account);
        }
    }
    cons_show("Updated theme for account %s: %s", account_name, theme);
    return TRUE;
}

gboolean
_account_set_tls(char* account_name, char* policy)
{
    if (_string_matches_one_of("TLS policy", policy, FALSE, "force", "allow", "trust", "disable", "legacy", NULL)) {
        accounts_set_tls_policy(account_name, policy);
        cons_show("Updated TLS policy for account %s: %s", account_name, policy);
        cons_show("");
    }
    return TRUE;
}

gboolean
_account_set_auth(char* account_name, char* policy)
{
    if (_string_matches_one_of("Auth policy", policy, FALSE, "default", "legacy", NULL)) {
        accounts_set_auth_policy(account_name, policy);
        cons_show("Updated auth policy for account %s: %s", account_name, policy);
        cons_show("");
    }
    return TRUE;
}

gboolean
_account_set_max_sessions(char* account_name, char* max_sessions_raw)
{
    int max_sessions;
    char* err_msg = NULL;
    gboolean res = strtoi_range(max_sessions_raw, &max_sessions, 0, INT_MAX, &err_msg);
    if (!res) {
        cons_show(err_msg);
        cons_show("");
        free(err_msg);
        return TRUE;
    }
    accounts_set_max_sessions(account_name, max_sessions);
    if (max_sessions < 1) {
        cons_show("Max sessions alarm for account %s has been disabled.", account_name);
    } else {
        cons_show("Max sessions alarm for account %s has been set to %d", account_name, max_sessions);
    }
    cons_show("");
    return TRUE;
}

gboolean
_account_set_presence_priority(char* account_name, char* presence, char* priority)
{
    int intval;
    char* err_msg = NULL;
    gboolean res = strtoi_range(priority, &intval, -128, 127, &err_msg);
    if (!res) {
        cons_show(err_msg);
        free(err_msg);
        return TRUE;
    }

    resource_presence_t presence_type = resource_presence_from_string(presence);
    switch (presence_type) {
    case (RESOURCE_ONLINE):
        accounts_set_priority_online(account_name, intval);
        break;
    case (RESOURCE_CHAT):
        accounts_set_priority_chat(account_name, intval);
        break;
    case (RESOURCE_AWAY):
        accounts_set_priority_away(account_name, intval);
        break;
    case (RESOURCE_XA):
        accounts_set_priority_xa(account_name, intval);
        break;
    case (RESOURCE_DND):
        accounts_set_priority_dnd(account_name, intval);
        break;
    }

    jabber_conn_status_t conn_status = connection_get_status();
    if (conn_status == JABBER_CONNECTED) {
        char* connected_account = session_get_account_name();
        resource_presence_t last_presence = accounts_get_last_presence(connected_account);
        if (presence_type == last_presence) {
            cl_ev_presence_send(last_presence, 0);
        }
    }
    cons_show("Updated %s priority for account %s: %s", presence, account_name, priority);
    cons_show("");
    return TRUE;
}

gboolean
cmd_account_set(ProfWin* window, const char* const command, gchar** args)
{
    if (g_strv_length(args) != 4) {
        cons_bad_cmd_usage(command);
        return TRUE;
    }

    char* account_name = args[1];
    if (!accounts_account_exists(account_name)) {
        cons_show("Account %s doesn't exist", account_name);
        cons_show("");
        return TRUE;
    }

    char* property = args[2];
    char* value = args[3];
    if (strcmp(property, "jid") == 0)
        return _account_set_jid(account_name, value);
    if (strcmp(property, "server") == 0)
        return _account_set_server(account_name, value);
    if (strcmp(property, "port") == 0)
        return _account_set_port(account_name, value);
    if (strcmp(property, "resource") == 0)
        return _account_set_resource(account_name, value);
    if (strcmp(property, "password") == 0)
        return _account_set_password(account_name, value);
    if (strcmp(property, "eval_password") == 0)
        return _account_set_eval_password(account_name, value);
    if (strcmp(property, "muc") == 0)
        return _account_set_muc(account_name, value);
    if (strcmp(property, "nick") == 0)
        return _account_set_nick(account_name, value);
    if (strcmp(property, "otr") == 0)
        return _account_set_otr(account_name, value);
    if (strcmp(property, "status") == 0)
        return _account_set_status(account_name, value);
    if (strcmp(property, "pgpkeyid") == 0)
        return _account_set_pgpkeyid(account_name, value);
    if (strcmp(property, "startscript") == 0)
        return _account_set_startscript(account_name, value);
    if (strcmp(property, "clientid") == 0)
        return _account_set_client(account_name, value);
    if (strcmp(property, "theme") == 0)
        return _account_set_theme(account_name, value);
    if (strcmp(property, "tls") == 0)
        return _account_set_tls(account_name, value);
    if (strcmp(property, "auth") == 0)
        return _account_set_auth(account_name, value);
    if (strcmp(property, "session_alarm") == 0)
        return _account_set_max_sessions(account_name, value);

    if (valid_resource_presence_string(property)) {
        return _account_set_presence_priority(account_name, property, value);
    }

    cons_show("Invalid property: %s", property);
    cons_show("");

    return TRUE;
}

gboolean
cmd_account_clear(ProfWin* window, const char* const command, gchar** args)
{
    if (g_strv_length(args) != 3) {
        cons_bad_cmd_usage(command);
        return TRUE;
    }

    char* account_name = args[1];
    if (!accounts_account_exists(account_name)) {
        cons_show("Account %s doesn't exist", account_name);
        cons_show("");
        return TRUE;
    }

    char* property = args[2];
    if (strcmp(property, "password") == 0) {
        accounts_clear_password(account_name);
        cons_show("Removed password for account %s", account_name);
    } else if (strcmp(property, "eval_password") == 0) {
        accounts_clear_eval_password(account_name);
        cons_show("Removed eval password for account %s", account_name);
    } else if (strcmp(property, "server") == 0) {
        accounts_clear_server(account_name);
        cons_show("Removed server for account %s", account_name);
    } else if (strcmp(property, "port") == 0) {
        accounts_clear_port(account_name);
        cons_show("Removed port for account %s", account_name);
    } else if (strcmp(property, "otr") == 0) {
        accounts_clear_otr(account_name);
        cons_show("OTR policy removed for account %s", account_name);
    } else if (strcmp(property, "pgpkeyid") == 0) {
        accounts_clear_pgp_keyid(account_name);
        cons_show("Removed PGP key ID for account %s", account_name);
    } else if (strcmp(property, "startscript") == 0) {
        accounts_clear_script_start(account_name);
        cons_show("Removed start script for account %s", account_name);
    } else if (strcmp(property, "clientid") == 0) {
        accounts_clear_client(account_name);
        cons_show("Reset client name for account %s", account_name);
    } else if (strcmp(property, "theme") == 0) {
        accounts_clear_theme(account_name);
        cons_show("Removed theme for account %s", account_name);
    } else if (strcmp(property, "muc") == 0) {
        accounts_clear_muc(account_name);
        cons_show("Removed MUC service for account %s", account_name);
    } else if (strcmp(property, "resource") == 0) {
        accounts_clear_resource(account_name);
        cons_show("Removed resource for account %s", account_name);
    } else if (strcmp(property, "session_alarm") == 0) {
        accounts_clear_max_sessions(account_name);
        cons_show("Disabled session alarm for account %s", account_name);
    } else {
        cons_show("Invalid property: %s", property);
    }
    cons_show("");
    return TRUE;
}

gboolean
cmd_account(ProfWin* window, const char* const command, gchar** args)
{
    if (args[0] != NULL) {
        cons_bad_cmd_usage(command);
        cons_show("");
        return TRUE;
    }

    if (connection_get_status() != JABBER_CONNECTED) {
        cons_bad_cmd_usage(command);
        return TRUE;
    }

    ProfAccount* account = accounts_get_account(session_get_account_name());
    if (account) {
        cons_show_account(account);
        account_free(account);
    } else {
        log_error("Could not get accounts");
    }

    return TRUE;
}

gboolean
cmd_script(ProfWin* window, const char* const command, gchar** args)
{
    if ((g_strcmp0(args[0], "run") == 0) && args[1]) {
        gboolean res = scripts_exec(args[1]);
        if (!res) {
            cons_show("Could not find script %s", args[1]);
        }
    } else if (g_strcmp0(args[0], "list") == 0) {
        GSList* scripts = scripts_list();
        cons_show_scripts(scripts);
        g_slist_free_full(scripts, g_free);
    } else if ((g_strcmp0(args[0], "show") == 0) && args[1]) {
        GSList* commands = scripts_read(args[1]);
        cons_show_script(args[1], commands);
        g_slist_free_full(commands, g_free);
    } else {
        cons_bad_cmd_usage(command);
    }

    return TRUE;
}

/* escape a string into csv and write it to the file descriptor */
static int
_writecsv(int fd, const char* const str)
{
    if (!str)
        return 0;
    size_t len = strlen(str);
    char* s = malloc(2 * len * sizeof(char));
    char* c = s;
    for (int i = 0; i < strlen(str); i++) {
        if (str[i] != '"')
            *c++ = str[i];
        else {
            *c++ = '"';
            *c++ = '"';
            len++;
        }
    }
    if (-1 == write(fd, s, len)) {
        cons_show("error: failed to write '%s' to the requested file: %s", s, strerror(errno));
        return -1;
    }
    free(s);
    return 0;
}

gboolean
cmd_export(ProfWin* window, const char* const command, gchar** args)
{
    jabber_conn_status_t conn_status = connection_get_status();

    if (conn_status != JABBER_CONNECTED) {
        cons_show("You are not currently connected.");
        cons_show("");
        return TRUE;
    } else {
        int fd;
        GSList* list = NULL;
        char* path = get_expanded_path(args[0]);

        fd = open(path, O_WRONLY | O_CREAT, 00600);
        free(path);

        if (-1 == fd) {
            cons_show("error: cannot open %s: %s", args[0], strerror(errno));
            cons_show("");
            return TRUE;
        }

        if (-1 == write(fd, "jid,name\n", strlen("jid,name\n")))
            goto write_error;

        list = roster_get_contacts(ROSTER_ORD_NAME);
        if (list) {
            GSList* curr = list;
            while (curr) {
                PContact contact = curr->data;
                const char* jid = p_contact_barejid(contact);
                const char* name = p_contact_name(contact);

                /* write the data to the file */
                if (-1 == write(fd, "\"", 1))
                    goto write_error;
                if (-1 == _writecsv(fd, jid))
                    goto write_error;
                if (-1 == write(fd, "\",\"", 3))
                    goto write_error;
                if (-1 == _writecsv(fd, name))
                    goto write_error;
                if (-1 == write(fd, "\"\n", 2))
                    goto write_error;

                /* loop */
                curr = g_slist_next(curr);
            }
            cons_show("Contacts exported successfully");
            cons_show("");
        } else {
            cons_show("No contacts in roster.");
            cons_show("");
        }

        g_slist_free(list);
        close(fd);
        return TRUE;
write_error:
        cons_show("error: write failed: %s", strerror(errno));
        cons_show("");
        g_slist_free(list);
        close(fd);
        return TRUE;
    }
}

gboolean
cmd_sub(ProfWin* window, const char* const command, gchar** args)
{
    jabber_conn_status_t conn_status = connection_get_status();

    if (conn_status != JABBER_CONNECTED) {
        cons_show("You are currently not connected.");
        return TRUE;
    }

    char *subcmd, *jid;
    subcmd = args[0];
    jid = args[1];

    if (subcmd == NULL) {
        cons_bad_cmd_usage(command);
        return TRUE;
    }

    if (strcmp(subcmd, "sent") == 0) {
        cons_show_sent_subs();
        return TRUE;
    }

    if (strcmp(subcmd, "received") == 0) {
        cons_show_received_subs();
        return TRUE;
    }

    if ((window->type != WIN_CHAT) && (jid == NULL)) {
        cons_show("You must specify a contact.");
        return TRUE;
    }

    if (jid == NULL) {
        ProfChatWin* chatwin = (ProfChatWin*)window;
        assert(chatwin->memcheck == PROFCHATWIN_MEMCHECK);
        jid = chatwin->barejid;
    }

    Jid* jidp = jid_create(jid);

    if (strcmp(subcmd, "allow") == 0) {
        presence_subscription(jidp->barejid, PRESENCE_SUBSCRIBED);
        cons_show("Accepted subscription for %s", jidp->barejid);
        log_info("Accepted subscription for %s", jidp->barejid);
    } else if (strcmp(subcmd, "deny") == 0) {
        presence_subscription(jidp->barejid, PRESENCE_UNSUBSCRIBED);
        cons_show("Deleted/denied subscription for %s", jidp->barejid);
        log_info("Deleted/denied subscription for %s", jidp->barejid);
    } else if (strcmp(subcmd, "request") == 0) {
        presence_subscription(jidp->barejid, PRESENCE_SUBSCRIBE);
        cons_show("Sent subscription request to %s.", jidp->barejid);
        log_info("Sent subscription request to %s.", jidp->barejid);
    } else if (strcmp(subcmd, "show") == 0) {
        PContact contact = roster_get_contact(jidp->barejid);
        if ((contact == NULL) || (p_contact_subscription(contact) == NULL)) {
            if (window->type == WIN_CHAT) {
                win_println(window, THEME_DEFAULT, "-", "No subscription information for %s.", jidp->barejid);
            } else {
                cons_show("No subscription information for %s.", jidp->barejid);
            }
        } else {
            if (window->type == WIN_CHAT) {
                if (p_contact_pending_out(contact)) {
                    win_println(window, THEME_DEFAULT, "-", "%s subscription status: %s, request pending.",
                                jidp->barejid, p_contact_subscription(contact));
                } else {
                    win_println(window, THEME_DEFAULT, "-", "%s subscription status: %s.", jidp->barejid,
                                p_contact_subscription(contact));
                }
            } else {
                if (p_contact_pending_out(contact)) {
                    cons_show("%s subscription status: %s, request pending.",
                              jidp->barejid, p_contact_subscription(contact));
                } else {
                    cons_show("%s subscription status: %s.", jidp->barejid,
                              p_contact_subscription(contact));
                }
            }
        }
    } else {
        cons_bad_cmd_usage(command);
    }

    jid_destroy(jidp);

    return TRUE;
}

gboolean
cmd_disconnect(ProfWin* window, const char* const command, gchar** args)
{
    if (connection_get_status() != JABBER_CONNECTED) {
        cons_show("You are not currently connected.");
        return TRUE;
    }

    cl_ev_disconnect();

    ui_redraw();

    return TRUE;
}

gboolean
cmd_quit(ProfWin* window, const char* const command, gchar** args)
{
    log_info("Profanity is shutting down…");
    exit(0);
    return FALSE;
}

gboolean
cmd_wins_unread(ProfWin* window, const char* const command, gchar** args)
{
    cons_show_wins(TRUE);
    return TRUE;
}

gboolean
cmd_wins_attention(ProfWin* window, const char* const command, gchar** args)
{
    cons_show_wins_attention();
    return TRUE;
}

gboolean
cmd_wins_prune(ProfWin* window, const char* const command, gchar** args)
{
    ui_prune_wins();
    return TRUE;
}

gboolean
cmd_wins_swap(ProfWin* window, const char* const command, gchar** args)
{
    if ((args[1] == NULL) || (args[2] == NULL)) {
        cons_bad_cmd_usage(command);
        return TRUE;
    }

    int source_win = atoi(args[1]);
    int target_win = atoi(args[2]);

    if ((source_win == 1) || (target_win == 1)) {
        cons_show("Cannot move console window.");
        return TRUE;
    }

    if (source_win == 10 || target_win == 10) {
        cons_show("Window 10 does not exist");
        return TRUE;
    }

    if (source_win == target_win) {
        cons_show("Same source and target window supplied.");
        return TRUE;
    }

    if (wins_get_by_num(source_win) == NULL) {
        cons_show("Window %d does not exist", source_win);
        return TRUE;
    }

    if (wins_get_by_num(target_win) == NULL) {
        cons_show("Window %d does not exist", target_win);
        return TRUE;
    }

    wins_swap(source_win, target_win);
    cons_show("Swapped windows %d <-> %d", source_win, target_win);
    return TRUE;
}

gboolean
cmd_wins(ProfWin* window, const char* const command, gchar** args)
{
    if (args[0] != NULL) {
        cons_bad_cmd_usage(command);
        return TRUE;
    }

    cons_show_wins(FALSE);
    return TRUE;
}

gboolean
cmd_close(ProfWin* window, const char* const command, gchar** args)
{
    jabber_conn_status_t conn_status = connection_get_status();

    if (g_strcmp0(args[0], "all") == 0) {
        int count = ui_close_all_wins();
        if (count == 0) {
            cons_show("No windows to close.");
        } else if (count == 1) {
            cons_show("Closed 1 window.");
        } else {
            cons_show("Closed %d windows.", count);
        }
        rosterwin_roster();
        return TRUE;
    }

    if (g_strcmp0(args[0], "read") == 0) {
        int count = ui_close_read_wins();
        if (count == 0) {
            cons_show("No windows to close.");
        } else if (count == 1) {
            cons_show("Closed 1 window.");
        } else {
            cons_show("Closed %d windows.", count);
        }
        rosterwin_roster();
        return TRUE;
    }

    gboolean is_num = TRUE;
    int index = 0;
    if (args[0] != NULL) {
        for (int i = 0; i < strlen(args[0]); i++) {
            if (!isdigit((int)args[0][i])) {
                is_num = FALSE;
                break;
            }
        }

        if (is_num) {
            index = atoi(args[0]);
        }
    } else {
        index = wins_get_current_num();
    }

    if (is_num) {
        if (index < 0 || index == 10) {
            cons_show("No such window exists.");
            return TRUE;
        }

        if (index == 1) {
            cons_show("Cannot close console window.");
            return TRUE;
        }

        ProfWin* toclose = wins_get_by_num(index);
        if (!toclose) {
            cons_show("Window is not open.");
            return TRUE;
        }

        // check for unsaved form
        if (ui_win_has_unsaved_form(index)) {
            win_println(window, THEME_DEFAULT, "-", "You have unsaved changes, use /form submit or /form cancel");
            return TRUE;
        }

        // handle leaving rooms, or chat
        if (conn_status == JABBER_CONNECTED) {
            ui_close_connected_win(index);
        }

        // close the window
        ui_close_win(index);
        cons_show("Closed window %d", index);
        wins_tidy();

        rosterwin_roster();
        return TRUE;
    } else {
        if (g_strcmp0(args[0], "console") == 0) {
            cons_show("Cannot close console window.");
            return TRUE;
        }

        ProfWin* toclose = wins_get_by_string(args[0]);
        if (!toclose) {
            cons_show("Window \"%s\" does not exist.", args[0]);
            return TRUE;
        }
        index = wins_get_num(toclose);

        // check for unsaved form
        if (ui_win_has_unsaved_form(index)) {
            win_println(window, THEME_DEFAULT, "-", "You have unsaved changes, use /form submit or /form cancel");
            return TRUE;
        }

        // handle leaving rooms, or chat
        if (conn_status == JABBER_CONNECTED) {
            ui_close_connected_win(index);
        }

        // close the window
        ui_close_win(index);
        cons_show("Closed window %s", args[0]);
        wins_tidy();

        rosterwin_roster();
        return TRUE;
    }
}

gboolean
cmd_win(ProfWin* window, const char* const command, gchar** args)
{
    gboolean is_num = TRUE;
    for (int i = 0; i < strlen(args[0]); i++) {
        if (!isdigit((int)args[0][i])) {
            is_num = FALSE;
            break;
        }
    }

    if (is_num) {
        int num = atoi(args[0]);

        ProfWin* focuswin = wins_get_by_num(num);
        if (!focuswin) {
            cons_show("Window %d does not exist.", num);
        } else {
            ui_focus_win(focuswin);
        }
    } else {
        ProfWin* focuswin = wins_get_by_string(args[0]);
        if (!focuswin) {
            cons_show("Window \"%s\" does not exist.", args[0]);
        } else {
            ui_focus_win(focuswin);
        }
    }

    return TRUE;
}

static void
_cmd_list_commands(GList* commands)
{
    int maxlen = 0;
    GList* curr = commands;
    while (curr) {
        gchar* cmd = curr->data;
        int len = strlen(cmd);
        if (len > maxlen)
            maxlen = len;
        curr = g_list_next(curr);
    }

    GString* cmds = g_string_new("");
    curr = commands;
    int count = 0;
    while (curr) {
        gchar* cmd = curr->data;
        if (count == 5) {
            cons_show(cmds->str);
            g_string_free(cmds, TRUE);
            cmds = g_string_new("");
            count = 0;
        }
        g_string_append_printf(cmds, "%-*s", maxlen + 1, cmd);
        curr = g_list_next(curr);
        count++;
    }
    cons_show(cmds->str);
    g_string_free(cmds, TRUE);
    g_list_free(curr);

    cons_show("");
    cons_show("Use /help [command] without the leading slash, for help on a specific command");
    cons_show("");
}

static void
_cmd_help_cmd_list(const char* const tag)
{
    cons_show("");
    ProfWin* console = wins_get_console();
    if (tag) {
        win_println(console, THEME_HELP_HEADER, "-", "%s commands", tag);
    } else {
        win_println(console, THEME_HELP_HEADER, "-", "All commands");
    }

    GList* ordered_commands = NULL;

    if (g_strcmp0(tag, "plugins") == 0) {
        GList* plugins_cmds = plugins_get_command_names();
        GList* curr = plugins_cmds;
        while (curr) {
            ordered_commands = g_list_insert_sorted(ordered_commands, curr->data, (GCompareFunc)g_strcmp0);
            curr = g_list_next(curr);
        }
        g_list_free(plugins_cmds);
    } else {
        ordered_commands = cmd_get_ordered(tag);

        // add plugins if showing all commands
        if (!tag) {
            GList* plugins_cmds = plugins_get_command_names();
            GList* curr = plugins_cmds;
            while (curr) {
                ordered_commands = g_list_insert_sorted(ordered_commands, curr->data, (GCompareFunc)g_strcmp0);
                curr = g_list_next(curr);
            }
            g_list_free(plugins_cmds);
        }
    }

    _cmd_list_commands(ordered_commands);
    g_list_free(ordered_commands);
}

gboolean
cmd_help(ProfWin* window, const char* const command, gchar** args)
{
    int num_args = g_strv_length(args);
    if (num_args == 0) {
        cons_help();
    } else if (strcmp(args[0], "search_all") == 0) {
        if (args[1] == NULL) {
            cons_bad_cmd_usage(command);
        } else {
            GList* cmds = cmd_search_index_all(args[1]);
            if (cmds == NULL) {
                cons_show("No commands found.");
            } else {
                GList* curr = cmds;
                GList* results = NULL;
                while (curr) {
                    results = g_list_insert_sorted(results, curr->data, (GCompareFunc)g_strcmp0);
                    curr = g_list_next(curr);
                }
                cons_show("Search results:");
                _cmd_list_commands(results);
                g_list_free(results);
            }
            g_list_free(cmds);
        }
    } else if (strcmp(args[0], "search_any") == 0) {
        if (args[1] == NULL) {
            cons_bad_cmd_usage(command);
        } else {
            GList* cmds = cmd_search_index_any(args[1]);
            if (cmds == NULL) {
                cons_show("No commands found.");
            } else {
                GList* curr = cmds;
                GList* results = NULL;
                while (curr) {
                    results = g_list_insert_sorted(results, curr->data, (GCompareFunc)g_strcmp0);
                    curr = g_list_next(curr);
                }
                cons_show("Search results:");
                _cmd_list_commands(results);
                g_list_free(results);
            }
            g_list_free(cmds);
        }
    } else if (strcmp(args[0], "commands") == 0) {
        if (args[1]) {
            if (!cmd_valid_tag(args[1])) {
                cons_bad_cmd_usage(command);
            } else {
                _cmd_help_cmd_list(args[1]);
            }
        } else {
            _cmd_help_cmd_list(NULL);
        }
    } else if (strcmp(args[0], "navigation") == 0) {
        cons_navigation_help();
    } else {
        char* cmd = args[0];
        char* cmd_with_slash = g_strdup_printf("/%s", cmd);

        Command* command = cmd_get(cmd_with_slash);
        if (command) {
            cons_show_help(cmd_with_slash, &command->help);
        } else {
            CommandHelp* commandHelp = plugins_get_help(cmd_with_slash);
            if (commandHelp) {
                cons_show_help(cmd_with_slash, commandHelp);
            } else {
                cons_show("No such command.");
            }
        }
        cons_show("");
        g_free(cmd_with_slash);
    }

    return TRUE;
}

gboolean
cmd_about(ProfWin* window, const char* const command, gchar** args)
{
    cons_show("");
    cons_about();
    return TRUE;
}

gboolean
cmd_prefs(ProfWin* window, const char* const command, gchar** args)
{
    if (args[0] == NULL) {
        cons_prefs();
        cons_show("Use the /account command for preferences for individual accounts.");
    } else if (strcmp(args[0], "ui") == 0) {
        cons_show("");
        cons_show_ui_prefs();
        cons_show("");
    } else if (strcmp(args[0], "desktop") == 0) {
        cons_show("");
        cons_show_desktop_prefs();
        cons_show("");
    } else if (strcmp(args[0], "chat") == 0) {
        cons_show("");
        cons_show_chat_prefs();
        cons_show("");
    } else if (strcmp(args[0], "log") == 0) {
        cons_show("");
        cons_show_log_prefs();
        cons_show("");
    } else if (strcmp(args[0], "conn") == 0) {
        cons_show("");
        cons_show_connection_prefs();
        cons_show("");
    } else if (strcmp(args[0], "presence") == 0) {
        cons_show("");
        cons_show_presence_prefs();
        cons_show("");
    } else if (strcmp(args[0], "otr") == 0) {
        cons_show("");
        cons_show_otr_prefs();
        cons_show("");
    } else if (strcmp(args[0], "pgp") == 0) {
        cons_show("");
        cons_show_pgp_prefs();
        cons_show("");
    } else if (strcmp(args[0], "omemo") == 0) {
        cons_show("");
        cons_show_omemo_prefs();
        cons_show("");
    } else if (strcmp(args[0], "ox") == 0) {
        cons_show("");
        cons_show_ox_prefs();
        cons_show("");
    } else {
        cons_bad_cmd_usage(command);
    }

    return TRUE;
}

gboolean
cmd_theme(ProfWin* window, const char* const command, gchar** args)
{
    // 'full-load' means to load the theme including the settings (not just [colours])
    gboolean fullload = (g_strcmp0(args[0], "full-load") == 0);

    // list themes
    if (g_strcmp0(args[0], "list") == 0) {
        GSList* themes = theme_list();
        cons_show_themes(themes);
        g_slist_free_full(themes, g_free);

        // load a theme
    } else if (g_strcmp0(args[0], "load") == 0 || fullload) {
        if (args[1] == NULL) {
            cons_bad_cmd_usage(command);
        } else if (theme_load(args[1], fullload)) {
            ui_load_colours();
            prefs_set_string(PREF_THEME, args[1]);
            if (prefs_get_boolean(PREF_ROSTER)) {
                ui_show_roster();
            } else {
                ui_hide_roster();
            }
            if (prefs_get_boolean(PREF_OCCUPANTS)) {
                ui_show_all_room_rosters();
            } else {
                ui_hide_all_room_rosters();
            }
            ui_resize();
            cons_show("Loaded theme: %s", args[1]);
        } else {
            cons_show("Couldn't find theme: %s", args[1]);
        }

        // show colours
    } else if (g_strcmp0(args[0], "colours") == 0) {
        cons_theme_colours();
    } else if (g_strcmp0(args[0], "properties") == 0) {
        cons_theme_properties();
    } else {
        cons_bad_cmd_usage(command);
    }

    return TRUE;
}

static void
_who_room(ProfWin* window, const char* const command, gchar** args)
{
    if ((g_strv_length(args) == 2) && args[1]) {
        cons_show("Argument group is not applicable to chat rooms.");
        return;
    }

    // bad arg
    if (!_string_matches_one_of(NULL, args[0], TRUE, "online", "available", "unavailable", "away", "chat", "xa", "dnd", "any", "moderator", "participant", "visitor", "owner", "admin", "member", "outcast", "none", NULL)) {
        cons_bad_cmd_usage(command);
        return;
    }

    ProfMucWin* mucwin = (ProfMucWin*)window;
    assert(mucwin->memcheck == PROFMUCWIN_MEMCHECK);

    // presence filter
    if (_string_matches_one_of(NULL, args[0], TRUE, "online", "available", "unavailable", "away", "chat", "xa", "dnd", "any", NULL)) {

        char* presence = args[0];
        GList* occupants = muc_roster(mucwin->roomjid);

        // no arg, show all contacts
        if ((presence == NULL) || (g_strcmp0(presence, "any") == 0)) {
            mucwin_roster(mucwin, occupants, NULL);

            // available
        } else if (strcmp("available", presence) == 0) {
            GList* filtered = NULL;

            while (occupants) {
                Occupant* occupant = occupants->data;
                if (muc_occupant_available(occupant)) {
                    filtered = g_list_append(filtered, occupant);
                }
                occupants = g_list_next(occupants);
            }

            mucwin_roster(mucwin, filtered, "available");

            // unavailable
        } else if (strcmp("unavailable", presence) == 0) {
            GList* filtered = NULL;

            while (occupants) {
                Occupant* occupant = occupants->data;
                if (!muc_occupant_available(occupant)) {
                    filtered = g_list_append(filtered, occupant);
                }
                occupants = g_list_next(occupants);
            }

            mucwin_roster(mucwin, filtered, "unavailable");

            // show specific status
        } else {
            GList* filtered = NULL;

            while (occupants) {
                Occupant* occupant = occupants->data;
                const char* presence_str = string_from_resource_presence(occupant->presence);
                if (strcmp(presence_str, presence) == 0) {
                    filtered = g_list_append(filtered, occupant);
                }
                occupants = g_list_next(occupants);
            }

            mucwin_roster(mucwin, filtered, presence);
        }

        g_list_free(occupants);

        // role or affiliation filter
    } else {
        if (g_strcmp0(args[0], "moderator") == 0) {
            mucwin_show_role_list(mucwin, MUC_ROLE_MODERATOR);
            return;
        }
        if (g_strcmp0(args[0], "participant") == 0) {
            mucwin_show_role_list(mucwin, MUC_ROLE_PARTICIPANT);
            return;
        }
        if (g_strcmp0(args[0], "visitor") == 0) {
            mucwin_show_role_list(mucwin, MUC_ROLE_VISITOR);
            return;
        }

        if (g_strcmp0(args[0], "owner") == 0) {
            mucwin_show_affiliation_list(mucwin, MUC_AFFILIATION_OWNER);
            return;
        }
        if (g_strcmp0(args[0], "admin") == 0) {
            mucwin_show_affiliation_list(mucwin, MUC_AFFILIATION_ADMIN);
            return;
        }
        if (g_strcmp0(args[0], "member") == 0) {
            mucwin_show_affiliation_list(mucwin, MUC_AFFILIATION_MEMBER);
            return;
        }
        if (g_strcmp0(args[0], "outcast") == 0) {
            mucwin_show_affiliation_list(mucwin, MUC_AFFILIATION_OUTCAST);
            return;
        }
        if (g_strcmp0(args[0], "none") == 0) {
            mucwin_show_affiliation_list(mucwin, MUC_AFFILIATION_NONE);
            return;
        }
    }
}

static void
_who_roster(ProfWin* window, const char* const command, gchar** args)
{
    char* presence = args[0];

    // bad arg
    if (!_string_matches_one_of(NULL, presence, TRUE, "online", "available", "unavailable", "offline", "away", "chat", "xa", "dnd", "any", NULL)) {
        cons_bad_cmd_usage(command);
        return;
    }

    char* group = NULL;
    if ((g_strv_length(args) == 2) && args[1]) {
        group = args[1];
    }

    cons_show("");
    GSList* list = NULL;
    if (group) {
        list = roster_get_group(group, ROSTER_ORD_NAME);
        if (list == NULL) {
            cons_show("No such group: %s.", group);
            return;
        }
    } else {
        list = roster_get_contacts(ROSTER_ORD_NAME);
        if (list == NULL) {
            cons_show("No contacts in roster.");
            return;
        }
    }

    // no arg, show all contacts
    if ((presence == NULL) || (g_strcmp0(presence, "any") == 0)) {
        if (group) {
            if (list == NULL) {
                cons_show("No contacts in group %s.", group);
            } else {
                cons_show("%s:", group);
                cons_show_contacts(list);
            }
        } else {
            if (list == NULL) {
                cons_show("You have no contacts.");
            } else {
                cons_show("All contacts:");
                cons_show_contacts(list);
            }
        }

        // available
    } else if (strcmp("available", presence) == 0) {
        GSList* filtered = NULL;

        GSList* curr = list;
        while (curr) {
            PContact contact = curr->data;
            if (p_contact_is_available(contact)) {
                filtered = g_slist_append(filtered, contact);
            }
            curr = g_slist_next(curr);
        }

        if (group) {
            if (filtered == NULL) {
                cons_show("No contacts in group %s are %s.", group, presence);
            } else {
                cons_show("%s (%s):", group, presence);
                cons_show_contacts(filtered);
            }
        } else {
            if (filtered == NULL) {
                cons_show("No contacts are %s.", presence);
            } else {
                cons_show("Contacts (%s):", presence);
                cons_show_contacts(filtered);
            }
        }
        g_slist_free(filtered);

        // unavailable
    } else if (strcmp("unavailable", presence) == 0) {
        GSList* filtered = NULL;

        GSList* curr = list;
        while (curr) {
            PContact contact = curr->data;
            if (!p_contact_is_available(contact)) {
                filtered = g_slist_append(filtered, contact);
            }
            curr = g_slist_next(curr);
        }

        if (group) {
            if (filtered == NULL) {
                cons_show("No contacts in group %s are %s.", group, presence);
            } else {
                cons_show("%s (%s):", group, presence);
                cons_show_contacts(filtered);
            }
        } else {
            if (filtered == NULL) {
                cons_show("No contacts are %s.", presence);
            } else {
                cons_show("Contacts (%s):", presence);
                cons_show_contacts(filtered);
            }
        }
        g_slist_free(filtered);

        // online, available resources
    } else if (strcmp("online", presence) == 0) {
        GSList* filtered = NULL;

        GSList* curr = list;
        while (curr) {
            PContact contact = curr->data;
            if (p_contact_has_available_resource(contact)) {
                filtered = g_slist_append(filtered, contact);
            }
            curr = g_slist_next(curr);
        }

        if (group) {
            if (filtered == NULL) {
                cons_show("No contacts in group %s are %s.", group, presence);
            } else {
                cons_show("%s (%s):", group, presence);
                cons_show_contacts(filtered);
            }
        } else {
            if (filtered == NULL) {
                cons_show("No contacts are %s.", presence);
            } else {
                cons_show("Contacts (%s):", presence);
                cons_show_contacts(filtered);
            }
        }
        g_slist_free(filtered);

        // offline, no available resources
    } else if (strcmp("offline", presence) == 0) {
        GSList* filtered = NULL;

        GSList* curr = list;
        while (curr) {
            PContact contact = curr->data;
            if (!p_contact_has_available_resource(contact)) {
                filtered = g_slist_append(filtered, contact);
            }
            curr = g_slist_next(curr);
        }

        if (group) {
            if (filtered == NULL) {
                cons_show("No contacts in group %s are %s.", group, presence);
            } else {
                cons_show("%s (%s):", group, presence);
                cons_show_contacts(filtered);
            }
        } else {
            if (filtered == NULL) {
                cons_show("No contacts are %s.", presence);
            } else {
                cons_show("Contacts (%s):", presence);
                cons_show_contacts(filtered);
            }
        }
        g_slist_free(filtered);

        // show specific status
    } else {
        GSList* filtered = NULL;

        GSList* curr = list;
        while (curr) {
            PContact contact = curr->data;
            if (strcmp(p_contact_presence(contact), presence) == 0) {
                filtered = g_slist_append(filtered, contact);
            }
            curr = g_slist_next(curr);
        }

        if (group) {
            if (filtered == NULL) {
                cons_show("No contacts in group %s are %s.", group, presence);
            } else {
                cons_show("%s (%s):", group, presence);
                cons_show_contacts(filtered);
            }
        } else {
            if (filtered == NULL) {
                cons_show("No contacts are %s.", presence);
            } else {
                cons_show("Contacts (%s):", presence);
                cons_show_contacts(filtered);
            }
        }
        g_slist_free(filtered);
    }

    g_slist_free(list);
}

gboolean
cmd_who(ProfWin* window, const char* const command, gchar** args)
{
    jabber_conn_status_t conn_status = connection_get_status();

    if (conn_status != JABBER_CONNECTED) {
        cons_show("You are not currently connected.");
    } else if (window->type == WIN_MUC) {
        _who_room(window, command, args);
    } else {
        _who_roster(window, command, args);
    }

    if (window->type != WIN_CONSOLE && window->type != WIN_MUC) {
        status_bar_new(1, WIN_CONSOLE, "console");
    }

    return TRUE;
}

static void
_cmd_msg_chatwin(const char* const barejid, const char* const msg)
{
    ProfChatWin* chatwin = wins_get_chat(barejid);
    if (!chatwin) {
        // NOTE: This will also start the new OMEMO session and send a MAM request.
        chatwin = chatwin_new(barejid);
    }
    ui_focus_win((ProfWin*)chatwin);

    if (msg) {
        // NOTE: In case the message is OMEMO encrypted, we can't be sure
        // whether the key bundles of the recipient have already been
        // received. In the case that *no* bundles have been received yet,
        // the message won't be sent, and an error is shown to the user.
        // Other cases are not handled here.
        cl_ev_send_msg(chatwin, msg, NULL);
    } else {
#ifdef HAVE_LIBOTR
        // Start the OTR session after this (i.e. the first) message was sent
        if (otr_is_secure(barejid)) {
            chatwin_otr_secured(chatwin, otr_is_trusted(barejid));
        }
#endif // HAVE_LIBOTR
    }
}

gboolean
cmd_msg(ProfWin* window, const char* const command, gchar** args)
{
    char* usr = args[0];
    char* msg = args[1];

    jabber_conn_status_t conn_status = connection_get_status();

    if (conn_status != JABBER_CONNECTED) {
        cons_show("You are not currently connected.");
        return TRUE;
    }

    // send private message when in MUC room
    if (window->type == WIN_MUC) {
        ProfMucWin* mucwin = (ProfMucWin*)window;
        assert(mucwin->memcheck == PROFMUCWIN_MEMCHECK);

        Occupant* occupant = muc_roster_item(mucwin->roomjid, usr);
        if (occupant) {
            // in case of non-anon muc send regular chatmessage
            if (muc_anonymity_type(mucwin->roomjid) == MUC_ANONYMITY_TYPE_NONANONYMOUS) {
                Jid* jidp = jid_create(occupant->jid);

                _cmd_msg_chatwin(jidp->barejid, msg);
                win_println(window, THEME_DEFAULT, "-", "Starting direct message with occupant \"%s\" from room \"%s\" as \"%s\".", usr, mucwin->roomjid, jidp->barejid);
                cons_show("Starting direct message with occupant \"%s\" from room \"%s\" as \"%s\".", usr, mucwin->roomjid, jidp->barejid);

                jid_destroy(jidp);
            } else {
                // otherwise send mucpm
                GString* full_jid = g_string_new(mucwin->roomjid);
                g_string_append(full_jid, "/");
                g_string_append(full_jid, usr);

                ProfPrivateWin* privwin = wins_get_private(full_jid->str);
                if (!privwin) {
                    privwin = (ProfPrivateWin*)wins_new_private(full_jid->str);
                }
                ui_focus_win((ProfWin*)privwin);

                if (msg) {
                    cl_ev_send_priv_msg(privwin, msg, NULL);
                }

                g_string_free(full_jid, TRUE);
            }

        } else {
            win_println(window, THEME_DEFAULT, "-", "No such participant \"%s\" in room.", usr);
        }

        return TRUE;

        // send chat message
    } else {
        char* barejid = roster_barejid_from_name(usr);
        if (barejid == NULL) {
            barejid = usr;
        }

        _cmd_msg_chatwin(barejid, msg);

        return TRUE;
    }
}

gboolean
cmd_group(ProfWin* window, const char* const command, gchar** args)
{
    jabber_conn_status_t conn_status = connection_get_status();

    if (conn_status != JABBER_CONNECTED) {
        cons_show("You are not currently connected.");
        return TRUE;
    }

    // list all groups
    if (args[1] == NULL) {
        GList* groups = roster_get_groups();
        GList* curr = groups;
        if (curr) {
            cons_show("Groups:");
            while (curr) {
                cons_show("  %s", curr->data);
                curr = g_list_next(curr);
            }

            g_list_free_full(groups, g_free);
        } else {
            cons_show("No groups.");
        }
        return TRUE;
    }

    // show contacts in group
    if (strcmp(args[1], "show") == 0) {
        char* group = args[2];
        if (group == NULL) {
            cons_bad_cmd_usage(command);
            return TRUE;
        }

        GSList* list = roster_get_group(group, ROSTER_ORD_NAME);
        cons_show_roster_group(group, list);
        return TRUE;
    }

    // add contact to group
    if (strcmp(args[1], "add") == 0) {
        char* group = args[2];
        char* contact = args[3];

        if ((group == NULL) || (contact == NULL)) {
            cons_bad_cmd_usage(command);
            return TRUE;
        }

        char* barejid = roster_barejid_from_name(contact);
        if (barejid == NULL) {
            barejid = contact;
        }

        PContact pcontact = roster_get_contact(barejid);
        if (pcontact == NULL) {
            cons_show("Contact not found in roster: %s", barejid);
            return TRUE;
        }

        if (p_contact_in_group(pcontact, group)) {
            const char* display_name = p_contact_name_or_jid(pcontact);
            ui_contact_already_in_group(display_name, group);
        } else {
            roster_send_add_to_group(group, pcontact);
        }

        return TRUE;
    }

    // remove contact from group
    if (strcmp(args[1], "remove") == 0) {
        char* group = args[2];
        char* contact = args[3];

        if ((group == NULL) || (contact == NULL)) {
            cons_bad_cmd_usage(command);
            return TRUE;
        }

        char* barejid = roster_barejid_from_name(contact);
        if (barejid == NULL) {
            barejid = contact;
        }

        PContact pcontact = roster_get_contact(barejid);
        if (pcontact == NULL) {
            cons_show("Contact not found in roster: %s", barejid);
            return TRUE;
        }

        if (!p_contact_in_group(pcontact, group)) {
            const char* display_name = p_contact_name_or_jid(pcontact);
            ui_contact_not_in_group(display_name, group);
        } else {
            roster_send_remove_from_group(group, pcontact);
        }

        return TRUE;
    }

    cons_bad_cmd_usage(command);
    return TRUE;
}

gboolean
cmd_roster(ProfWin* window, const char* const command, gchar** args)
{
    jabber_conn_status_t conn_status = connection_get_status();

    // show roster
    if (args[0] == NULL) {
        if (conn_status != JABBER_CONNECTED) {
            cons_show("You are not currently connected.");
            return TRUE;
        }

        GSList* list = roster_get_contacts(ROSTER_ORD_NAME);
        cons_show_roster(list);
        g_slist_free(list);
        return TRUE;

        // show roster, only online contacts
    } else if (g_strcmp0(args[0], "online") == 0) {
        if (conn_status != JABBER_CONNECTED) {
            cons_show("You are not currently connected.");
            return TRUE;
        }

        GSList* list = roster_get_contacts_online();
        cons_show_roster(list);
        g_slist_free(list);
        return TRUE;

        // set roster size
    } else if (g_strcmp0(args[0], "size") == 0) {
        if (!args[1]) {
            cons_bad_cmd_usage(command);
            return TRUE;
        }
        int intval = 0;
        char* err_msg = NULL;
        gboolean res = strtoi_range(args[1], &intval, 1, 99, &err_msg);
        if (res) {
            prefs_set_roster_size(intval);
            cons_show("Roster screen size set to: %d%%", intval);
            if (conn_status == JABBER_CONNECTED && prefs_get_boolean(PREF_ROSTER)) {
                wins_resize_all();
            }
            return TRUE;
        } else {
            cons_show(err_msg);
            free(err_msg);
            return TRUE;
        }

        // set line wrapping
    } else if (g_strcmp0(args[0], "wrap") == 0) {
        if (!args[1]) {
            cons_bad_cmd_usage(command);
            return TRUE;
        } else {
            _cmd_set_boolean_preference(args[1], command, "Roster panel line wrap", PREF_ROSTER_WRAP);
            rosterwin_roster();
            return TRUE;
        }

        // header settings
    } else if (g_strcmp0(args[0], "header") == 0) {
        if (g_strcmp0(args[1], "char") == 0) {
            if (!args[2]) {
                cons_bad_cmd_usage(command);
            } else if (g_strcmp0(args[2], "none") == 0) {
                prefs_clear_roster_header_char();
                cons_show("Roster header char removed.");
                rosterwin_roster();
            } else {
                prefs_set_roster_header_char(args[2]);
                cons_show("Roster header char set to %s.", args[2]);
                rosterwin_roster();
            }
        } else {
            cons_bad_cmd_usage(command);
        }
        return TRUE;

        // contact settings
    } else if (g_strcmp0(args[0], "contact") == 0) {
        if (g_strcmp0(args[1], "char") == 0) {
            if (!args[2]) {
                cons_bad_cmd_usage(command);
            } else if (g_strcmp0(args[2], "none") == 0) {
                prefs_clear_roster_contact_char();
                cons_show("Roster contact char removed.");
                rosterwin_roster();
            } else {
                prefs_set_roster_contact_char(args[2]);
                cons_show("Roster contact char set to %s.", args[2]);
                rosterwin_roster();
            }
        } else if (g_strcmp0(args[1], "indent") == 0) {
            if (!args[2]) {
                cons_bad_cmd_usage(command);
            } else {
                int intval = 0;
                char* err_msg = NULL;
                gboolean res = strtoi_range(args[2], &intval, 0, 10, &err_msg);
                if (res) {
                    prefs_set_roster_contact_indent(intval);
                    cons_show("Roster contact indent set to: %d", intval);
                    rosterwin_roster();
                } else {
                    cons_show(err_msg);
                    free(err_msg);
                }
            }
        } else {
            cons_bad_cmd_usage(command);
        }
        return TRUE;

        // resource settings
    } else if (g_strcmp0(args[0], "resource") == 0) {
        if (g_strcmp0(args[1], "char") == 0) {
            if (!args[2]) {
                cons_bad_cmd_usage(command);
            } else if (g_strcmp0(args[2], "none") == 0) {
                prefs_clear_roster_resource_char();
                cons_show("Roster resource char removed.");
                rosterwin_roster();
            } else {
                prefs_set_roster_resource_char(args[2]);
                cons_show("Roster resource char set to %s.", args[2]);
                rosterwin_roster();
            }
        } else if (g_strcmp0(args[1], "indent") == 0) {
            if (!args[2]) {
                cons_bad_cmd_usage(command);
            } else {
                int intval = 0;
                char* err_msg = NULL;
                gboolean res = strtoi_range(args[2], &intval, 0, 10, &err_msg);
                if (res) {
                    prefs_set_roster_resource_indent(intval);
                    cons_show("Roster resource indent set to: %d", intval);
                    rosterwin_roster();
                } else {
                    cons_show(err_msg);
                    free(err_msg);
                }
            }
        } else if (g_strcmp0(args[1], "join") == 0) {
            _cmd_set_boolean_preference(args[2], command, "Roster join", PREF_ROSTER_RESOURCE_JOIN);
            rosterwin_roster();
            return TRUE;
        } else {
            cons_bad_cmd_usage(command);
        }
        return TRUE;

        // presence settings
    } else if (g_strcmp0(args[0], "presence") == 0) {
        if (g_strcmp0(args[1], "indent") == 0) {
            if (!args[2]) {
                cons_bad_cmd_usage(command);
            } else {
                int intval = 0;
                char* err_msg = NULL;
                gboolean res = strtoi_range(args[2], &intval, -1, 10, &err_msg);
                if (res) {
                    prefs_set_roster_presence_indent(intval);
                    cons_show("Roster presence indent set to: %d", intval);
                    rosterwin_roster();
                } else {
                    cons_show(err_msg);
                    free(err_msg);
                }
            }
        } else {
            cons_bad_cmd_usage(command);
        }
        return TRUE;

        // show/hide roster
    } else if ((g_strcmp0(args[0], "show") == 0) || (g_strcmp0(args[0], "hide") == 0)) {
        preference_t pref;
        const char* pref_str;
        if (args[1] == NULL) {
            pref = PREF_ROSTER;
            pref_str = "";
        } else if (g_strcmp0(args[1], "offline") == 0) {
            pref = PREF_ROSTER_OFFLINE;
            pref_str = "offline";
        } else if (g_strcmp0(args[1], "resource") == 0) {
            pref = PREF_ROSTER_RESOURCE;
            pref_str = "resource";
        } else if (g_strcmp0(args[1], "presence") == 0) {
            pref = PREF_ROSTER_PRESENCE;
            pref_str = "presence";
        } else if (g_strcmp0(args[1], "status") == 0) {
            pref = PREF_ROSTER_STATUS;
            pref_str = "status";
        } else if (g_strcmp0(args[1], "empty") == 0) {
            pref = PREF_ROSTER_EMPTY;
            pref_str = "empty";
        } else if (g_strcmp0(args[1], "priority") == 0) {
            pref = PREF_ROSTER_PRIORITY;
            pref_str = "priority";
        } else if (g_strcmp0(args[1], "contacts") == 0) {
            pref = PREF_ROSTER_CONTACTS;
            pref_str = "contacts";
        } else if (g_strcmp0(args[1], "rooms") == 0) {
            pref = PREF_ROSTER_ROOMS;
            pref_str = "rooms";
        } else if (g_strcmp0(args[1], "unsubscribed") == 0) {
            pref = PREF_ROSTER_UNSUBSCRIBED;
            pref_str = "unsubscribed";
        } else {
            cons_bad_cmd_usage(command);
            return TRUE;
        }

        gboolean val;
        if (g_strcmp0(args[0], "show") == 0) {
            val = TRUE;
        } else { // "hide"
            val = FALSE;
        }

        cons_show("Roster%s%s %s (was %s)", strlen(pref_str) == 0 ? "" : " ", pref_str,
                  val == TRUE ? "enabled" : "disabled",
                  prefs_get_boolean(pref) == TRUE ? "enabled" : "disabled");
        prefs_set_boolean(pref, val);
        if (conn_status == JABBER_CONNECTED) {
            if (pref == PREF_ROSTER) {
                if (val == TRUE) {
                    ui_show_roster();
                } else {
                    ui_hide_roster();
                }
            } else {
                rosterwin_roster();
            }
        }
        return TRUE;

        // roster grouping
    } else if (g_strcmp0(args[0], "by") == 0) {
        if (g_strcmp0(args[1], "group") == 0) {
            cons_show("Grouping roster by roster group");
            prefs_set_string(PREF_ROSTER_BY, "group");
            if (conn_status == JABBER_CONNECTED) {
                rosterwin_roster();
            }
            return TRUE;
        } else if (g_strcmp0(args[1], "presence") == 0) {
            cons_show("Grouping roster by presence");
            prefs_set_string(PREF_ROSTER_BY, "presence");
            if (conn_status == JABBER_CONNECTED) {
                rosterwin_roster();
            }
            return TRUE;
        } else if (g_strcmp0(args[1], "none") == 0) {
            cons_show("Roster grouping disabled");
            prefs_set_string(PREF_ROSTER_BY, "none");
            if (conn_status == JABBER_CONNECTED) {
                rosterwin_roster();
            }
            return TRUE;
        } else {
            cons_bad_cmd_usage(command);
            return TRUE;
        }

        // roster item order
    } else if (g_strcmp0(args[0], "order") == 0) {
        if (g_strcmp0(args[1], "name") == 0) {
            cons_show("Ordering roster by name");
            prefs_set_string(PREF_ROSTER_ORDER, "name");
            if (conn_status == JABBER_CONNECTED) {
                rosterwin_roster();
            }
            return TRUE;
        } else if (g_strcmp0(args[1], "presence") == 0) {
            cons_show("Ordering roster by presence");
            prefs_set_string(PREF_ROSTER_ORDER, "presence");
            if (conn_status == JABBER_CONNECTED) {
                rosterwin_roster();
            }
            return TRUE;
        } else {
            cons_bad_cmd_usage(command);
            return TRUE;
        }

    } else if (g_strcmp0(args[0], "count") == 0) {
        if (g_strcmp0(args[1], "zero") == 0) {
            _cmd_set_boolean_preference(args[2], command, "Roster header zero count", PREF_ROSTER_COUNT_ZERO);
            if (conn_status == JABBER_CONNECTED) {
                rosterwin_roster();
            }
            return TRUE;
        } else if (g_strcmp0(args[1], "unread") == 0) {
            cons_show("Roster header count set to unread");
            prefs_set_string(PREF_ROSTER_COUNT, "unread");
            if (conn_status == JABBER_CONNECTED) {
                rosterwin_roster();
            }
            return TRUE;
        } else if (g_strcmp0(args[1], "items") == 0) {
            cons_show("Roster header count set to items");
            prefs_set_string(PREF_ROSTER_COUNT, "items");
            if (conn_status == JABBER_CONNECTED) {
                rosterwin_roster();
            }
            return TRUE;
        } else if (g_strcmp0(args[1], "off") == 0) {
            cons_show("Disabling roster header count");
            prefs_set_string(PREF_ROSTER_COUNT, "off");
            if (conn_status == JABBER_CONNECTED) {
                rosterwin_roster();
            }
            return TRUE;
        } else {
            cons_bad_cmd_usage(command);
            return TRUE;
        }

    } else if (g_strcmp0(args[0], "color") == 0) {
        _cmd_set_boolean_preference(args[1], command, "Roster consistent colors", PREF_ROSTER_COLOR_NICK);
        ui_show_roster();
        return TRUE;

    } else if (g_strcmp0(args[0], "unread") == 0) {
        if (g_strcmp0(args[1], "before") == 0) {
            cons_show("Roster unread message count: before");
            prefs_set_string(PREF_ROSTER_UNREAD, "before");
            if (conn_status == JABBER_CONNECTED) {
                rosterwin_roster();
            }
            return TRUE;
        } else if (g_strcmp0(args[1], "after") == 0) {
            cons_show("Roster unread message count: after");
            prefs_set_string(PREF_ROSTER_UNREAD, "after");
            if (conn_status == JABBER_CONNECTED) {
                rosterwin_roster();
            }
            return TRUE;
        } else if (g_strcmp0(args[1], "off") == 0) {
            cons_show("Roster unread message count: off");
            prefs_set_string(PREF_ROSTER_UNREAD, "off");
            if (conn_status == JABBER_CONNECTED) {
                rosterwin_roster();
            }
            return TRUE;
        } else {
            cons_bad_cmd_usage(command);
            return TRUE;
        }

    } else if (g_strcmp0(args[0], "private") == 0) {
        if (g_strcmp0(args[1], "char") == 0) {
            if (!args[2]) {
                cons_bad_cmd_usage(command);
            } else if (g_strcmp0(args[2], "none") == 0) {
                prefs_clear_roster_private_char();
                cons_show("Roster private room chat char removed.");
                rosterwin_roster();
            } else {
                prefs_set_roster_private_char(args[2]);
                cons_show("Roster private room chat char set to %s.", args[2]);
                rosterwin_roster();
            }
            return TRUE;
        } else if (g_strcmp0(args[1], "room") == 0) {
            cons_show("Showing room private chats under room.");
            prefs_set_string(PREF_ROSTER_PRIVATE, "room");
            if (conn_status == JABBER_CONNECTED) {
                rosterwin_roster();
            }
            return TRUE;
        } else if (g_strcmp0(args[1], "group") == 0) {
            cons_show("Showing room private chats as roster group.");
            prefs_set_string(PREF_ROSTER_PRIVATE, "group");
            if (conn_status == JABBER_CONNECTED) {
                rosterwin_roster();
            }
            return TRUE;
        } else if (g_strcmp0(args[1], "off") == 0) {
            cons_show("Hiding room private chats in roster.");
            prefs_set_string(PREF_ROSTER_PRIVATE, "off");
            if (conn_status == JABBER_CONNECTED) {
                rosterwin_roster();
            }
            return TRUE;
        } else {
            cons_bad_cmd_usage(command);
            return TRUE;
        }

    } else if (g_strcmp0(args[0], "room") == 0) {
        if (g_strcmp0(args[1], "char") == 0) {
            if (!args[2]) {
                cons_bad_cmd_usage(command);
            } else if (g_strcmp0(args[2], "none") == 0) {
                prefs_clear_roster_room_char();
                cons_show("Roster room char removed.");
                rosterwin_roster();
            } else {
                prefs_set_roster_room_char(args[2]);
                cons_show("Roster room char set to %s.", args[2]);
                rosterwin_roster();
            }
            return TRUE;
        } else if (g_strcmp0(args[1], "position") == 0) {
            if (g_strcmp0(args[2], "first") == 0) {
                cons_show("Showing rooms first in roster.");
                prefs_set_string(PREF_ROSTER_ROOMS_POS, "first");
                if (conn_status == JABBER_CONNECTED) {
                    rosterwin_roster();
                }
                return TRUE;
            } else if (g_strcmp0(args[2], "last") == 0) {
                cons_show("Showing rooms last in roster.");
                prefs_set_string(PREF_ROSTER_ROOMS_POS, "last");
                if (conn_status == JABBER_CONNECTED) {
                    rosterwin_roster();
                }
                return TRUE;
            } else {
                cons_bad_cmd_usage(command);
                return TRUE;
            }
        } else if (g_strcmp0(args[1], "order") == 0) {
            if (g_strcmp0(args[2], "name") == 0) {
                cons_show("Ordering roster rooms by name");
                prefs_set_string(PREF_ROSTER_ROOMS_ORDER, "name");
                if (conn_status == JABBER_CONNECTED) {
                    rosterwin_roster();
                }
                return TRUE;
            } else if (g_strcmp0(args[2], "unread") == 0) {
                cons_show("Ordering roster rooms by unread messages");
                prefs_set_string(PREF_ROSTER_ROOMS_ORDER, "unread");
                if (conn_status == JABBER_CONNECTED) {
                    rosterwin_roster();
                }
                return TRUE;
            } else {
                cons_bad_cmd_usage(command);
                return TRUE;
            }
        } else if (g_strcmp0(args[1], "unread") == 0) {
            if (g_strcmp0(args[2], "before") == 0) {
                cons_show("Roster rooms unread message count: before");
                prefs_set_string(PREF_ROSTER_ROOMS_UNREAD, "before");
                if (conn_status == JABBER_CONNECTED) {
                    rosterwin_roster();
                }
                return TRUE;
            } else if (g_strcmp0(args[2], "after") == 0) {
                cons_show("Roster rooms unread message count: after");
                prefs_set_string(PREF_ROSTER_ROOMS_UNREAD, "after");
                if (conn_status == JABBER_CONNECTED) {
                    rosterwin_roster();
                }
                return TRUE;
            } else if (g_strcmp0(args[2], "off") == 0) {
                cons_show("Roster rooms unread message count: off");
                prefs_set_string(PREF_ROSTER_ROOMS_UNREAD, "off");
                if (conn_status == JABBER_CONNECTED) {
                    rosterwin_roster();
                }
                return TRUE;
            } else {
                cons_bad_cmd_usage(command);
                return TRUE;
            }
        } else if (g_strcmp0(args[1], "private") == 0) {
            if (g_strcmp0(args[2], "char") == 0) {
                if (!args[3]) {
                    cons_bad_cmd_usage(command);
                } else if (g_strcmp0(args[3], "none") == 0) {
                    prefs_clear_roster_room_private_char();
                    cons_show("Roster room private char removed.");
                    rosterwin_roster();
                } else {
                    prefs_set_roster_room_private_char(args[3]);
                    cons_show("Roster room private char set to %s.", args[3]);
                    rosterwin_roster();
                }
                return TRUE;
            } else {
                cons_bad_cmd_usage(command);
                return TRUE;
            }
        } else if (g_strcmp0(args[1], "by") == 0) {
            if (g_strcmp0(args[2], "service") == 0) {
                cons_show("Grouping rooms by service");
                prefs_set_string(PREF_ROSTER_ROOMS_BY, "service");
                if (conn_status == JABBER_CONNECTED) {
                    rosterwin_roster();
                }
                return TRUE;
            } else if (g_strcmp0(args[2], "none") == 0) {
                cons_show("Roster room grouping disabled");
                prefs_set_string(PREF_ROSTER_ROOMS_BY, "none");
                if (conn_status == JABBER_CONNECTED) {
                    rosterwin_roster();
                }
                return TRUE;
            } else {
                cons_bad_cmd_usage(command);
                return TRUE;
            }
        } else if (g_strcmp0(args[1], "show") == 0) {
            if (g_strcmp0(args[2], "server") == 0) {
                cons_show("Roster room server enabled.");
                prefs_set_boolean(PREF_ROSTER_ROOMS_SERVER, TRUE);
                if (conn_status == JABBER_CONNECTED) {
                    rosterwin_roster();
                }
                return TRUE;
            } else {
                cons_bad_cmd_usage(command);
                return TRUE;
            }
        } else if (g_strcmp0(args[1], "hide") == 0) {
            if (g_strcmp0(args[2], "server") == 0) {
                cons_show("Roster room server disabled.");
                prefs_set_boolean(PREF_ROSTER_ROOMS_SERVER, FALSE);
                if (conn_status == JABBER_CONNECTED) {
                    rosterwin_roster();
                }
                return TRUE;
            } else {
                cons_bad_cmd_usage(command);
                return TRUE;
            }
        } else if (g_strcmp0(args[1], "use") == 0) {
            if (g_strcmp0(args[2], "jid") == 0) {
                cons_show("Roster room display jid as name.");
                prefs_set_string(PREF_ROSTER_ROOMS_USE_AS_NAME, "jid");
                if (conn_status == JABBER_CONNECTED) {
                    rosterwin_roster();
                }
                return TRUE;
            } else if (g_strcmp0(args[2], "name") == 0) {
                cons_show("Roster room display room name as name.");
                prefs_set_string(PREF_ROSTER_ROOMS_USE_AS_NAME, "name");
                if (conn_status == JABBER_CONNECTED) {
                    rosterwin_roster();
                }
                return TRUE;
            } else {
                cons_bad_cmd_usage(command);
                return TRUE;
            }
        } else {
            cons_bad_cmd_usage(command);
            return TRUE;
        }

        // add contact
    } else if (strcmp(args[0], "add") == 0) {
        if (conn_status != JABBER_CONNECTED) {
            cons_show("You are not currently connected.");
            return TRUE;
        }
        char* jid = args[1];
        if (jid == NULL) {
            cons_bad_cmd_usage(command);
        } else {
            char* name = args[2];
            roster_send_add_new(jid, name);
        }
        return TRUE;

        // remove contact
    } else if (strcmp(args[0], "remove") == 0) {
        if (conn_status != JABBER_CONNECTED) {
            cons_show("You are not currently connected.");
            return TRUE;
        }
        char* usr = args[1];
        if (usr == NULL) {
            cons_bad_cmd_usage(command);
            return TRUE;
        }
        char* barejid = roster_barejid_from_name(usr);
        if (barejid == NULL) {
            barejid = usr;
        }
        roster_send_remove(barejid);
        return TRUE;
    } else if (strcmp(args[0], "remove_all") == 0) {
        if (g_strcmp0(args[1], "contacts") != 0) {
            cons_bad_cmd_usage(command);
            return TRUE;
        }
        if (conn_status != JABBER_CONNECTED) {
            cons_show("You are not currently connected.");
            return TRUE;
        }

        GSList* all = roster_get_contacts(ROSTER_ORD_NAME);
        GSList* curr = all;
        while (curr) {
            PContact contact = curr->data;
            roster_send_remove(p_contact_barejid(contact));
            curr = g_slist_next(curr);
        }

        g_slist_free(all);
        return TRUE;

        // change nickname
    } else if (strcmp(args[0], "nick") == 0) {
        if (conn_status != JABBER_CONNECTED) {
            cons_show("You are not currently connected.");
            return TRUE;
        }
        char* jid = args[1];
        if (jid == NULL) {
            cons_bad_cmd_usage(command);
            return TRUE;
        }

        char* name = args[2];
        if (name == NULL) {
            cons_bad_cmd_usage(command);
            return TRUE;
        }

        // contact does not exist
        PContact contact = roster_get_contact(jid);
        if (contact == NULL) {
            cons_show("Contact not found in roster: %s", jid);
            return TRUE;
        }

        const char* barejid = p_contact_barejid(contact);

        // TODO wait for result stanza before updating
        const char* oldnick = p_contact_name(contact);
        wins_change_nick(barejid, oldnick, name);
        roster_change_name(contact, name);
        GSList* groups = p_contact_groups(contact);
        roster_send_name_change(barejid, name, groups);

        cons_show("Nickname for %s set to: %s.", jid, name);

        return TRUE;

        // remove nickname
    } else if (strcmp(args[0], "clearnick") == 0) {
        if (conn_status != JABBER_CONNECTED) {
            cons_show("You are not currently connected.");
            return TRUE;
        }
        char* jid = args[1];
        if (jid == NULL) {
            cons_bad_cmd_usage(command);
            return TRUE;
        }

        // contact does not exist
        PContact contact = roster_get_contact(jid);
        if (contact == NULL) {
            cons_show("Contact not found in roster: %s", jid);
            return TRUE;
        }

        const char* barejid = p_contact_barejid(contact);

        // TODO wait for result stanza before updating
        const char* oldnick = p_contact_name(contact);
        wins_remove_nick(barejid, oldnick);
        roster_change_name(contact, NULL);
        GSList* groups = p_contact_groups(contact);
        roster_send_name_change(barejid, NULL, groups);

        cons_show("Nickname for %s removed.", jid);

        return TRUE;
    } else {
        cons_bad_cmd_usage(command);
        return TRUE;
    }
}

gboolean
cmd_blocked(ProfWin* window, const char* const command, gchar** args)
{
    if (connection_get_status() != JABBER_CONNECTED) {
        cons_show("You are not currently connected.");
        return TRUE;
    }

    if (!connection_supports(XMPP_FEATURE_BLOCKING)) {
        cons_show("Blocking (%s) not supported by server.", XMPP_FEATURE_BLOCKING);
        return TRUE;
    }

    blocked_report br = BLOCKED_NO_REPORT;

    if (g_strcmp0(args[0], "add") == 0) {
        char* jid = args[1];

        if (jid == NULL && (window->type == WIN_CHAT)) {
            ProfChatWin* chatwin = (ProfChatWin*)window;
            jid = chatwin->barejid;
        }

        if (jid == NULL) {
            cons_bad_cmd_usage(command);
            return TRUE;
        }

        gboolean res = blocked_add(jid, br, NULL);
        if (!res) {
            cons_show("User %s already blocked.", jid);
        }

        return TRUE;
    }

    if (g_strcmp0(args[0], "remove") == 0) {
        if (args[1] == NULL) {
            cons_bad_cmd_usage(command);
            return TRUE;
        }

        gboolean res = blocked_remove(args[1]);
        if (!res) {
            cons_show("User %s is not currently blocked.", args[1]);
        }

        return TRUE;
    }

    if (args[0] && strncmp(args[0], "report-", 7) == 0) {
        char* jid = NULL;
        char* msg = NULL;
        guint argn = g_strv_length(args);

        if (argn >= 2) {
            jid = args[1];
        } else {
            cons_bad_cmd_usage(command);
            return TRUE;
        }

        if (argn >= 3) {
            msg = args[2];
        }

        if (args[1] && g_strcmp0(args[0], "report-abuse") == 0) {
            br = BLOCKED_REPORT_ABUSE;
        } else if (args[1] && g_strcmp0(args[0], "report-spam") == 0) {
            br = BLOCKED_REPORT_SPAM;
        } else {
            cons_bad_cmd_usage(command);
            return TRUE;
        }

        if (!connection_supports(XMPP_FEATURE_SPAM_REPORTING)) {
            cons_show("Spam reporting (%s) not supported by server.", XMPP_FEATURE_SPAM_REPORTING);
            return TRUE;
        }

        gboolean res = blocked_add(jid, br, msg);
        if (!res) {
            cons_show("User %s already blocked.", args[1]);
        }
        return TRUE;
    }

    GList* blocked = blocked_list();
    GList* curr = blocked;
    if (curr) {
        cons_show("Blocked users:");
        while (curr) {
            cons_show("  %s", curr->data);
            curr = g_list_next(curr);
        }
    } else {
        cons_show("No blocked users.");
    }

    return TRUE;
}

gboolean
cmd_resource(ProfWin* window, const char* const command, gchar** args)
{
    char* cmd = args[0];
    char* setting = NULL;
    if (g_strcmp0(cmd, "message") == 0) {
        setting = args[1];
        if (!setting) {
            cons_bad_cmd_usage(command);
            return TRUE;
        } else {
            _cmd_set_boolean_preference(setting, command, "Message resource", PREF_RESOURCE_MESSAGE);
            return TRUE;
        }
    } else if (g_strcmp0(cmd, "title") == 0) {
        setting = args[1];
        if (!setting) {
            cons_bad_cmd_usage(command);
            return TRUE;
        } else {
            _cmd_set_boolean_preference(setting, command, "Title resource", PREF_RESOURCE_TITLE);
            return TRUE;
        }
    }

    if (window->type != WIN_CHAT) {
        cons_show("Resource can only be changed in chat windows.");
        return TRUE;
    }

    jabber_conn_status_t conn_status = connection_get_status();
    if (conn_status != JABBER_CONNECTED) {
        cons_show("You are not currently connected.");
        return TRUE;
    }

    ProfChatWin* chatwin = (ProfChatWin*)window;

    if (g_strcmp0(cmd, "set") == 0) {
        char* resource = args[1];
        if (!resource) {
            cons_bad_cmd_usage(command);
            return TRUE;
        }

#ifdef HAVE_LIBOTR
        if (otr_is_secure(chatwin->barejid)) {
            cons_show("Cannot choose resource during an OTR session.");
            return TRUE;
        }
#endif

        PContact contact = roster_get_contact(chatwin->barejid);
        if (!contact) {
            cons_show("Cannot choose resource for contact not in roster.");
            return TRUE;
        }

        if (!p_contact_get_resource(contact, resource)) {
            cons_show("No such resource %s.", resource);
            return TRUE;
        }

        chatwin->resource_override = strdup(resource);
        chat_state_free(chatwin->state);
        chatwin->state = chat_state_new();
        chat_session_resource_override(chatwin->barejid, resource);
        return TRUE;

    } else if (g_strcmp0(cmd, "off") == 0) {
        FREE_SET_NULL(chatwin->resource_override);
        chat_state_free(chatwin->state);
        chatwin->state = chat_state_new();
        chat_session_remove(chatwin->barejid);
        return TRUE;
    } else {
        cons_bad_cmd_usage(command);
        return TRUE;
    }
}

static void
_cmd_status_show_status(char* usr)
{
    char* usr_jid = roster_barejid_from_name(usr);
    if (usr_jid == NULL) {
        usr_jid = usr;
    }
    cons_show_status(usr_jid);
}

gboolean
cmd_status_set(ProfWin* window, const char* const command, gchar** args)
{
    char* state = args[1];

    if (g_strcmp0(state, "online") == 0) {
        _update_presence(RESOURCE_ONLINE, "online", args);
    } else if (g_strcmp0(state, "away") == 0) {
        _update_presence(RESOURCE_AWAY, "away", args);
    } else if (g_strcmp0(state, "dnd") == 0) {
        _update_presence(RESOURCE_DND, "dnd", args);
    } else if (g_strcmp0(state, "chat") == 0) {
        _update_presence(RESOURCE_CHAT, "chat", args);
    } else if (g_strcmp0(state, "xa") == 0) {
        _update_presence(RESOURCE_XA, "xa", args);
    } else {
        cons_bad_cmd_usage(command);
    }

    return TRUE;
}

gboolean
cmd_status_get(ProfWin* window, const char* const command, gchar** args)
{
    char* usr = args[1];

    jabber_conn_status_t conn_status = connection_get_status();

    if (conn_status != JABBER_CONNECTED) {
        cons_show("You are not currently connected.");
        return TRUE;
    }

    switch (window->type) {
    case WIN_MUC:
        if (usr) {
            ProfMucWin* mucwin = (ProfMucWin*)window;
            assert(mucwin->memcheck == PROFMUCWIN_MEMCHECK);
            Occupant* occupant = muc_roster_item(mucwin->roomjid, usr);
            if (occupant) {
                win_show_occupant(window, occupant);
            } else {
                win_println(window, THEME_DEFAULT, "-", "No such participant \"%s\" in room.", usr);
            }
        } else {
            win_println(window, THEME_DEFAULT, "-", "You must specify a nickname.");
        }
        break;
    case WIN_CHAT:
        if (usr) {
            _cmd_status_show_status(usr);
        } else {
            ProfChatWin* chatwin = (ProfChatWin*)window;
            assert(chatwin->memcheck == PROFCHATWIN_MEMCHECK);
            PContact pcontact = roster_get_contact(chatwin->barejid);
            if (pcontact) {
                win_show_contact(window, pcontact);
            } else {
                win_println(window, THEME_DEFAULT, "-", "Error getting contact info.");
            }
        }
        break;
    case WIN_PRIVATE:
        if (usr) {
            _cmd_status_show_status(usr);
        } else {
            ProfPrivateWin* privatewin = (ProfPrivateWin*)window;
            assert(privatewin->memcheck == PROFPRIVATEWIN_MEMCHECK);
            Jid* jid = jid_create(privatewin->fulljid);
            Occupant* occupant = muc_roster_item(jid->barejid, jid->resourcepart);
            if (occupant) {
                win_show_occupant(window, occupant);
            } else {
                win_println(window, THEME_DEFAULT, "-", "Error getting contact info.");
            }
            jid_destroy(jid);
        }
        break;
    case WIN_CONSOLE:
        if (usr) {
            _cmd_status_show_status(usr);
        } else {
            cons_bad_cmd_usage(command);
        }
        break;
    default:
        break;
    }

    return TRUE;
}

static void
_cmd_info_show_contact(char* usr)
{
    char* usr_jid = roster_barejid_from_name(usr);
    if (usr_jid == NULL) {
        usr_jid = usr;
    }
    PContact pcontact = roster_get_contact(usr_jid);
    if (pcontact) {
        cons_show_info(pcontact);
    } else {
        cons_show("No such contact \"%s\" in roster.", usr);
    }
}

gboolean
cmd_info(ProfWin* window, const char* const command, gchar** args)
{
    char* usr = args[0];

    jabber_conn_status_t conn_status = connection_get_status();

    if (conn_status != JABBER_CONNECTED) {
        cons_show("You are not currently connected.");
        return TRUE;
    }

    switch (window->type) {
    case WIN_MUC:
        if (usr) {
            ProfMucWin* mucwin = (ProfMucWin*)window;
            assert(mucwin->memcheck == PROFMUCWIN_MEMCHECK);
            Occupant* occupant = muc_roster_item(mucwin->roomjid, usr);
            if (occupant) {
                win_show_occupant_info(window, mucwin->roomjid, occupant);
            } else {
                win_println(window, THEME_DEFAULT, "-", "No such occupant \"%s\" in room.", usr);
            }
        } else {
            ProfMucWin* mucwin = (ProfMucWin*)window;
            assert(mucwin->memcheck == PROFMUCWIN_MEMCHECK);
            iq_room_info_request(mucwin->roomjid, TRUE);
            mucwin_info(mucwin);
            return TRUE;
        }
        break;
    case WIN_CHAT:
        if (usr) {
            _cmd_info_show_contact(usr);
        } else {
            ProfChatWin* chatwin = (ProfChatWin*)window;
            assert(chatwin->memcheck == PROFCHATWIN_MEMCHECK);
            PContact pcontact = roster_get_contact(chatwin->barejid);
            if (pcontact) {
                win_show_info(window, pcontact);
            } else {
                win_println(window, THEME_DEFAULT, "-", "Error getting contact info.");
            }
        }
        break;
    case WIN_PRIVATE:
        if (usr) {
            _cmd_info_show_contact(usr);
        } else {
            ProfPrivateWin* privatewin = (ProfPrivateWin*)window;
            assert(privatewin->memcheck == PROFPRIVATEWIN_MEMCHECK);
            Jid* jid = jid_create(privatewin->fulljid);
            Occupant* occupant = muc_roster_item(jid->barejid, jid->resourcepart);
            if (occupant) {
                win_show_occupant_info(window, jid->barejid, occupant);
            } else {
                win_println(window, THEME_DEFAULT, "-", "Error getting contact info.");
            }
            jid_destroy(jid);
        }
        break;
    case WIN_CONSOLE:
        if (usr) {
            _cmd_info_show_contact(usr);
        } else {
            cons_bad_cmd_usage(command);
        }
        break;
    default:
        break;
    }

    return TRUE;
}

gboolean
cmd_caps(ProfWin* window, const char* const command, gchar** args)
{
    jabber_conn_status_t conn_status = connection_get_status();
    Occupant* occupant = NULL;

    if (conn_status != JABBER_CONNECTED) {
        cons_show("You are not currently connected.");
        return TRUE;
    }

    switch (window->type) {
    case WIN_MUC:
        if (args[0]) {
            ProfMucWin* mucwin = (ProfMucWin*)window;
            assert(mucwin->memcheck == PROFMUCWIN_MEMCHECK);
            occupant = muc_roster_item(mucwin->roomjid, args[0]);
            if (occupant) {
                Jid* jidp = jid_create_from_bare_and_resource(mucwin->roomjid, args[0]);
                cons_show_caps(jidp->fulljid, occupant->presence);
                jid_destroy(jidp);
            } else {
                cons_show("No such participant \"%s\" in room.", args[0]);
            }
        } else {
            cons_show("No nickname supplied to /caps in chat room.");
        }
        break;
    case WIN_CHAT:
    case WIN_CONSOLE:
        if (args[0]) {
            Jid* jid = jid_create(args[0]);

            if (jid->fulljid == NULL) {
                cons_show("You must provide a full jid to the /caps command.");
            } else {
                PContact pcontact = roster_get_contact(jid->barejid);
                if (pcontact == NULL) {
                    cons_show("Contact not found in roster: %s", jid->barejid);
                } else {
                    Resource* resource = p_contact_get_resource(pcontact, jid->resourcepart);
                    if (resource == NULL) {
                        cons_show("Could not find resource %s, for contact %s", jid->barejid, jid->resourcepart);
                    } else {
                        cons_show_caps(jid->fulljid, resource->presence);
                    }
                }
            }
            jid_destroy(jid);
        } else {
            cons_show("You must provide a jid to the /caps command.");
        }
        break;
    case WIN_PRIVATE:
        if (args[0]) {
            cons_show("No parameter needed to /caps when in private chat.");
        } else {
            ProfPrivateWin* privatewin = (ProfPrivateWin*)window;
            assert(privatewin->memcheck == PROFPRIVATEWIN_MEMCHECK);
            Jid* jid = jid_create(privatewin->fulljid);
            if (jid) {
                occupant = muc_roster_item(jid->barejid, jid->resourcepart);
                cons_show_caps(jid->resourcepart, occupant->presence);
                jid_destroy(jid);
            }
        }
        break;
    default:
        break;
    }

    return TRUE;
}

static void
_send_software_version_iq_to_fulljid(char* request)
{
    char* mybarejid = connection_get_barejid();
    Jid* jid = jid_create(request);

    if (jid == NULL || jid->fulljid == NULL) {
        cons_show("You must provide a full jid to the /software command.");
    } else if (g_strcmp0(jid->barejid, mybarejid) == 0) {
        cons_show("Cannot request software version for yourself.");
    } else {
        iq_send_software_version(jid->fulljid);
    }
    free(mybarejid);
    jid_destroy(jid);
}

gboolean
cmd_software(ProfWin* window, const char* const command, gchar** args)
{
    jabber_conn_status_t conn_status = connection_get_status();

    if (conn_status != JABBER_CONNECTED) {
        cons_show("You are not currently connected.");
        return TRUE;
    }

    switch (window->type) {
    case WIN_MUC:
        if (args[0]) {
            ProfMucWin* mucwin = (ProfMucWin*)window;
            assert(mucwin->memcheck == PROFMUCWIN_MEMCHECK);
            Occupant* occupant = muc_roster_item(mucwin->roomjid, args[0]);
            if (occupant) {
                Jid* jid = jid_create_from_bare_and_resource(mucwin->roomjid, args[0]);
                iq_send_software_version(jid->fulljid);
                jid_destroy(jid);
            } else {
                cons_show("No such participant \"%s\" in room.", args[0]);
            }
        } else {
            cons_show("No nickname supplied to /software in chat room.");
        }
        break;
    case WIN_CHAT:
        if (args[0]) {
            _send_software_version_iq_to_fulljid(args[0]);
            break;
        } else {
            ProfChatWin* chatwin = (ProfChatWin*)window;
            assert(chatwin->memcheck == PROFCHATWIN_MEMCHECK);

            char* resource = NULL;
            ChatSession* session = chat_session_get(chatwin->barejid);
            if (chatwin->resource_override) {
                resource = chatwin->resource_override;
            } else if (session && session->resource) {
                resource = session->resource;
            }

            if (resource) {
                GString* fulljid = g_string_new(chatwin->barejid);
                g_string_append_printf(fulljid, "/%s", resource);
                iq_send_software_version(fulljid->str);
                g_string_free(fulljid, TRUE);
            } else {
                win_println(window, THEME_DEFAULT, "-", "Unknown resource for /software command. See /help resource.");
            }
            break;
        }
    case WIN_CONSOLE:
        if (args[0]) {
            _send_software_version_iq_to_fulljid(args[0]);
        } else {
            cons_show("You must provide a jid to the /software command.");
        }
        break;
    case WIN_PRIVATE:
        if (args[0]) {
            cons_show("No parameter needed to /software when in private chat.");
        } else {
            ProfPrivateWin* privatewin = (ProfPrivateWin*)window;
            assert(privatewin->memcheck == PROFPRIVATEWIN_MEMCHECK);
            iq_send_software_version(privatewin->fulljid);
        }
        break;
    default:
        break;
    }

    return TRUE;
}

gboolean
cmd_serversoftware(ProfWin* window, const char* const command, gchar** args)
{
    jabber_conn_status_t conn_status = connection_get_status();

    if (conn_status != JABBER_CONNECTED) {
        cons_show("You are not currently connected.");
        return TRUE;
    }

    if (args[0]) {
        iq_send_software_version(args[0]);
    } else {
        cons_show("You must provide a jid to the /serversoftware command.");
    }

    return TRUE;
}

gboolean
cmd_join(ProfWin* window, const char* const command, gchar** args)
{
    jabber_conn_status_t conn_status = connection_get_status();
    if (conn_status != JABBER_CONNECTED) {
        cons_show("You are not currently connected.");
        return TRUE;
    }

    if (args[0] == NULL) {
        char* account_name = session_get_account_name();
        ProfAccount* account = accounts_get_account(account_name);
        if (account->muc_service) {
            GString* room_str = g_string_new("");
            char* uuid = connection_create_uuid();
            g_string_append_printf(room_str, "private-chat-%s@%s", uuid, account->muc_service);
            connection_free_uuid(uuid);

            presence_join_room(room_str->str, account->muc_nick, NULL);
            muc_join(room_str->str, account->muc_nick, NULL, FALSE);

            g_string_free(room_str, TRUE);
            account_free(account);
        } else {
            cons_show("Account MUC service property not found.");
        }

        return TRUE;
    }

    Jid* room_arg = jid_create(args[0]);
    if (room_arg == NULL) {
        cons_show_error("Specified room has incorrect format.");
        cons_show("");
        return TRUE;
    }

    char* room = NULL;
    char* nick = NULL;
    char* passwd = NULL;
    char* account_name = session_get_account_name();
    ProfAccount* account = accounts_get_account(account_name);

    // full room jid supplied (room@server)
    if (room_arg->localpart) {
        room = g_strdup(args[0]);

        // server not supplied (room), use account preference
    } else if (account->muc_service) {
        room = g_strdup_printf("%s@%s", args[0], account->muc_service);

        // no account preference
    } else {
        cons_show("Account MUC service property not found.");
        return TRUE;
    }

    // Additional args supplied
    gchar* opt_keys[] = { "nick", "password", NULL };
    gboolean parsed;

    GHashTable* options = parse_options(&args[1], opt_keys, &parsed);
    if (!parsed) {
        cons_bad_cmd_usage(command);
        cons_show("");
        g_free(room);
        jid_destroy(room_arg);
        return TRUE;
    }

    nick = g_hash_table_lookup(options, "nick");
    passwd = g_hash_table_lookup(options, "password");

    options_destroy(options);

    // In the case that a nick wasn't provided by the optional args...
    if (!nick) {
        nick = account->muc_nick;
    }

    // When no password, check for invite with password
    if (!passwd) {
        passwd = muc_invite_password(room);
    }

    if (!muc_active(room)) {
        presence_join_room(room, nick, passwd);
        muc_join(room, nick, passwd, FALSE);
        iq_room_affiliation_list(room, "member", false);
        iq_room_affiliation_list(room, "admin", false);
        iq_room_affiliation_list(room, "owner", false);
    } else if (muc_roster_complete(room)) {
        ui_switch_to_room(room);
    }

    g_free(room);
    jid_destroy(room_arg);
    account_free(account);

    return TRUE;
}

gboolean
cmd_invite(ProfWin* window, const char* const command, gchar** args)
{
    jabber_conn_status_t conn_status = connection_get_status();

    if (conn_status != JABBER_CONNECTED) {
        cons_show("You are not currently connected.");
        return TRUE;
    }

    if (g_strcmp0(args[0], "send") == 0) {
        char* contact = args[1];
        char* reason = args[2];

        if (window->type != WIN_MUC) {
            cons_show("You must be in a chat room to send an invite.");
            return TRUE;
        }

        char* usr_jid = roster_barejid_from_name(contact);
        if (usr_jid == NULL) {
            usr_jid = contact;
        }

        ProfMucWin* mucwin = (ProfMucWin*)window;
        assert(mucwin->memcheck == PROFMUCWIN_MEMCHECK);
        message_send_invite(mucwin->roomjid, usr_jid, reason);
        if (reason) {
            cons_show("Room invite sent, contact: %s, room: %s, reason: \"%s\".",
                      contact, mucwin->roomjid, reason);
        } else {
            cons_show("Room invite sent, contact: %s, room: %s.",
                      contact, mucwin->roomjid);
        }
    } else if (g_strcmp0(args[0], "list") == 0) {
        GList* invites = muc_invites();
        cons_show_room_invites(invites);
        g_list_free_full(invites, g_free);
    } else if (g_strcmp0(args[0], "decline") == 0) {
        if (!muc_invites_contain(args[1])) {
            cons_show("No such invite exists.");
        } else {
            muc_invites_remove(args[1]);
            cons_show("Declined invite to %s.", args[1]);
        }
    }

    return TRUE;
}

gboolean
cmd_form_field(ProfWin* window, char* tag, gchar** args)
{
    if (window->type != WIN_CONFIG) {
        return TRUE;
    }

    ProfConfWin* confwin = (ProfConfWin*)window;
    DataForm* form = confwin->form;
    if (form) {
        if (!form_tag_exists(form, tag)) {
            win_println(window, THEME_DEFAULT, "-", "Form does not contain a field with tag %s", tag);
            return TRUE;
        }

        form_field_type_t field_type = form_get_field_type(form, tag);
        char* cmd = NULL;
        char* value = NULL;
        gboolean valid = FALSE;
        gboolean added = FALSE;
        gboolean removed = FALSE;

        switch (field_type) {
        case FIELD_BOOLEAN:
            value = args[0];
            if (g_strcmp0(value, "on") == 0) {
                form_set_value(form, tag, "1");
                win_println(window, THEME_DEFAULT, "-", "Field updated…");
                confwin_show_form_field(confwin, form, tag);
            } else if (g_strcmp0(value, "off") == 0) {
                form_set_value(form, tag, "0");
                win_println(window, THEME_DEFAULT, "-", "Field updated…");
                confwin_show_form_field(confwin, form, tag);
            } else {
                win_println(window, THEME_DEFAULT, "-", "Invalid command, usage:");
                confwin_field_help(confwin, tag);
                win_println(window, THEME_DEFAULT, "-", "");
            }
            break;

        case FIELD_TEXT_PRIVATE:
        case FIELD_TEXT_SINGLE:
        case FIELD_JID_SINGLE:
            value = args[0];
            if (value == NULL) {
                win_println(window, THEME_DEFAULT, "-", "Invalid command, usage:");
                confwin_field_help(confwin, tag);
                win_println(window, THEME_DEFAULT, "-", "");
            } else {
                form_set_value(form, tag, value);
                win_println(window, THEME_DEFAULT, "-", "Field updated…");
                confwin_show_form_field(confwin, form, tag);
            }
            break;
        case FIELD_LIST_SINGLE:
            value = args[0];
            if ((value == NULL) || !form_field_contains_option(form, tag, value)) {
                win_println(window, THEME_DEFAULT, "-", "Invalid command, usage:");
                confwin_field_help(confwin, tag);
                win_println(window, THEME_DEFAULT, "-", "");
            } else {
                form_set_value(form, tag, value);
                win_println(window, THEME_DEFAULT, "-", "Field updated…");
                confwin_show_form_field(confwin, form, tag);
            }
            break;

        case FIELD_TEXT_MULTI:
            cmd = args[0];
            if (cmd) {
                value = args[1];
            }
            if (!_string_matches_one_of(NULL, cmd, FALSE, "add", "remove", NULL)) {
                win_println(window, THEME_DEFAULT, "-", "Invalid command, usage:");
                confwin_field_help(confwin, tag);
                win_println(window, THEME_DEFAULT, "-", "");
                break;
            }
            if (value == NULL) {
                win_println(window, THEME_DEFAULT, "-", "Invalid command, usage:");
                confwin_field_help(confwin, tag);
                win_println(window, THEME_DEFAULT, "-", "");
                break;
            }
            if (g_strcmp0(cmd, "add") == 0) {
                form_add_value(form, tag, value);
                win_println(window, THEME_DEFAULT, "-", "Field updated…");
                confwin_show_form_field(confwin, form, tag);
                break;
            }
            if (g_strcmp0(args[0], "remove") == 0) {
                if (!g_str_has_prefix(value, "val")) {
                    win_println(window, THEME_DEFAULT, "-", "Invalid command, usage:");
                    confwin_field_help(confwin, tag);
                    win_println(window, THEME_DEFAULT, "-", "");
                    break;
                }
                if (strlen(value) < 4) {
                    win_println(window, THEME_DEFAULT, "-", "Invalid command, usage:");
                    confwin_field_help(confwin, tag);
                    win_println(window, THEME_DEFAULT, "-", "");
                    break;
                }

                int index = strtol(&value[3], NULL, 10);
                if ((index < 1) || (index > form_get_value_count(form, tag))) {
                    win_println(window, THEME_DEFAULT, "-", "Invalid command, usage:");
                    confwin_field_help(confwin, tag);
                    win_println(window, THEME_DEFAULT, "-", "");
                    break;
                }

                removed = form_remove_text_multi_value(form, tag, index);
                if (removed) {
                    win_println(window, THEME_DEFAULT, "-", "Field updated…");
                    confwin_show_form_field(confwin, form, tag);
                } else {
                    win_println(window, THEME_DEFAULT, "-", "Could not remove %s from %s", value, tag);
                }
            }
            break;
        case FIELD_LIST_MULTI:
            cmd = args[0];
            if (cmd) {
                value = args[1];
            }
            if (!_string_matches_one_of(NULL, cmd, FALSE, "add", "remove", NULL)) {
                win_println(window, THEME_DEFAULT, "-", "Invalid command, usage:");
                confwin_field_help(confwin, tag);
                win_println(window, THEME_DEFAULT, "-", "");
                break;
            }
            if (value == NULL) {
                win_println(window, THEME_DEFAULT, "-", "Invalid command, usage:");
                confwin_field_help(confwin, tag);
                win_println(window, THEME_DEFAULT, "-", "");
                break;
            }
            if (g_strcmp0(args[0], "add") == 0) {
                valid = form_field_contains_option(form, tag, value);
                if (valid) {
                    added = form_add_unique_value(form, tag, value);
                    if (added) {
                        win_println(window, THEME_DEFAULT, "-", "Field updated…");
                        confwin_show_form_field(confwin, form, tag);
                    } else {
                        win_println(window, THEME_DEFAULT, "-", "Value %s already selected for %s", value, tag);
                    }
                } else {
                    win_println(window, THEME_DEFAULT, "-", "Invalid command, usage:");
                    confwin_field_help(confwin, tag);
                    win_println(window, THEME_DEFAULT, "-", "");
                }
                break;
            }
            if (g_strcmp0(args[0], "remove") == 0) {
                valid = form_field_contains_option(form, tag, value);
                if (valid == TRUE) {
                    removed = form_remove_value(form, tag, value);
                    if (removed) {
                        win_println(window, THEME_DEFAULT, "-", "Field updated…");
                        confwin_show_form_field(confwin, form, tag);
                    } else {
                        win_println(window, THEME_DEFAULT, "-", "Value %s is not currently set for %s", value, tag);
                    }
                } else {
                    win_println(window, THEME_DEFAULT, "-", "Invalid command, usage:");
                    confwin_field_help(confwin, tag);
                    win_println(window, THEME_DEFAULT, "-", "");
                }
            }
            break;
        case FIELD_JID_MULTI:
            cmd = args[0];
            if (cmd) {
                value = args[1];
            }
            if (!_string_matches_one_of(NULL, cmd, FALSE, "add", "remove", NULL)) {
                win_println(window, THEME_DEFAULT, "-", "Invalid command, usage:");
                confwin_field_help(confwin, tag);
                win_println(window, THEME_DEFAULT, "-", "");
                break;
            }
            if (value == NULL) {
                win_println(window, THEME_DEFAULT, "-", "Invalid command, usage:");
                confwin_field_help(confwin, tag);
                win_println(window, THEME_DEFAULT, "-", "");
                break;
            }
            if (g_strcmp0(args[0], "add") == 0) {
                added = form_add_unique_value(form, tag, value);
                if (added) {
                    win_println(window, THEME_DEFAULT, "-", "Field updated…");
                    confwin_show_form_field(confwin, form, tag);
                } else {
                    win_println(window, THEME_DEFAULT, "-", "JID %s already exists in %s", value, tag);
                }
                break;
            }
            if (g_strcmp0(args[0], "remove") == 0) {
                removed = form_remove_value(form, tag, value);
                if (removed) {
                    win_println(window, THEME_DEFAULT, "-", "Field updated…");
                    confwin_show_form_field(confwin, form, tag);
                } else {
                    win_println(window, THEME_DEFAULT, "-", "Field %s does not contain %s", tag, value);
                }
            }
            break;

        default:
            break;
        }
    }

    return TRUE;
}

gboolean
cmd_form(ProfWin* window, const char* const command, gchar** args)
{
    jabber_conn_status_t conn_status = connection_get_status();

    if (conn_status != JABBER_CONNECTED) {
        cons_show("You are not currently connected.");
        return TRUE;
    }

    if (window->type != WIN_CONFIG) {
        cons_show("Command '/form' does not apply to this window.");
        return TRUE;
    }

    if (!_string_matches_one_of(NULL, args[0], FALSE, "submit", "cancel", "show", "help", NULL)) {
        cons_bad_cmd_usage(command);
        return TRUE;
    }

    ProfConfWin* confwin = (ProfConfWin*)window;
    assert(confwin->memcheck == PROFCONFWIN_MEMCHECK);

    if (g_strcmp0(args[0], "show") == 0) {
        confwin_show_form(confwin);
        return TRUE;
    }

    if (g_strcmp0(args[0], "help") == 0) {
        char* tag = args[1];
        if (tag) {
            confwin_field_help(confwin, tag);
        } else {
            confwin_form_help(confwin);

            gchar** help_text = NULL;
            Command* command = cmd_get("/form");

            if (command) {
                help_text = command->help.synopsis;
            }

            ui_show_lines((ProfWin*)confwin, help_text);
        }
        win_println(window, THEME_DEFAULT, "-", "");
        return TRUE;
    }

    if (g_strcmp0(args[0], "submit") == 0 && confwin->submit != NULL) {
        confwin->submit(confwin);
    }

    if (g_strcmp0(args[0], "cancel") == 0 && confwin->cancel != NULL) {
        confwin->cancel(confwin);
    }

    if ((g_strcmp0(args[0], "submit") == 0) || (g_strcmp0(args[0], "cancel") == 0)) {
        if (confwin->form) {
            cmd_ac_remove_form_fields(confwin->form);
        }

        int num = wins_get_num(window);

        ProfWin* new_current = (ProfWin*)wins_get_muc(confwin->roomjid);
        if (!new_current) {
            new_current = wins_get_console();
        }
        ui_focus_win(new_current);
        wins_close_by_num(num);
        wins_tidy();
    }

    return TRUE;
}

gboolean
cmd_kick(ProfWin* window, const char* const command, gchar** args)
{
    jabber_conn_status_t conn_status = connection_get_status();

    if (conn_status != JABBER_CONNECTED) {
        cons_show("You are not currently connected.");
        return TRUE;
    }

    if (window->type != WIN_MUC) {
        cons_show("Command '/kick' only applies in chat rooms.");
        return TRUE;
    }

    ProfMucWin* mucwin = (ProfMucWin*)window;
    assert(mucwin->memcheck == PROFMUCWIN_MEMCHECK);

    char* nick = args[0];
    if (nick) {
        if (muc_roster_contains_nick(mucwin->roomjid, nick)) {
            char* reason = args[1];
            iq_room_kick_occupant(mucwin->roomjid, nick, reason);
        } else {
            win_println(window, THEME_DEFAULT, "!", "Occupant does not exist: %s", nick);
        }
    } else {
        cons_bad_cmd_usage(command);
    }

    return TRUE;
}

gboolean
cmd_ban(ProfWin* window, const char* const command, gchar** args)
{
    jabber_conn_status_t conn_status = connection_get_status();

    if (conn_status != JABBER_CONNECTED) {
        cons_show("You are not currently connected.");
        return TRUE;
    }

    if (window->type != WIN_MUC) {
        cons_show("Command '/ban' only applies in chat rooms.");
        return TRUE;
    }

    ProfMucWin* mucwin = (ProfMucWin*)window;
    assert(mucwin->memcheck == PROFMUCWIN_MEMCHECK);

    char* jid = args[0];
    if (jid) {
        char* reason = args[1];
        iq_room_affiliation_set(mucwin->roomjid, jid, "outcast", reason);
    } else {
        cons_bad_cmd_usage(command);
    }
    return TRUE;
}

gboolean
cmd_subject(ProfWin* window, const char* const command, gchar** args)
{
    jabber_conn_status_t conn_status = connection_get_status();

    if (conn_status != JABBER_CONNECTED) {
        cons_show("You are not currently connected.");
        return TRUE;
    }

    if (window->type != WIN_MUC) {
        cons_show("Command '/room' does not apply to this window.");
        return TRUE;
    }

    ProfMucWin* mucwin = (ProfMucWin*)window;
    assert(mucwin->memcheck == PROFMUCWIN_MEMCHECK);

    if (args[0] == NULL) {
        char* subject = muc_subject(mucwin->roomjid);
        if (subject) {
            win_print(window, THEME_ROOMINFO, "!", "Room subject: ");
            win_appendln(window, THEME_DEFAULT, "%s", subject);
        } else {
            win_println(window, THEME_ROOMINFO, "!", "Room has no subject");
        }
        return TRUE;
    }

    if (g_strcmp0(args[0], "set") == 0) {
        if (args[1]) {
            message_send_groupchat_subject(mucwin->roomjid, args[1]);
        } else {
            cons_bad_cmd_usage(command);
        }
        return TRUE;
    }

    if (g_strcmp0(args[0], "edit") == 0) {
        if (args[1]) {
            message_send_groupchat_subject(mucwin->roomjid, args[1]);
        } else {
            cons_bad_cmd_usage(command);
        }
        return TRUE;
    }

    if (g_strcmp0(args[0], "editor") == 0) {
        gchar* message = NULL;
        char* subject = muc_subject(mucwin->roomjid);

        if (get_message_from_editor(subject, &message)) {
            return TRUE;
        }

        if (message) {
            message_send_groupchat_subject(mucwin->roomjid, message);
        } else {
            cons_bad_cmd_usage(command);
        }
        return TRUE;
    }

    if (g_strcmp0(args[0], "prepend") == 0) {
        if (args[1]) {
            char* old_subject = muc_subject(mucwin->roomjid);
            if (old_subject) {
                GString* new_subject = g_string_new(args[1]);
                g_string_append(new_subject, old_subject);
                message_send_groupchat_subject(mucwin->roomjid, new_subject->str);
                g_string_free(new_subject, TRUE);
            } else {
                win_print(window, THEME_ROOMINFO, "!", "Room does not have a subject, use /subject set <subject>");
            }
        } else {
            cons_bad_cmd_usage(command);
        }
        return TRUE;
    }

    if (g_strcmp0(args[0], "append") == 0) {
        if (args[1]) {
            char* old_subject = muc_subject(mucwin->roomjid);
            if (old_subject) {
                GString* new_subject = g_string_new(old_subject);
                g_string_append(new_subject, args[1]);
                message_send_groupchat_subject(mucwin->roomjid, new_subject->str);
                g_string_free(new_subject, TRUE);
            } else {
                win_print(window, THEME_ROOMINFO, "!", "Room does not have a subject, use /subject set <subject>");
            }
        } else {
            cons_bad_cmd_usage(command);
        }
        return TRUE;
    }

    if (g_strcmp0(args[0], "clear") == 0) {
        message_send_groupchat_subject(mucwin->roomjid, NULL);
        return TRUE;
    }

    cons_bad_cmd_usage(command);
    return TRUE;
}

gboolean
cmd_affiliation(ProfWin* window, const char* const command, gchar** args)
{
    jabber_conn_status_t conn_status = connection_get_status();

    if (conn_status != JABBER_CONNECTED) {
        cons_show("You are not currently connected.");
        return TRUE;
    }

    if (window->type != WIN_MUC) {
        cons_show("Command '/affiliation' does not apply to this window.");
        return TRUE;
    }

    char* cmd = args[0];
    if (cmd == NULL) {
        cons_bad_cmd_usage(command);
        return TRUE;
    }

    char* affiliation = args[1];
    if (!_string_matches_one_of(NULL, affiliation, TRUE, "owner", "admin", "member", "none", "outcast", NULL)) {
        cons_bad_cmd_usage(command);
        return TRUE;
    }

    ProfMucWin* mucwin = (ProfMucWin*)window;
    assert(mucwin->memcheck == PROFMUCWIN_MEMCHECK);

    if (g_strcmp0(cmd, "list") == 0) {
        if (!affiliation) {
            iq_room_affiliation_list(mucwin->roomjid, "owner", true);
            iq_room_affiliation_list(mucwin->roomjid, "admin", true);
            iq_room_affiliation_list(mucwin->roomjid, "member", true);
            iq_room_affiliation_list(mucwin->roomjid, "outcast", true);
        } else if (g_strcmp0(affiliation, "none") == 0) {
            win_println(window, THEME_DEFAULT, "!", "Cannot list users with no affiliation.");
        } else {
            iq_room_affiliation_list(mucwin->roomjid, affiliation, true);
        }
        return TRUE;
    }

    if (g_strcmp0(cmd, "set") == 0) {
        if (!affiliation) {
            cons_bad_cmd_usage(command);
            return TRUE;
        }

        char* jid = args[2];
        if (jid == NULL) {
            cons_bad_cmd_usage(command);
            return TRUE;
        } else {
            char* reason = args[3];
            iq_room_affiliation_set(mucwin->roomjid, jid, affiliation, reason);
            return TRUE;
        }
    }

    if (g_strcmp0(cmd, "request") == 0) {
        message_request_voice(mucwin->roomjid);
        return TRUE;
    }

    if (g_strcmp0(cmd, "register") == 0) {
        iq_muc_register_nick(mucwin->roomjid);
        return TRUE;
    }

    cons_bad_cmd_usage(command);
    return TRUE;
}

gboolean
cmd_role(ProfWin* window, const char* const command, gchar** args)
{
    jabber_conn_status_t conn_status = connection_get_status();

    if (conn_status != JABBER_CONNECTED) {
        cons_show("You are not currently connected.");
        return TRUE;
    }

    if (window->type != WIN_MUC) {
        cons_show("Command '/role' does not apply to this window.");
        return TRUE;
    }

    char* cmd = args[0];
    if (cmd == NULL) {
        cons_bad_cmd_usage(command);
        return TRUE;
    }

    char* role = args[1];
    if (!_string_matches_one_of(NULL, role, TRUE, "visitor", "participant", "moderator", "none", NULL)) {
        cons_bad_cmd_usage(command);
        return TRUE;
    }

    ProfMucWin* mucwin = (ProfMucWin*)window;
    assert(mucwin->memcheck == PROFMUCWIN_MEMCHECK);

    if (g_strcmp0(cmd, "list") == 0) {
        if (!role) {
            iq_room_role_list(mucwin->roomjid, "moderator");
            iq_room_role_list(mucwin->roomjid, "participant");
            iq_room_role_list(mucwin->roomjid, "visitor");
        } else if (g_strcmp0(role, "none") == 0) {
            win_println(window, THEME_DEFAULT, "!", "Cannot list users with no role.");
        } else {
            iq_room_role_list(mucwin->roomjid, role);
        }
        return TRUE;
    }

    if (g_strcmp0(cmd, "set") == 0) {
        if (!role) {
            cons_bad_cmd_usage(command);
            return TRUE;
        }

        char* nick = args[2];
        if (nick == NULL) {
            cons_bad_cmd_usage(command);
            return TRUE;
        } else {
            char* reason = args[3];
            iq_room_role_set(mucwin->roomjid, nick, role, reason);
            return TRUE;
        }
    }

    cons_bad_cmd_usage(command);
    return TRUE;
}

gboolean
cmd_room(ProfWin* window, const char* const command, gchar** args)
{
    jabber_conn_status_t conn_status = connection_get_status();

    if (conn_status != JABBER_CONNECTED) {
        cons_show("You are not currently connected.");
        return TRUE;
    }

    if (window->type != WIN_MUC) {
        cons_show("Command '/room' does not apply to this window.");
        return TRUE;
    }

    ProfMucWin* mucwin = (ProfMucWin*)window;
    assert(mucwin->memcheck == PROFMUCWIN_MEMCHECK);

    if (g_strcmp0(args[0], "accept") == 0) {
        gboolean requires_config = muc_requires_config(mucwin->roomjid);
        if (!requires_config) {
            win_println(window, THEME_ROOMINFO, "!", "Current room does not require configuration.");
            return TRUE;
        } else {
            iq_confirm_instant_room(mucwin->roomjid);
            muc_set_requires_config(mucwin->roomjid, FALSE);
            win_println(window, THEME_ROOMINFO, "!", "Room unlocked.");
            return TRUE;
        }
    } else if (g_strcmp0(args[0], "destroy") == 0) {
        iq_destroy_room(mucwin->roomjid);
        return TRUE;
    } else if (g_strcmp0(args[0], "config") == 0) {
        ProfConfWin* confwin = wins_get_conf(mucwin->roomjid);

        if (confwin) {
            ui_focus_win((ProfWin*)confwin);
        } else {
            iq_request_room_config_form(mucwin->roomjid);
        }
        return TRUE;
    } else {
        cons_bad_cmd_usage(command);
    }

    return TRUE;
}

gboolean
cmd_occupants(ProfWin* window, const char* const command, gchar** args)
{
    if (g_strcmp0(args[0], "size") == 0) {
        if (!args[1]) {
            cons_bad_cmd_usage(command);
            return TRUE;
        } else {
            int intval = 0;
            char* err_msg = NULL;
            gboolean res = strtoi_range(args[1], &intval, 1, 99, &err_msg);
            if (res) {
                prefs_set_occupants_size(intval);
                cons_show("Occupants screen size set to: %d%%", intval);
                wins_resize_all();
                return TRUE;
            } else {
                cons_show(err_msg);
                free(err_msg);
                return TRUE;
            }
        }
    }

    if (g_strcmp0(args[0], "indent") == 0) {
        if (!args[1]) {
            cons_bad_cmd_usage(command);
            return TRUE;
        } else {
            int intval = 0;
            char* err_msg = NULL;
            gboolean res = strtoi_range(args[1], &intval, 0, 10, &err_msg);
            if (res) {
                prefs_set_occupants_indent(intval);
                cons_show("Occupants indent set to: %d", intval);

                occupantswin_occupants_all();
            } else {
                cons_show(err_msg);
                free(err_msg);
            }
            return TRUE;
        }
    }

    if (g_strcmp0(args[0], "wrap") == 0) {
        if (!args[1]) {
            cons_bad_cmd_usage(command);
            return TRUE;
        } else {
            _cmd_set_boolean_preference(args[1], command, "Occupants panel line wrap", PREF_OCCUPANTS_WRAP);
            occupantswin_occupants_all();
            return TRUE;
        }
    }

    if (g_strcmp0(args[0], "char") == 0) {
        if (!args[1]) {
            cons_bad_cmd_usage(command);
        } else if (g_strcmp0(args[1], "none") == 0) {
            prefs_clear_occupants_char();
            cons_show("Occupants char removed.");

            occupantswin_occupants_all();
        } else {
            prefs_set_occupants_char(args[1]);
            cons_show("Occupants char set to %s.", args[1]);

            occupantswin_occupants_all();
        }
        return TRUE;
    }

    if (g_strcmp0(args[0], "color") == 0) {
        _cmd_set_boolean_preference(args[1], command, "Occupants consistent colors", PREF_OCCUPANTS_COLOR_NICK);
        occupantswin_occupants_all();
        return TRUE;
    }

    if (g_strcmp0(args[0], "default") == 0) {
        if (g_strcmp0(args[1], "show") == 0) {
            if (g_strcmp0(args[2], "jid") == 0) {
                cons_show("Occupant jids enabled.");
                prefs_set_boolean(PREF_OCCUPANTS_JID, TRUE);
            } else if (g_strcmp0(args[2], "offline") == 0) {
                cons_show("Occupants offline enabled.");
                prefs_set_boolean(PREF_OCCUPANTS_OFFLINE, TRUE);
            } else {
                cons_show("Occupant list enabled.");
                prefs_set_boolean(PREF_OCCUPANTS, TRUE);
            }
            return TRUE;
        } else if (g_strcmp0(args[1], "hide") == 0) {
            if (g_strcmp0(args[2], "jid") == 0) {
                cons_show("Occupant jids disabled.");
                prefs_set_boolean(PREF_OCCUPANTS_JID, FALSE);
            } else if (g_strcmp0(args[2], "offline") == 0) {
                cons_show("Occupants offline disabled.");
                prefs_set_boolean(PREF_OCCUPANTS_OFFLINE, FALSE);
            } else {
                cons_show("Occupant list disabled.");
                prefs_set_boolean(PREF_OCCUPANTS, FALSE);
            }
            return TRUE;
        } else {
            cons_bad_cmd_usage(command);
            return TRUE;
        }
    }

    // header settings
    if (g_strcmp0(args[0], "header") == 0) {
        if (g_strcmp0(args[1], "char") == 0) {
            if (!args[2]) {
                cons_bad_cmd_usage(command);
            } else if (g_strcmp0(args[2], "none") == 0) {
                prefs_clear_occupants_header_char();
                cons_show("Occupants header char removed.");

                occupantswin_occupants_all();
            } else {
                prefs_set_occupants_header_char(args[2]);
                cons_show("Occupants header char set to %s.", args[2]);

                occupantswin_occupants_all();
            }
        } else {
            cons_bad_cmd_usage(command);
        }
        return TRUE;
    }

    jabber_conn_status_t conn_status = connection_get_status();
    if (conn_status != JABBER_CONNECTED) {
        cons_show("You are not currently connected.");
        return TRUE;
    }

    if (window->type != WIN_MUC) {
        cons_show("Cannot apply setting when not in chat room.");
        return TRUE;
    }

    ProfMucWin* mucwin = (ProfMucWin*)window;
    assert(mucwin->memcheck == PROFMUCWIN_MEMCHECK);

    if (g_strcmp0(args[0], "show") == 0) {
        if (g_strcmp0(args[1], "jid") == 0) {
            mucwin->showjid = TRUE;
            mucwin_update_occupants(mucwin);
        } else if (g_strcmp0(args[1], "offline") == 0) {
            mucwin->showoffline = TRUE;
            mucwin_update_occupants(mucwin);
        } else {
            mucwin_show_occupants(mucwin);
        }
    } else if (g_strcmp0(args[0], "hide") == 0) {
        if (g_strcmp0(args[1], "jid") == 0) {
            mucwin->showjid = FALSE;
            mucwin_update_occupants(mucwin);
        } else if (g_strcmp0(args[1], "offline") == 0) {
            mucwin->showoffline = FALSE;
            mucwin_update_occupants(mucwin);
        } else {
            mucwin_hide_occupants(mucwin);
        }
    } else {
        cons_bad_cmd_usage(command);
    }

    return TRUE;
}

gboolean
cmd_rooms(ProfWin* window, const char* const command, gchar** args)
{
    jabber_conn_status_t conn_status = connection_get_status();

    if (conn_status != JABBER_CONNECTED) {
        cons_show("You are not currently connected.");
        return TRUE;
    }

    gchar* service = NULL;
    gchar* filter = NULL;
    if (args[0] != NULL) {
        if (g_strcmp0(args[0], "service") == 0) {
            if (args[1] == NULL) {
                cons_bad_cmd_usage(command);
                cons_show("");
                return TRUE;
            }
            service = g_strdup(args[1]);
        } else if (g_strcmp0(args[0], "filter") == 0) {
            if (args[1] == NULL) {
                cons_bad_cmd_usage(command);
                cons_show("");
                return TRUE;
            }
            filter = g_strdup(args[1]);
        } else if (g_strcmp0(args[0], "cache") == 0) {
            if (g_strv_length(args) != 2) {
                cons_bad_cmd_usage(command);
                cons_show("");
                return TRUE;
            } else if (g_strcmp0(args[1], "on") == 0) {
                prefs_set_boolean(PREF_ROOM_LIST_CACHE, TRUE);
                cons_show("Rooms list cache enabled.");
                return TRUE;
            } else if (g_strcmp0(args[1], "off") == 0) {
                prefs_set_boolean(PREF_ROOM_LIST_CACHE, FALSE);
                cons_show("Rooms list cache disabled.");
                return TRUE;
            } else if (g_strcmp0(args[1], "clear") == 0) {
                iq_rooms_cache_clear();
                cons_show("Rooms list cache cleared.");
                return TRUE;
            } else {
                cons_bad_cmd_usage(command);
                cons_show("");
                return TRUE;
            }
        } else {
            cons_bad_cmd_usage(command);
            cons_show("");
            return TRUE;
        }
    }
    if (g_strv_length(args) >= 3) {
        if (g_strcmp0(args[2], "service") == 0) {
            if (args[3] == NULL) {
                cons_bad_cmd_usage(command);
                cons_show("");
                g_free(service);
                g_free(filter);
                return TRUE;
            }
            g_free(service);
            service = g_strdup(args[3]);
        } else if (g_strcmp0(args[2], "filter") == 0) {
            if (args[3] == NULL) {
                cons_bad_cmd_usage(command);
                cons_show("");
                g_free(service);
                g_free(filter);
                return TRUE;
            }
            g_free(filter);
            filter = g_strdup(args[3]);
        } else {
            cons_bad_cmd_usage(command);
            cons_show("");
            g_free(service);
            g_free(filter);
            return TRUE;
        }
    }

    if (service == NULL) {
        ProfAccount* account = accounts_get_account(session_get_account_name());
        if (account->muc_service) {
            service = g_strdup(account->muc_service);
            account_free(account);
        } else {
            cons_show("Account MUC service property not found.");
            account_free(account);
            g_free(service);
            g_free(filter);
            return TRUE;
        }
    }

    cons_show("");
    if (filter) {
        cons_show("Room list request sent: %s, filter: '%s'", service, filter);
    } else {
        cons_show("Room list request sent: %s", service);
    }
    iq_room_list_request(service, filter);

    g_free(service);
    g_free(filter);

    return TRUE;
}

gboolean
cmd_bookmark(ProfWin* window, const char* const command, gchar** args)
{
    jabber_conn_status_t conn_status = connection_get_status();

    if (conn_status != JABBER_CONNECTED) {
        cons_show("You are not currently connected.");
        cons_alert(NULL);
        return TRUE;
    }

    int num_args = g_strv_length(args);
    gchar* cmd = args[0];
    if (window->type == WIN_MUC
        && num_args < 2
        && (cmd == NULL || g_strcmp0(cmd, "add") == 0)) {
        // default to current nickname, password, and autojoin "on"
        ProfMucWin* mucwin = (ProfMucWin*)window;
        assert(mucwin->memcheck == PROFMUCWIN_MEMCHECK);
        char* nick = muc_nick(mucwin->roomjid);
        char* password = muc_password(mucwin->roomjid);
        gboolean added = bookmark_add(mucwin->roomjid, nick, password, "on", NULL);
        if (added) {
            win_println(window, THEME_DEFAULT, "!", "Bookmark added for %s.", mucwin->roomjid);
        } else {
            win_println(window, THEME_DEFAULT, "!", "Bookmark already exists for %s.", mucwin->roomjid);
        }
        return TRUE;
    }

    if (window->type == WIN_MUC
        && num_args < 2
        && g_strcmp0(cmd, "remove") == 0) {
        ProfMucWin* mucwin = (ProfMucWin*)window;
        assert(mucwin->memcheck == PROFMUCWIN_MEMCHECK);
        gboolean removed = bookmark_remove(mucwin->roomjid);
        if (removed) {
            win_println(window, THEME_DEFAULT, "!", "Bookmark removed for %s.", mucwin->roomjid);
        } else {
            win_println(window, THEME_DEFAULT, "!", "Bookmark does not exist for %s.", mucwin->roomjid);
        }
        return TRUE;
    }

    if (cmd == NULL) {
        cons_bad_cmd_usage(command);
        cons_alert(NULL);
        return TRUE;
    }

    if (strcmp(cmd, "invites") == 0) {
        if (g_strcmp0(args[1], "on") == 0) {
            prefs_set_boolean(PREF_BOOKMARK_INVITE, TRUE);
            cons_show("Auto bookmarking accepted invites enabled.");
        } else if (g_strcmp0(args[1], "off") == 0) {
            prefs_set_boolean(PREF_BOOKMARK_INVITE, FALSE);
            cons_show("Auto bookmarking accepted invites disabled.");
        } else {
            cons_bad_cmd_usage(command);
            cons_show("");
        }
        cons_alert(NULL);
        return TRUE;
    }

    if (strcmp(cmd, "list") == 0) {
        char* bookmark_jid = args[1];
        if (bookmark_jid == NULL) {
            // list all bookmarks
            GList* bookmarks = bookmark_get_list();
            cons_show_bookmarks(bookmarks);
            g_list_free(bookmarks);
        } else {
            // list one bookmark
            Bookmark* bookmark = bookmark_get_by_jid(bookmark_jid);
            cons_show_bookmark(bookmark);
        }

        return TRUE;
    }

    char* jid = args[1];
    if (jid == NULL) {
        cons_bad_cmd_usage(command);
        cons_show("");
        cons_alert(NULL);
        return TRUE;
    }
    if (strchr(jid, '@') == NULL) {
        cons_show("Invalid room, must be of the form room@domain.tld");
        cons_show("");
        cons_alert(NULL);
        return TRUE;
    }

    if (strcmp(cmd, "remove") == 0) {
        gboolean removed = bookmark_remove(jid);
        if (removed) {
            cons_show("Bookmark removed for %s.", jid);
        } else {
            cons_show("No bookmark exists for %s.", jid);
        }
        cons_alert(NULL);
        return TRUE;
    }

    if (strcmp(cmd, "join") == 0) {
        gboolean joined = bookmark_join(jid);
        if (!joined) {
            cons_show("No bookmark exists for %s.", jid);
        }
        cons_alert(NULL);
        return TRUE;
    }

    gchar* opt_keys[] = { "autojoin", "nick", "password", "name", NULL };
    gboolean parsed;

    GHashTable* options = parse_options(&args[2], opt_keys, &parsed);
    if (!parsed) {
        cons_bad_cmd_usage(command);
        cons_show("");
        cons_alert(NULL);
        return TRUE;
    }

    char* autojoin = g_hash_table_lookup(options, "autojoin");

    if (autojoin && ((strcmp(autojoin, "on") != 0) && (strcmp(autojoin, "off") != 0))) {
        cons_bad_cmd_usage(command);
        cons_show("");
        options_destroy(options);
        cons_alert(NULL);
        return TRUE;
    }

    char* nick = g_hash_table_lookup(options, "nick");
    char* password = g_hash_table_lookup(options, "password");
    char* name = g_hash_table_lookup(options, "name");

    if (strcmp(cmd, "add") == 0) {
        gboolean added = bookmark_add(jid, nick, password, autojoin, name);
        if (added) {
            cons_show("Bookmark added for %s.", jid);
        } else {
            cons_show("Bookmark already exists, use /bookmark update to edit.");
        }
        options_destroy(options);
        cons_alert(NULL);
        return TRUE;
    }

    if (strcmp(cmd, "update") == 0) {
        gboolean updated = bookmark_update(jid, nick, password, autojoin, name);
        if (updated) {
            cons_show("Bookmark updated.");
        } else {
            cons_show("No bookmark exists for %s.", jid);
        }
        options_destroy(options);
        cons_alert(NULL);
        return TRUE;
    }

    cons_bad_cmd_usage(command);
    options_destroy(options);
    cons_alert(NULL);

    return TRUE;
}

gboolean
cmd_bookmark_ignore(ProfWin* window, const char* const command, gchar** args)
{
    jabber_conn_status_t conn_status = connection_get_status();

    if (conn_status != JABBER_CONNECTED) {
        cons_show("You are not currently connected.");
        cons_alert(NULL);
        return TRUE;
    }

    // `/bookmark ignore` lists them
    if (args[1] == NULL) {
        gsize len = 0;
        gchar** list = bookmark_ignore_list(&len);
        cons_show_bookmarks_ignore(list, len);
        g_strfreev(list);
        return TRUE;
    }

    if (strcmp(args[1], "add") == 0 && args[2] != NULL) {
        bookmark_ignore_add(args[2]);
        cons_show("Autojoin for bookmark %s added to ignore list.", args[2]);
        return TRUE;
    }

    if (strcmp(args[1], "remove") == 0 && args[2] != NULL) {
        bookmark_ignore_remove(args[2]);
        cons_show("Autojoin for bookmark %s removed from ignore list.", args[2]);
        return TRUE;
    }

    cons_bad_cmd_usage(command);
    return TRUE;
}

gboolean
cmd_disco(ProfWin* window, const char* const command, gchar** args)
{
    jabber_conn_status_t conn_status = connection_get_status();

    if (conn_status != JABBER_CONNECTED) {
        cons_show("You are not currently connected.");
        return TRUE;
    }

    GString* jid = g_string_new("");
    if (args[1]) {
        jid = g_string_append(jid, args[1]);
    } else {
        Jid* jidp = jid_create(connection_get_fulljid());
        jid = g_string_append(jid, jidp->domainpart);
        jid_destroy(jidp);
    }

    if (g_strcmp0(args[0], "info") == 0) {
        iq_disco_info_request(jid->str);
    } else {
        iq_disco_items_request(jid->str);
    }

    g_string_free(jid, TRUE);

    return TRUE;
}

// TODO: Move this into its own tools such as HTTPUpload or AESGCMDownload.
#ifdef HAVE_OMEMO
char*
_add_omemo_stream(int* fd, FILE** fh, char** err)
{
    // Create temporary file for writing ciphertext.
    int tmpfd;
    char* tmpname = NULL;
    if ((tmpfd = g_file_open_tmp("profanity.XXXXXX", &tmpname, NULL)) == -1) {
        *err = "Unable to create temporary file for encrypted transfer.";
        return NULL;
    }
    FILE* tmpfh = fdopen(tmpfd, "w+b");

    // The temporary ciphertext file should be removed after it has
    // been closed.
    remove(tmpname);
    free(tmpname);

    int crypt_res;
    char* fragment;
    fragment = omemo_encrypt_file(*fh, tmpfh, file_size(*fd), &crypt_res);
    if (crypt_res != 0) {
        fclose(tmpfh);
        return NULL;
    }

    // Force flush as the upload will read from the same stream.
    fflush(tmpfh);
    rewind(tmpfh);

    fclose(*fh); // Also closes descriptor.

    // Switch original stream with temporary ciphertext stream.
    *fd = tmpfd;
    *fh = tmpfh;

    return fragment;
}
#endif

gboolean
cmd_sendfile(ProfWin* window, const char* const command, gchar** args)
{
    jabber_conn_status_t conn_status = connection_get_status();
    gchar* filename;
    char* alt_scheme = NULL;
    char* alt_fragment = NULL;

    // expand ~ to $HOME
    filename = get_expanded_path(args[0]);

    if (access(filename, R_OK) != 0) {
        cons_show_error("Uploading '%s' failed: File not found!", filename);
        goto out;
    }

    if (!is_regular_file(filename)) {
        cons_show_error("Uploading '%s' failed: Not a file!", filename);
        goto out;
    }

    if (conn_status != JABBER_CONNECTED) {
        cons_show("You are not currently connected.");
        goto out;
    }

    if (window->type != WIN_CHAT && window->type != WIN_PRIVATE && window->type != WIN_MUC) {
        cons_show_error("Unsupported window for file transmission.");
        goto out;
    }

    int fd;
    if ((fd = open(filename, O_RDONLY)) == -1) {
        cons_show_error("Unable to open file descriptor for '%s'.", filename);
        goto out;
    }

    FILE* fh = fdopen(fd, "rb");

    gboolean omemo_enabled = FALSE;
    gboolean sendfile_enabled = TRUE;

    switch (window->type) {
    case WIN_MUC:
    {
        ProfMucWin* mucwin = (ProfMucWin*)window;
        assert(mucwin->memcheck == PROFMUCWIN_MEMCHECK);
        omemo_enabled = mucwin->is_omemo == TRUE;
        break;
    }
    case WIN_CHAT:
    {
        ProfChatWin* chatwin = (ProfChatWin*)window;
        assert(chatwin->memcheck == PROFCHATWIN_MEMCHECK);
        omemo_enabled = chatwin->is_omemo == TRUE;
        sendfile_enabled = !((chatwin->pgp_send == TRUE && !prefs_get_boolean(PREF_PGP_SENDFILE))
                             || (chatwin->is_otr == TRUE && !prefs_get_boolean(PREF_OTR_SENDFILE)));
        break;
    }

    case WIN_PRIVATE: // We don't support encryption in private MUC windows.
    default:
        cons_show_error("Unsupported window for file transmission.");
        goto out;
    }

    if (!sendfile_enabled) {
        cons_show_error("Uploading unencrypted files disabled. See /otr sendfile or /pgp sendfile.");
        win_println(window, THEME_ERROR, "-", "Sending encrypted files via http_upload is not possible yet.");
        goto out;
    }

    if (omemo_enabled) {
#ifdef HAVE_OMEMO
        char* err = NULL;
        alt_scheme = OMEMO_AESGCM_URL_SCHEME;
        alt_fragment = _add_omemo_stream(&fd, &fh, &err);
        if (err != NULL) {
            cons_show_error(err);
            win_println(window, THEME_ERROR, "-", err);
            goto out;
        }
#endif
    }

    HTTPUpload* upload = malloc(sizeof(HTTPUpload));
    upload->window = window;

    upload->filename = strdup(filename);
    upload->filehandle = fh;
    upload->filesize = file_size(fd);
    upload->mime_type = file_mime_type(filename);

    if (alt_scheme != NULL) {
        upload->alt_scheme = strdup(alt_scheme);
    } else {
        upload->alt_scheme = NULL;
    }

    if (alt_fragment != NULL) {
        upload->alt_fragment = strdup(alt_fragment);
    } else {
        upload->alt_fragment = NULL;
    }

    iq_http_upload_request(upload);

out:
#ifdef HAVE_OMEMO
    if (alt_fragment != NULL)
        omemo_free(alt_fragment);
#endif
    if (filename != NULL)
        free(filename);

    return TRUE;
}

gboolean
cmd_lastactivity(ProfWin* window, const char* const command, gchar** args)
{
    if ((g_strcmp0(args[0], "set") == 0)) {
        if ((g_strcmp0(args[1], "on") == 0) || (g_strcmp0(args[1], "off") == 0)) {
            _cmd_set_boolean_preference(args[1], command, "Last activity", PREF_LASTACTIVITY);
            if (g_strcmp0(args[1], "on") == 0) {
                caps_add_feature(XMPP_FEATURE_LASTACTIVITY);
            }
            if (g_strcmp0(args[1], "off") == 0) {
                caps_remove_feature(XMPP_FEATURE_LASTACTIVITY);
            }
            return TRUE;
        } else {
            cons_bad_cmd_usage(command);
            return TRUE;
        }
    }

    jabber_conn_status_t conn_status = connection_get_status();

    if (conn_status != JABBER_CONNECTED) {
        cons_show("You are not currently connected.");
        return TRUE;
    }

    if ((g_strcmp0(args[0], "get") == 0)) {
        if (args[1] == NULL) {
            Jid* jidp = jid_create(connection_get_fulljid());
            GString* jid = g_string_new(jidp->domainpart);

            iq_last_activity_request(jid->str);

            g_string_free(jid, TRUE);
            jid_destroy(jidp);

            return TRUE;
        } else {
            iq_last_activity_request(args[1]);
            return TRUE;
        }
    }

    cons_bad_cmd_usage(command);
    return TRUE;
}

gboolean
cmd_nick(ProfWin* window, const char* const command, gchar** args)
{
    jabber_conn_status_t conn_status = connection_get_status();

    if (conn_status != JABBER_CONNECTED) {
        cons_show("You are not currently connected.");
        return TRUE;
    }
    if (window->type != WIN_MUC) {
        cons_show("You can only change your nickname in a chat room window.");
        return TRUE;
    }

    ProfMucWin* mucwin = (ProfMucWin*)window;
    assert(mucwin->memcheck == PROFMUCWIN_MEMCHECK);
    char* nick = args[0];
    presence_change_room_nick(mucwin->roomjid, nick);

    return TRUE;
}

gboolean
cmd_alias(ProfWin* window, const char* const command, gchar** args)
{
    char* subcmd = args[0];

    if (strcmp(subcmd, "add") == 0) {
        char* alias = args[1];
        if (alias == NULL) {
            cons_bad_cmd_usage(command);
            return TRUE;
        } else {
            char* alias_p = alias;
            GString* ac_value = g_string_new("");
            if (alias[0] == '/') {
                g_string_append(ac_value, alias);
                alias_p = &alias[1];
            } else {
                g_string_append(ac_value, "/");
                g_string_append(ac_value, alias);
            }

            char* value = args[2];
            if (value == NULL) {
                cons_bad_cmd_usage(command);
                g_string_free(ac_value, TRUE);
                return TRUE;
            } else if (cmd_ac_exists(ac_value->str)) {
                cons_show("Command or alias '%s' already exists.", ac_value->str);
                g_string_free(ac_value, TRUE);
                return TRUE;
            } else {
                prefs_add_alias(alias_p, value);
                cmd_ac_add(ac_value->str);
                cmd_ac_add_alias_value(alias_p);
                cons_show("Command alias added %s -> %s", ac_value->str, value);
                g_string_free(ac_value, TRUE);
                return TRUE;
            }
        }
    } else if (strcmp(subcmd, "remove") == 0) {
        char* alias = args[1];
        if (alias == NULL) {
            cons_bad_cmd_usage(command);
            return TRUE;
        } else {
            if (alias[0] == '/') {
                alias = &alias[1];
            }
            gboolean removed = prefs_remove_alias(alias);
            if (!removed) {
                cons_show("No such command alias /%s", alias);
            } else {
                GString* ac_value = g_string_new("/");
                g_string_append(ac_value, alias);
                cmd_ac_remove(ac_value->str);
                cmd_ac_remove_alias_value(alias);
                g_string_free(ac_value, TRUE);
                cons_show("Command alias removed -> /%s", alias);
            }
            return TRUE;
        }
    } else if (strcmp(subcmd, "list") == 0) {
        GList* aliases = prefs_get_aliases();
        cons_show_aliases(aliases);
        prefs_free_aliases(aliases);
        return TRUE;
    } else {
        cons_bad_cmd_usage(command);
        return TRUE;
    }
}

gboolean
cmd_clear(ProfWin* window, const char* const command, gchar** args)
{
    if (args[0] == NULL) {
        win_clear(window);
        return TRUE;
    } else {
        if ((g_strcmp0(args[0], "persist_history") == 0)) {

            if (args[1] != NULL) {
                if ((g_strcmp0(args[1], "on") == 0) || (g_strcmp0(args[1], "off") == 0)) {
                    _cmd_set_boolean_preference(args[1], command, "Persistent history", PREF_CLEAR_PERSIST_HISTORY);
                    return TRUE;
                }
            } else {
                if (prefs_get_boolean(PREF_CLEAR_PERSIST_HISTORY)) {
                    win_println(window, THEME_DEFAULT, "!", "  Persistently clear screen  : ON");
                } else {
                    win_println(window, THEME_DEFAULT, "!", "  Persistently clear screen  : OFF");
                }
                return TRUE;
            }
        }
    }
    cons_bad_cmd_usage(command);

    return TRUE;
}

gboolean
cmd_privileges(ProfWin* window, const char* const command, gchar** args)
{
    _cmd_set_boolean_preference(args[0], command, "MUC privileges", PREF_MUC_PRIVILEGES);

    ui_redraw_all_room_rosters();

    return TRUE;
}

gboolean
cmd_charset(ProfWin* window, const char* const command, gchar** args)
{
    char* codeset = nl_langinfo(CODESET);
    char* lang = getenv("LANG");

    cons_show("Charset information:");

    if (lang) {
        cons_show("  LANG:       %s", lang);
    }
    if (codeset) {
        cons_show("  CODESET:    %s", codeset);
    }
    cons_show("  MB_CUR_MAX: %d", MB_CUR_MAX);
    cons_show("  MB_LEN_MAX: %d", MB_LEN_MAX);

    return TRUE;
}

gboolean
cmd_beep(ProfWin* window, const char* const command, gchar** args)
{
    _cmd_set_boolean_preference(args[0], command, "Sound", PREF_BEEP);
    return TRUE;
}

gboolean
cmd_console(ProfWin* window, const char* const command, gchar** args)
{
    gboolean isMuc = (g_strcmp0(args[0], "muc") == 0);

    if (!_string_matches_one_of(NULL, args[0], FALSE, "chat", "private", NULL) && !isMuc) {
        cons_bad_cmd_usage(command);
        return TRUE;
    }

    gchar* setting = args[1];
    if (!_string_matches_one_of(NULL, setting, FALSE, "all", "first", "none", NULL)) {
        if (!(isMuc && (g_strcmp0(setting, "mention") == 0))) {
            cons_bad_cmd_usage(command);
            return TRUE;
        }
    }

    if (g_strcmp0(args[0], "chat") == 0) {
        prefs_set_string(PREF_CONSOLE_CHAT, setting);
        cons_show("Console chat messages set: %s", setting);
        return TRUE;
    }

    if (g_strcmp0(args[0], "muc") == 0) {
        prefs_set_string(PREF_CONSOLE_MUC, setting);
        cons_show("Console MUC messages set: %s", setting);
        return TRUE;
    }

    if (g_strcmp0(args[0], "private") == 0) {
        prefs_set_string(PREF_CONSOLE_PRIVATE, setting);
        cons_show("Console private room messages set: %s", setting);
        return TRUE;
    }

    return TRUE;
}

gboolean
cmd_presence(ProfWin* window, const char* const command, gchar** args)
{
    if (strcmp(args[0], "console") != 0 && strcmp(args[0], "chat") != 0 && strcmp(args[0], "room") != 0 && strcmp(args[0], "titlebar") != 0) {
        cons_bad_cmd_usage(command);
        return TRUE;
    }

    if (strcmp(args[0], "titlebar") == 0) {
        _cmd_set_boolean_preference(args[1], command, "Contact presence", PREF_PRESENCE);
        return TRUE;
    }

    if (strcmp(args[1], "all") != 0 && strcmp(args[1], "online") != 0 && strcmp(args[1], "none") != 0) {
        cons_bad_cmd_usage(command);
        return TRUE;
    }

    if (strcmp(args[0], "console") == 0) {
        prefs_set_string(PREF_STATUSES_CONSOLE, args[1]);
        if (strcmp(args[1], "all") == 0) {
            cons_show("All presence updates will appear in the console.");
        } else if (strcmp(args[1], "online") == 0) {
            cons_show("Only online/offline presence updates will appear in the console.");
        } else {
            cons_show("Presence updates will not appear in the console.");
        }
    }

    if (strcmp(args[0], "chat") == 0) {
        prefs_set_string(PREF_STATUSES_CHAT, args[1]);
        if (strcmp(args[1], "all") == 0) {
            cons_show("All presence updates will appear in chat windows.");
        } else if (strcmp(args[1], "online") == 0) {
            cons_show("Only online/offline presence updates will appear in chat windows.");
        } else {
            cons_show("Presence updates will not appear in chat windows.");
        }
    }

    if (strcmp(args[0], "room") == 0) {
        prefs_set_string(PREF_STATUSES_MUC, args[1]);
        if (strcmp(args[1], "all") == 0) {
            cons_show("All presence updates will appear in chat room windows.");
        } else if (strcmp(args[1], "online") == 0) {
            cons_show("Only join/leave presence updates will appear in chat room windows.");
        } else {
            cons_show("Presence updates will not appear in chat room windows.");
        }
    }

    return TRUE;
}

gboolean
cmd_wrap(ProfWin* window, const char* const command, gchar** args)
{
    _cmd_set_boolean_preference(args[0], command, "Word wrap", PREF_WRAP);

    wins_resize_all();

    return TRUE;
}

gboolean
cmd_time(ProfWin* window, const char* const command, gchar** args)
{
    if (g_strcmp0(args[0], "lastactivity") == 0) {
        if (args[1] == NULL) {
            char* format = prefs_get_string(PREF_TIME_LASTACTIVITY);
            cons_show("Last activity time format: '%s'.", format);
            g_free(format);
            return TRUE;
        } else if (g_strcmp0(args[1], "set") == 0 && args[2] != NULL) {
            prefs_set_string(PREF_TIME_LASTACTIVITY, args[2]);
            cons_show("Last activity time format set to '%s'.", args[2]);
            ui_redraw();
            return TRUE;
        } else if (g_strcmp0(args[1], "off") == 0) {
            cons_show("Last activity time cannot be disabled.");
            ui_redraw();
            return TRUE;
        } else {
            cons_bad_cmd_usage(command);
            return TRUE;
        }
    } else if (g_strcmp0(args[0], "statusbar") == 0) {
        if (args[1] == NULL) {
            char* format = prefs_get_string(PREF_TIME_STATUSBAR);
            cons_show("Status bar time format: '%s'.", format);
            g_free(format);
            return TRUE;
        } else if (g_strcmp0(args[1], "set") == 0 && args[2] != NULL) {
            prefs_set_string(PREF_TIME_STATUSBAR, args[2]);
            cons_show("Status bar time format set to '%s'.", args[2]);
            ui_redraw();
            return TRUE;
        } else if (g_strcmp0(args[1], "off") == 0) {
            prefs_set_string(PREF_TIME_STATUSBAR, "off");
            cons_show("Status bar time display disabled.");
            ui_redraw();
            return TRUE;
        } else {
            cons_bad_cmd_usage(command);
            return TRUE;
        }
    } else if (g_strcmp0(args[0], "console") == 0) {
        if (args[1] == NULL) {
            char* format = prefs_get_string(PREF_TIME_CONSOLE);
            cons_show("Console time format: '%s'.", format);
            g_free(format);
            return TRUE;
        } else if (g_strcmp0(args[1], "set") == 0 && args[2] != NULL) {
            prefs_set_string(PREF_TIME_CONSOLE, args[2]);
            cons_show("Console time format set to '%s'.", args[2]);
            wins_resize_all();
            return TRUE;
        } else if (g_strcmp0(args[1], "off") == 0) {
            prefs_set_string(PREF_TIME_CONSOLE, "off");
            cons_show("Console time display disabled.");
            wins_resize_all();
            return TRUE;
        } else {
            cons_bad_cmd_usage(command);
            return TRUE;
        }
    } else if (g_strcmp0(args[0], "chat") == 0) {
        if (args[1] == NULL) {
            char* format = prefs_get_string(PREF_TIME_CHAT);
            cons_show("Chat time format: '%s'.", format);
            g_free(format);
            return TRUE;
        } else if (g_strcmp0(args[1], "set") == 0 && args[2] != NULL) {
            prefs_set_string(PREF_TIME_CHAT, args[2]);
            cons_show("Chat time format set to '%s'.", args[2]);
            wins_resize_all();
            return TRUE;
        } else if (g_strcmp0(args[1], "off") == 0) {
            prefs_set_string(PREF_TIME_CHAT, "off");
            cons_show("Chat time display disabled.");
            wins_resize_all();
            return TRUE;
        } else {
            cons_bad_cmd_usage(command);
            return TRUE;
        }
    } else if (g_strcmp0(args[0], "muc") == 0) {
        if (args[1] == NULL) {
            char* format = prefs_get_string(PREF_TIME_MUC);
            cons_show("MUC time format: '%s'.", format);
            g_free(format);
            return TRUE;
        } else if (g_strcmp0(args[1], "set") == 0 && args[2] != NULL) {
            prefs_set_string(PREF_TIME_MUC, args[2]);
            cons_show("MUC time format set to '%s'.", args[2]);
            wins_resize_all();
            return TRUE;
        } else if (g_strcmp0(args[1], "off") == 0) {
            prefs_set_string(PREF_TIME_MUC, "off");
            cons_show("MUC time display disabled.");
            wins_resize_all();
            return TRUE;
        } else {
            cons_bad_cmd_usage(command);
            return TRUE;
        }
    } else if (g_strcmp0(args[0], "config") == 0) {
        if (args[1] == NULL) {
            char* format = prefs_get_string(PREF_TIME_CONFIG);
            cons_show("config time format: '%s'.", format);
            g_free(format);
            return TRUE;
        } else if (g_strcmp0(args[1], "set") == 0 && args[2] != NULL) {
            prefs_set_string(PREF_TIME_CONFIG, args[2]);
            cons_show("config time format set to '%s'.", args[2]);
            wins_resize_all();
            return TRUE;
        } else if (g_strcmp0(args[1], "off") == 0) {
            prefs_set_string(PREF_TIME_CONFIG, "off");
            cons_show("config time display disabled.");
            wins_resize_all();
            return TRUE;
        } else {
            cons_bad_cmd_usage(command);
            return TRUE;
        }
    } else if (g_strcmp0(args[0], "private") == 0) {
        if (args[1] == NULL) {
            char* format = prefs_get_string(PREF_TIME_PRIVATE);
            cons_show("Private chat time format: '%s'.", format);
            g_free(format);
            return TRUE;
        } else if (g_strcmp0(args[1], "set") == 0 && args[2] != NULL) {
            prefs_set_string(PREF_TIME_PRIVATE, args[2]);
            cons_show("Private chat time format set to '%s'.", args[2]);
            wins_resize_all();
            return TRUE;
        } else if (g_strcmp0(args[1], "off") == 0) {
            prefs_set_string(PREF_TIME_PRIVATE, "off");
            cons_show("Private chat time display disabled.");
            wins_resize_all();
            return TRUE;
        } else {
            cons_bad_cmd_usage(command);
            return TRUE;
        }
    } else if (g_strcmp0(args[0], "xml") == 0) {
        if (args[1] == NULL) {
            char* format = prefs_get_string(PREF_TIME_XMLCONSOLE);
            cons_show("XML Console time format: '%s'.", format);
            g_free(format);
            return TRUE;
        } else if (g_strcmp0(args[1], "set") == 0 && args[2] != NULL) {
            prefs_set_string(PREF_TIME_XMLCONSOLE, args[2]);
            cons_show("XML Console time format set to '%s'.", args[2]);
            wins_resize_all();
            return TRUE;
        } else if (g_strcmp0(args[1], "off") == 0) {
            prefs_set_string(PREF_TIME_XMLCONSOLE, "off");
            cons_show("XML Console time display disabled.");
            wins_resize_all();
            return TRUE;
        } else {
            cons_bad_cmd_usage(command);
            return TRUE;
        }
    } else if (g_strcmp0(args[0], "all") == 0) {
        if (args[1] == NULL) {
            cons_time_setting();
            return TRUE;
        } else if (g_strcmp0(args[1], "set") == 0 && args[2] != NULL) {
            prefs_set_string(PREF_TIME_CONSOLE, args[2]);
            cons_show("Console time format set to '%s'.", args[2]);
            prefs_set_string(PREF_TIME_CHAT, args[2]);
            cons_show("Chat time format set to '%s'.", args[2]);
            prefs_set_string(PREF_TIME_MUC, args[2]);
            cons_show("MUC time format set to '%s'.", args[2]);
            prefs_set_string(PREF_TIME_CONFIG, args[2]);
            cons_show("config time format set to '%s'.", args[2]);
            prefs_set_string(PREF_TIME_PRIVATE, args[2]);
            cons_show("Private chat time format set to '%s'.", args[2]);
            prefs_set_string(PREF_TIME_XMLCONSOLE, args[2]);
            cons_show("XML Console time format set to '%s'.", args[2]);
            wins_resize_all();
            return TRUE;
        } else if (g_strcmp0(args[1], "off") == 0) {
            prefs_set_string(PREF_TIME_CONSOLE, "off");
            cons_show("Console time display disabled.");
            prefs_set_string(PREF_TIME_CHAT, "off");
            cons_show("Chat time display disabled.");
            prefs_set_string(PREF_TIME_MUC, "off");
            cons_show("MUC time display disabled.");
            prefs_set_string(PREF_TIME_CONFIG, "off");
            cons_show("config time display disabled.");
            prefs_set_string(PREF_TIME_PRIVATE, "off");
            cons_show("config time display disabled.");
            prefs_set_string(PREF_TIME_XMLCONSOLE, "off");
            cons_show("XML Console time display disabled.");
            ui_redraw();
            return TRUE;
        } else {
            cons_bad_cmd_usage(command);
            return TRUE;
        }
    } else if (g_strcmp0(args[0], "vcard") == 0) {
        if (args[1] == NULL) {
            char* format = prefs_get_string(PREF_TIME_VCARD);
            cons_show("vCard time format: %s", format);
            g_free(format);
            return TRUE;
        } else if (g_strcmp0(args[1], "set") == 0 && args[2] != NULL) {
            prefs_set_string(PREF_TIME_VCARD, args[2]);
            cons_show("vCard time format set to '%s'.", args[2]);
            ui_redraw();
            return TRUE;
        } else if (g_strcmp0(args[1], "off") == 0) {
            cons_show("vCard time cannot be disabled.");
            ui_redraw();
            return TRUE;
        } else {
            cons_bad_cmd_usage(command);
            return TRUE;
        }
    } else {
        cons_bad_cmd_usage(command);
        return TRUE;
    }
}

gboolean
cmd_states(ProfWin* window, const char* const command, gchar** args)
{
    if (args[0] == NULL) {
        return FALSE;
    }

    _cmd_set_boolean_preference(args[0], command, "Sending chat states", PREF_STATES);

    // if disabled, disable outtype and gone
    if (strcmp(args[0], "off") == 0) {
        prefs_set_boolean(PREF_OUTTYPE, FALSE);
        prefs_set_gone(0);
    }

    return TRUE;
}

gboolean
cmd_wintitle(ProfWin* window, const char* const command, gchar** args)
{
    if (g_strcmp0(args[0], "show") != 0 && g_strcmp0(args[0], "goodbye") != 0) {
        cons_bad_cmd_usage(command);
        return TRUE;
    }
    if (g_strcmp0(args[0], "show") == 0 && g_strcmp0(args[1], "off") == 0) {
        ui_clear_win_title();
    }
    if (g_strcmp0(args[0], "show") == 0) {
        _cmd_set_boolean_preference(args[1], command, "Window title show", PREF_WINTITLE_SHOW);
    } else {
        _cmd_set_boolean_preference(args[1], command, "Window title goodbye", PREF_WINTITLE_GOODBYE);
    }

    return TRUE;
}

gboolean
cmd_outtype(ProfWin* window, const char* const command, gchar** args)
{
    if (args[0] == NULL) {
        return FALSE;
    }

    _cmd_set_boolean_preference(args[0], command, "Sending typing notifications", PREF_OUTTYPE);

    // if enabled, enable states
    if (strcmp(args[0], "on") == 0) {
        prefs_set_boolean(PREF_STATES, TRUE);
    }

    return TRUE;
}

gboolean
cmd_gone(ProfWin* window, const char* const command, gchar** args)
{
    char* value = args[0];

    gint period = atoi(value);
    prefs_set_gone(period);
    if (period == 0) {
        cons_show("Automatic leaving conversations after period disabled.");
    } else if (period == 1) {
        cons_show("Leaving conversations after 1 minute of inactivity.");
    } else {
        cons_show("Leaving conversations after %d minutes of inactivity.", period);
    }

    // if enabled, enable states
    if (period > 0) {
        prefs_set_boolean(PREF_STATES, TRUE);
    }

    return TRUE;
}

gboolean
cmd_notify(ProfWin* window, const char* const command, gchar** args)
{
    if (!args[0]) {
        ProfWin* current = wins_get_current();
        if (current->type == WIN_MUC) {
            win_println(current, THEME_DEFAULT, "-", "");
            ProfMucWin* mucwin = (ProfMucWin*)current;

            win_println(window, THEME_DEFAULT, "!", "Notification settings for %s:", mucwin->roomjid);
            if (prefs_has_room_notify(mucwin->roomjid)) {
                if (prefs_get_room_notify(mucwin->roomjid)) {
                    win_println(window, THEME_DEFAULT, "!", "  Message  : ON");
                } else {
                    win_println(window, THEME_DEFAULT, "!", "  Message  : OFF");
                }
            } else {
                if (prefs_get_boolean(PREF_NOTIFY_ROOM)) {
                    win_println(window, THEME_DEFAULT, "!", "  Message  : ON (global setting)");
                } else {
                    win_println(window, THEME_DEFAULT, "!", "  Message  : OFF (global setting)");
                }
            }
            if (prefs_has_room_notify_mention(mucwin->roomjid)) {
                if (prefs_get_room_notify_mention(mucwin->roomjid)) {
                    win_println(window, THEME_DEFAULT, "!", "  Mention  : ON");
                } else {
                    win_println(window, THEME_DEFAULT, "!", "  Mention  : OFF");
                }
            } else {
                if (prefs_get_boolean(PREF_NOTIFY_ROOM_MENTION)) {
                    win_println(window, THEME_DEFAULT, "!", "  Mention  : ON (global setting)");
                } else {
                    win_println(window, THEME_DEFAULT, "!", "  Mention  : OFF (global setting)");
                }
            }
            if (prefs_has_room_notify_trigger(mucwin->roomjid)) {
                if (prefs_get_room_notify_trigger(mucwin->roomjid)) {
                    win_println(window, THEME_DEFAULT, "!", "  Triggers : ON");
                } else {
                    win_println(window, THEME_DEFAULT, "!", "  Triggers : OFF");
                }
            } else {
                if (prefs_get_boolean(PREF_NOTIFY_ROOM_TRIGGER)) {
                    win_println(window, THEME_DEFAULT, "!", "  Triggers : ON (global setting)");
                } else {
                    win_println(window, THEME_DEFAULT, "!", "  Triggers : OFF (global setting)");
                }
            }
            win_println(current, THEME_DEFAULT, "-", "");
        } else {
            cons_show("");
            cons_notify_setting();
            cons_bad_cmd_usage(command);
        }
        return TRUE;
    }

    // chat settings
    if (g_strcmp0(args[0], "chat") == 0) {
        if (g_strcmp0(args[1], "on") == 0) {
            cons_show("Chat notifications enabled.");
            prefs_set_boolean(PREF_NOTIFY_CHAT, TRUE);
        } else if (g_strcmp0(args[1], "off") == 0) {
            cons_show("Chat notifications disabled.");
            prefs_set_boolean(PREF_NOTIFY_CHAT, FALSE);
        } else if (g_strcmp0(args[1], "current") == 0) {
            if (g_strcmp0(args[2], "on") == 0) {
                cons_show("Current window chat notifications enabled.");
                prefs_set_boolean(PREF_NOTIFY_CHAT_CURRENT, TRUE);
            } else if (g_strcmp0(args[2], "off") == 0) {
                cons_show("Current window chat notifications disabled.");
                prefs_set_boolean(PREF_NOTIFY_CHAT_CURRENT, FALSE);
            } else {
                cons_show("Usage: /notify chat current on|off");
            }
        } else if (g_strcmp0(args[1], "text") == 0) {
            if (g_strcmp0(args[2], "on") == 0) {
                cons_show("Showing text in chat notifications enabled.");
                prefs_set_boolean(PREF_NOTIFY_CHAT_TEXT, TRUE);
            } else if (g_strcmp0(args[2], "off") == 0) {
                cons_show("Showing text in chat notifications disabled.");
                prefs_set_boolean(PREF_NOTIFY_CHAT_TEXT, FALSE);
            } else {
                cons_show("Usage: /notify chat text on|off");
            }
        }

        // chat room settings
    } else if (g_strcmp0(args[0], "room") == 0) {
        if (g_strcmp0(args[1], "on") == 0) {
            cons_show("Room notifications enabled.");
            prefs_set_boolean(PREF_NOTIFY_ROOM, TRUE);
        } else if (g_strcmp0(args[1], "off") == 0) {
            cons_show("Room notifications disabled.");
            prefs_set_boolean(PREF_NOTIFY_ROOM, FALSE);
        } else if (g_strcmp0(args[1], "mention") == 0) {
            if (g_strcmp0(args[2], "on") == 0) {
                cons_show("Room notifications with mention enabled.");
                prefs_set_boolean(PREF_NOTIFY_ROOM_MENTION, TRUE);
            } else if (g_strcmp0(args[2], "off") == 0) {
                cons_show("Room notifications with mention disabled.");
                prefs_set_boolean(PREF_NOTIFY_ROOM_MENTION, FALSE);
            } else if (g_strcmp0(args[2], "case_sensitive") == 0) {
                cons_show("Room mention matching set to case sensitive.");
                prefs_set_boolean(PREF_NOTIFY_MENTION_CASE_SENSITIVE, TRUE);
            } else if (g_strcmp0(args[2], "case_insensitive") == 0) {
                cons_show("Room mention matching set to case insensitive.");
                prefs_set_boolean(PREF_NOTIFY_MENTION_CASE_SENSITIVE, FALSE);
            } else if (g_strcmp0(args[2], "word_whole") == 0) {
                cons_show("Room mention matching set to whole word.");
                prefs_set_boolean(PREF_NOTIFY_MENTION_WHOLE_WORD, TRUE);
            } else if (g_strcmp0(args[2], "word_part") == 0) {
                cons_show("Room mention matching set to partial word.");
                prefs_set_boolean(PREF_NOTIFY_MENTION_WHOLE_WORD, FALSE);
            } else {
                cons_show("Usage: /notify room mention on|off");
            }
        } else if (g_strcmp0(args[1], "offline") == 0) {
            if (g_strcmp0(args[2], "on") == 0) {
                cons_show("Room notifications for offline messages enabled.");
                prefs_set_boolean(PREF_NOTIFY_ROOM_OFFLINE, TRUE);
            } else if (g_strcmp0(args[2], "off") == 0) {
                cons_show("Room notifications for offline messages disabled.");
                prefs_set_boolean(PREF_NOTIFY_ROOM_OFFLINE, FALSE);
            } else {
                cons_show("Usage: /notify room offline on|off");
            }
        } else if (g_strcmp0(args[1], "current") == 0) {
            if (g_strcmp0(args[2], "on") == 0) {
                cons_show("Current window chat room message notifications enabled.");
                prefs_set_boolean(PREF_NOTIFY_ROOM_CURRENT, TRUE);
            } else if (g_strcmp0(args[2], "off") == 0) {
                cons_show("Current window chat room message notifications disabled.");
                prefs_set_boolean(PREF_NOTIFY_ROOM_CURRENT, FALSE);
            } else {
                cons_show("Usage: /notify room current on|off");
            }
        } else if (g_strcmp0(args[1], "text") == 0) {
            if (g_strcmp0(args[2], "on") == 0) {
                cons_show("Showing text in chat room message notifications enabled.");
                prefs_set_boolean(PREF_NOTIFY_ROOM_TEXT, TRUE);
            } else if (g_strcmp0(args[2], "off") == 0) {
                cons_show("Showing text in chat room message notifications disabled.");
                prefs_set_boolean(PREF_NOTIFY_ROOM_TEXT, FALSE);
            } else {
                cons_show("Usage: /notify room text on|off");
            }
        } else if (g_strcmp0(args[1], "trigger") == 0) {
            if (g_strcmp0(args[2], "add") == 0) {
                if (!args[3]) {
                    cons_bad_cmd_usage(command);
                } else {
                    gboolean res = prefs_add_room_notify_trigger(args[3]);
                    if (res) {
                        cons_show("Adding room notification trigger: %s", args[3]);
                    } else {
                        cons_show("Room notification trigger already exists: %s", args[3]);
                    }
                }
            } else if (g_strcmp0(args[2], "remove") == 0) {
                if (!args[3]) {
                    cons_bad_cmd_usage(command);
                } else {
                    gboolean res = prefs_remove_room_notify_trigger(args[3]);
                    if (res) {
                        cons_show("Removing room notification trigger: %s", args[3]);
                    } else {
                        cons_show("Room notification trigger does not exist: %s", args[3]);
                    }
                }
            } else if (g_strcmp0(args[2], "list") == 0) {
                GList* triggers = prefs_get_room_notify_triggers();
                GList* curr = triggers;
                if (curr) {
                    cons_show("Room notification triggers:");
                } else {
                    cons_show("No room notification triggers");
                }
                while (curr) {
                    cons_show("  %s", curr->data);
                    curr = g_list_next(curr);
                }
                g_list_free_full(triggers, free);
            } else if (g_strcmp0(args[2], "on") == 0) {
                cons_show("Enabling room notification triggers");
                prefs_set_boolean(PREF_NOTIFY_ROOM_TRIGGER, TRUE);
            } else if (g_strcmp0(args[2], "off") == 0) {
                cons_show("Disabling room notification triggers");
                prefs_set_boolean(PREF_NOTIFY_ROOM_TRIGGER, FALSE);
            } else {
                cons_bad_cmd_usage(command);
            }
        } else {
            cons_show("Usage: /notify room on|off|mention");
        }

        // typing settings
    } else if (g_strcmp0(args[0], "typing") == 0) {
        if (g_strcmp0(args[1], "on") == 0) {
            cons_show("Typing notifications enabled.");
            prefs_set_boolean(PREF_NOTIFY_TYPING, TRUE);
        } else if (g_strcmp0(args[1], "off") == 0) {
            cons_show("Typing notifications disabled.");
            prefs_set_boolean(PREF_NOTIFY_TYPING, FALSE);
        } else if (g_strcmp0(args[1], "current") == 0) {
            if (g_strcmp0(args[2], "on") == 0) {
                cons_show("Current window typing notifications enabled.");
                prefs_set_boolean(PREF_NOTIFY_TYPING_CURRENT, TRUE);
            } else if (g_strcmp0(args[2], "off") == 0) {
                cons_show("Current window typing notifications disabled.");
                prefs_set_boolean(PREF_NOTIFY_TYPING_CURRENT, FALSE);
            } else {
                cons_show("Usage: /notify typing current on|off");
            }
        } else {
            cons_show("Usage: /notify typing on|off");
        }

        // invite settings
    } else if (g_strcmp0(args[0], "invite") == 0) {
        if (g_strcmp0(args[1], "on") == 0) {
            cons_show("Chat room invite notifications enabled.");
            prefs_set_boolean(PREF_NOTIFY_INVITE, TRUE);
        } else if (g_strcmp0(args[1], "off") == 0) {
            cons_show("Chat room invite notifications disabled.");
            prefs_set_boolean(PREF_NOTIFY_INVITE, FALSE);
        } else {
            cons_show("Usage: /notify invite on|off");
        }

        // subscription settings
    } else if (g_strcmp0(args[0], "sub") == 0) {
        if (g_strcmp0(args[1], "on") == 0) {
            cons_show("Subscription notifications enabled.");
            prefs_set_boolean(PREF_NOTIFY_SUB, TRUE);
        } else if (g_strcmp0(args[1], "off") == 0) {
            cons_show("Subscription notifications disabled.");
            prefs_set_boolean(PREF_NOTIFY_SUB, FALSE);
        } else {
            cons_show("Usage: /notify sub on|off");
        }

        // remind settings
    } else if (g_strcmp0(args[0], "remind") == 0) {
        if (!args[1]) {
            cons_bad_cmd_usage(command);
        } else {
            gint period = atoi(args[1]);
            prefs_set_notify_remind(period);
            if (period == 0) {
                cons_show("Message reminders disabled.");
            } else if (period == 1) {
                cons_show("Message reminder period set to 1 second.");
            } else {
                cons_show("Message reminder period set to %d seconds.", period);
            }
        }

        // current chat room settings
    } else if (g_strcmp0(args[0], "on") == 0) {
        jabber_conn_status_t conn_status = connection_get_status();

        if (conn_status != JABBER_CONNECTED) {
            cons_show("You are not currently connected.");
        } else {
            ProfWin* window = wins_get_current();
            if (window->type != WIN_MUC) {
                cons_show("You must be in a chat room.");
            } else {
                ProfMucWin* mucwin = (ProfMucWin*)window;
                prefs_set_room_notify(mucwin->roomjid, TRUE);
                win_println(window, THEME_DEFAULT, "!", "Notifications enabled for %s", mucwin->roomjid);
            }
        }
    } else if (g_strcmp0(args[0], "off") == 0) {
        jabber_conn_status_t conn_status = connection_get_status();

        if (conn_status != JABBER_CONNECTED) {
            cons_show("You are not currently connected.");
        } else {
            ProfWin* window = wins_get_current();
            if (window->type != WIN_MUC) {
                cons_show("You must be in a chat room.");
            } else {
                ProfMucWin* mucwin = (ProfMucWin*)window;
                prefs_set_room_notify(mucwin->roomjid, FALSE);
                win_println(window, THEME_DEFAULT, "!", "Notifications disabled for %s", mucwin->roomjid);
            }
        }
    } else if (g_strcmp0(args[0], "mention") == 0) {
        jabber_conn_status_t conn_status = connection_get_status();

        if (conn_status != JABBER_CONNECTED) {
            cons_show("You are not currently connected.");
        } else {
            if (g_strcmp0(args[1], "on") == 0) {
                ProfWin* window = wins_get_current();
                if (window->type != WIN_MUC) {
                    cons_show("You must be in a chat room.");
                } else {
                    ProfMucWin* mucwin = (ProfMucWin*)window;
                    prefs_set_room_notify_mention(mucwin->roomjid, TRUE);
                    win_println(window, THEME_DEFAULT, "!", "Mention notifications enabled for %s", mucwin->roomjid);
                }
            } else if (g_strcmp0(args[1], "off") == 0) {
                ProfWin* window = wins_get_current();
                if (window->type != WIN_MUC) {
                    cons_show("You must be in a chat rooms.");
                } else {
                    ProfMucWin* mucwin = (ProfMucWin*)window;
                    prefs_set_room_notify_mention(mucwin->roomjid, FALSE);
                    win_println(window, THEME_DEFAULT, "!", "Mention notifications disabled for %s", mucwin->roomjid);
                }
            } else {
                cons_bad_cmd_usage(command);
            }
        }
    } else if (g_strcmp0(args[0], "trigger") == 0) {
        jabber_conn_status_t conn_status = connection_get_status();

        if (conn_status != JABBER_CONNECTED) {
            cons_show("You are not currently connected.");
        } else {
            if (g_strcmp0(args[1], "on") == 0) {
                ProfWin* window = wins_get_current();
                if (window->type != WIN_MUC) {
                    cons_show("You must be in a chat room.");
                } else {
                    ProfMucWin* mucwin = (ProfMucWin*)window;
                    prefs_set_room_notify_trigger(mucwin->roomjid, TRUE);
                    win_println(window, THEME_DEFAULT, "!", "Custom trigger notifications enabled for %s", mucwin->roomjid);
                }
            } else if (g_strcmp0(args[1], "off") == 0) {
                ProfWin* window = wins_get_current();
                if (window->type != WIN_MUC) {
                    cons_show("You must be in a chat rooms.");
                } else {
                    ProfMucWin* mucwin = (ProfMucWin*)window;
                    prefs_set_room_notify_trigger(mucwin->roomjid, FALSE);
                    win_println(window, THEME_DEFAULT, "!", "Custom trigger notifications disabled for %s", mucwin->roomjid);
                }
            } else {
                cons_bad_cmd_usage(command);
            }
        }
    } else if (g_strcmp0(args[0], "reset") == 0) {
        jabber_conn_status_t conn_status = connection_get_status();

        if (conn_status != JABBER_CONNECTED) {
            cons_show("You are not currently connected.");
        } else {
            ProfWin* window = wins_get_current();
            if (window->type != WIN_MUC) {
                cons_show("You must be in a chat room.");
            } else {
                ProfMucWin* mucwin = (ProfMucWin*)window;
                gboolean res = prefs_reset_room_notify(mucwin->roomjid);
                if (res) {
                    win_println(window, THEME_DEFAULT, "!", "Notification settings set to global defaults for %s", mucwin->roomjid);
                } else {
                    win_println(window, THEME_DEFAULT, "!", "No custom notification settings for %s", mucwin->roomjid);
                }
            }
        }
    } else {
        cons_bad_cmd_usage(command);
    }

    return TRUE;
}

gboolean
cmd_inpblock(ProfWin* window, const char* const command, gchar** args)
{
    char* subcmd = args[0];
    char* value = args[1];

    if (g_strcmp0(subcmd, "timeout") == 0) {
        if (value == NULL) {
            cons_bad_cmd_usage(command);
            return TRUE;
        }

        int intval = 0;
        char* err_msg = NULL;
        gboolean res = strtoi_range(value, &intval, 1, 1000, &err_msg);
        if (res) {
            cons_show("Input blocking set to %d milliseconds.", intval);
            prefs_set_inpblock(intval);
            inp_nonblocking(FALSE);
        } else {
            cons_show(err_msg);
            free(err_msg);
        }

        return TRUE;
    }

    if (g_strcmp0(subcmd, "dynamic") == 0) {
        if (value == NULL) {
            cons_bad_cmd_usage(command);
            return TRUE;
        }

        if (g_strcmp0(value, "on") != 0 && g_strcmp0(value, "off") != 0) {
            cons_show("Dynamic must be one of 'on' or 'off'");
            return TRUE;
        }

        _cmd_set_boolean_preference(value, command, "Dynamic input blocking", PREF_INPBLOCK_DYNAMIC);
        return TRUE;
    }

    cons_bad_cmd_usage(command);

    return TRUE;
}

gboolean
cmd_titlebar(ProfWin* window, const char* const command, gchar** args)
{
    if (g_strcmp0(args[0], "up") == 0) {
        gboolean result = prefs_titlebar_pos_up();
        if (result) {
            ui_resize();
            cons_show("Title bar moved up.");
        } else {
            cons_show("Could not move title bar up.");
        }

        return TRUE;
    }
    if (g_strcmp0(args[0], "down") == 0) {
        gboolean result = prefs_titlebar_pos_down();
        if (result) {
            ui_resize();
            cons_show("Title bar moved down.");
        } else {
            cons_show("Could not move title bar down.");
        }

        return TRUE;
    }

    cons_bad_cmd_usage(command);

    return TRUE;
}

gboolean
cmd_titlebar_show_hide(ProfWin* window, const char* const command, gchar** args)
{
    if (args[1] != NULL) {
        if (g_strcmp0(args[0], "show") == 0) {

            if (g_strcmp0(args[1], "tls") == 0) {
                cons_show("TLS titlebar indicator enabled.");
                prefs_set_boolean(PREF_TLS_SHOW, TRUE);
            } else if (g_strcmp0(args[1], "encwarn") == 0) {
                cons_show("Encryption warning titlebar indicator enabled.");
                prefs_set_boolean(PREF_ENC_WARN, TRUE);
            } else if (g_strcmp0(args[1], "resource") == 0) {
                cons_show("Showing resource in titlebar enabled.");
                prefs_set_boolean(PREF_RESOURCE_TITLE, TRUE);
            } else if (g_strcmp0(args[1], "presence") == 0) {
                cons_show("Showing contact presence in titlebar enabled.");
                prefs_set_boolean(PREF_PRESENCE, TRUE);
            } else if (g_strcmp0(args[1], "jid") == 0) {
                cons_show("Showing MUC JID in titlebar as title enabled.");
                prefs_set_boolean(PREF_TITLEBAR_MUC_TITLE_JID, TRUE);
            } else if (g_strcmp0(args[1], "name") == 0) {
                cons_show("Showing MUC name in titlebar as title enabled.");
                prefs_set_boolean(PREF_TITLEBAR_MUC_TITLE_NAME, TRUE);
            } else {
                cons_bad_cmd_usage(command);
            }
        } else if (g_strcmp0(args[0], "hide") == 0) {

            if (g_strcmp0(args[1], "tls") == 0) {
                cons_show("TLS titlebar indicator disabled.");
                prefs_set_boolean(PREF_TLS_SHOW, FALSE);
            } else if (g_strcmp0(args[1], "encwarn") == 0) {
                cons_show("Encryption warning titlebar indicator disabled.");
                prefs_set_boolean(PREF_ENC_WARN, FALSE);
            } else if (g_strcmp0(args[1], "resource") == 0) {
                cons_show("Showing resource in titlebar disabled.");
                prefs_set_boolean(PREF_RESOURCE_TITLE, FALSE);
            } else if (g_strcmp0(args[1], "presence") == 0) {
                cons_show("Showing contact presence in titlebar disabled.");
                prefs_set_boolean(PREF_PRESENCE, FALSE);
            } else if (g_strcmp0(args[1], "jid") == 0) {
                cons_show("Showing MUC JID in titlebar as title disabled.");
                prefs_set_boolean(PREF_TITLEBAR_MUC_TITLE_JID, FALSE);
            } else if (g_strcmp0(args[1], "name") == 0) {
                cons_show("Showing MUC name in titlebar as title disabled.");
                prefs_set_boolean(PREF_TITLEBAR_MUC_TITLE_NAME, FALSE);
            } else {
                cons_bad_cmd_usage(command);
            }
        } else {
            cons_bad_cmd_usage(command);
        }
    }

    return TRUE;
}

gboolean
cmd_mainwin(ProfWin* window, const char* const command, gchar** args)
{
    if (g_strcmp0(args[0], "up") == 0) {
        gboolean result = prefs_mainwin_pos_up();
        if (result) {
            ui_resize();
            cons_show("Main window moved up.");
        } else {
            cons_show("Could not move main window up.");
        }

        return TRUE;
    }
    if (g_strcmp0(args[0], "down") == 0) {
        gboolean result = prefs_mainwin_pos_down();
        if (result) {
            ui_resize();
            cons_show("Main window moved down.");
        } else {
            cons_show("Could not move main window down.");
        }

        return TRUE;
    }

    cons_bad_cmd_usage(command);

    return TRUE;
}

gboolean
cmd_statusbar(ProfWin* window, const char* const command, gchar** args)
{
    if (g_strcmp0(args[0], "show") == 0) {
        if (g_strcmp0(args[1], "name") == 0) {
            prefs_set_boolean(PREF_STATUSBAR_SHOW_NAME, TRUE);
            cons_show("Enabled showing tab names.");
            ui_resize();
            return TRUE;
        }
        if (g_strcmp0(args[1], "number") == 0) {
            prefs_set_boolean(PREF_STATUSBAR_SHOW_NUMBER, TRUE);
            cons_show("Enabled showing tab numbers.");
            ui_resize();
            return TRUE;
        }
        if (g_strcmp0(args[1], "read") == 0) {
            prefs_set_boolean(PREF_STATUSBAR_SHOW_READ, TRUE);
            cons_show("Enabled showing inactive tabs.");
            ui_resize();
            return TRUE;
        }
        cons_bad_cmd_usage(command);
        return TRUE;
    }

    if (g_strcmp0(args[0], "hide") == 0) {
        if (g_strcmp0(args[1], "name") == 0) {
            if (prefs_get_boolean(PREF_STATUSBAR_SHOW_NUMBER) == FALSE) {
                cons_show("Cannot disable both names and numbers in statusbar.");
                cons_show("Use '/statusbar maxtabs 0' to hide tabs.");
                return TRUE;
            }
            prefs_set_boolean(PREF_STATUSBAR_SHOW_NAME, FALSE);
            cons_show("Disabled showing tab names.");
            ui_resize();
            return TRUE;
        }
        if (g_strcmp0(args[1], "number") == 0) {
            if (prefs_get_boolean(PREF_STATUSBAR_SHOW_NAME) == FALSE) {
                cons_show("Cannot disable both names and numbers in statusbar.");
                cons_show("Use '/statusbar maxtabs 0' to hide tabs.");
                return TRUE;
            }
            prefs_set_boolean(PREF_STATUSBAR_SHOW_NUMBER, FALSE);
            cons_show("Disabled showing tab numbers.");
            ui_resize();
            return TRUE;
        }
        if (g_strcmp0(args[1], "read") == 0) {
            prefs_set_boolean(PREF_STATUSBAR_SHOW_READ, FALSE);
            cons_show("Disabled showing inactive tabs.");
            ui_resize();
            return TRUE;
        }
        cons_bad_cmd_usage(command);
        return TRUE;
    }

    if (g_strcmp0(args[0], "maxtabs") == 0) {
        if (args[1] == NULL) {
            cons_bad_cmd_usage(command);
            return TRUE;
        }

        char* value = args[1];
        int intval = 0;
        char* err_msg = NULL;
        gboolean res = strtoi_range(value, &intval, 0, INT_MAX, &err_msg);
        if (res) {
            if (intval < 0 || intval > 10) {
                cons_bad_cmd_usage(command);
                return TRUE;
            }

            prefs_set_statusbartabs(intval);
            if (intval == 0) {
                cons_show("Status bar tabs disabled.");
            } else {
                cons_show("Status bar tabs set to %d.", intval);
            }
            ui_resize();
            return TRUE;
        } else {
            cons_show(err_msg);
            cons_bad_cmd_usage(command);
            free(err_msg);
            return TRUE;
        }
    }

    if (g_strcmp0(args[0], "tablen") == 0) {
        if (args[1] == NULL) {
            cons_bad_cmd_usage(command);
            return TRUE;
        }

        char* value = args[1];
        int intval = 0;
        char* err_msg = NULL;
        gboolean res = strtoi_range(value, &intval, 0, INT_MAX, &err_msg);
        if (res) {
            if (intval < 0) {
                cons_bad_cmd_usage(command);
                return TRUE;
            }

            prefs_set_statusbartablen(intval);
            if (intval == 0) {
                cons_show("Maximum tab length disabled.");
            } else {
                cons_show("Maximum tab length set to %d.", intval);
            }
            ui_resize();
            return TRUE;
        } else {
            cons_show(err_msg);
            cons_bad_cmd_usage(command);
            free(err_msg);
            return TRUE;
        }
    }

    if (g_strcmp0(args[0], "tabmode") == 0) {
        char* tabmode = NULL;
        if ((g_strcmp0(args[1], "default") == 0) || (g_strcmp0(args[1], "actlist") == 0)) {
            tabmode = args[1];
        }
        if (tabmode == NULL) {
            cons_bad_cmd_usage(command);
            return TRUE;
        }
        prefs_set_string(PREF_STATUSBAR_TABMODE, tabmode);
        cons_show("Using \"%s\" tabmode for statusbar.", tabmode);
        ui_resize();
        return TRUE;
    }

    if (g_strcmp0(args[0], "self") == 0) {
        if (g_strcmp0(args[1], "barejid") == 0) {
            prefs_set_string(PREF_STATUSBAR_SELF, "barejid");
            cons_show("Using barejid for statusbar title.");
            ui_resize();
            return TRUE;
        }
        if (g_strcmp0(args[1], "fulljid") == 0) {
            prefs_set_string(PREF_STATUSBAR_SELF, "fulljid");
            cons_show("Using fulljid for statusbar title.");
            ui_resize();
            return TRUE;
        }
        if (g_strcmp0(args[1], "user") == 0) {
            prefs_set_string(PREF_STATUSBAR_SELF, "user");
            cons_show("Using user for statusbar title.");
            ui_resize();
            return TRUE;
        }
        if (g_strcmp0(args[1], "off") == 0) {
            prefs_set_string(PREF_STATUSBAR_SELF, "off");
            cons_show("Disabling statusbar title.");
            ui_resize();
            return TRUE;
        }
        cons_bad_cmd_usage(command);
        return TRUE;
    }

    if (g_strcmp0(args[0], "chat") == 0) {
        if (g_strcmp0(args[1], "jid") == 0) {
            prefs_set_string(PREF_STATUSBAR_CHAT, "jid");
            cons_show("Using jid for chat tabs.");
            ui_resize();
            return TRUE;
        }
        if (g_strcmp0(args[1], "user") == 0) {
            prefs_set_string(PREF_STATUSBAR_CHAT, "user");
            cons_show("Using user for chat tabs.");
            ui_resize();
            return TRUE;
        }
        cons_bad_cmd_usage(command);
        return TRUE;
    }

    if (g_strcmp0(args[0], "room") == 0) {
        if (g_strcmp0(args[1], "jid") == 0) {
            prefs_set_string(PREF_STATUSBAR_ROOM, "jid");
            cons_show("Using jid for room tabs.");
            ui_resize();
            return TRUE;
        }
        if (g_strcmp0(args[1], "room") == 0) {
            prefs_set_string(PREF_STATUSBAR_ROOM, "room");
            cons_show("Using room name for room tabs.");
            ui_resize();
            return TRUE;
        }
        cons_bad_cmd_usage(command);
        return TRUE;
    }

    if (g_strcmp0(args[0], "up") == 0) {
        gboolean result = prefs_statusbar_pos_up();
        if (result) {
            ui_resize();
            cons_show("Status bar moved up");
        } else {
            cons_show("Could not move status bar up.");
        }

        return TRUE;
    }
    if (g_strcmp0(args[0], "down") == 0) {
        gboolean result = prefs_statusbar_pos_down();
        if (result) {
            ui_resize();
            cons_show("Status bar moved down.");
        } else {
            cons_show("Could not move status bar down.");
        }

        return TRUE;
    }

    cons_bad_cmd_usage(command);

    return TRUE;
}

gboolean
cmd_inputwin(ProfWin* window, const char* const command, gchar** args)
{
    if (g_strcmp0(args[0], "up") == 0) {
        gboolean result = prefs_inputwin_pos_up();
        if (result) {
            ui_resize();
            cons_show("Input window moved up.");
        } else {
            cons_show("Could not move input window up.");
        }

        return TRUE;
    }
    if (g_strcmp0(args[0], "down") == 0) {
        gboolean result = prefs_inputwin_pos_down();
        if (result) {
            ui_resize();
            cons_show("Input window moved down.");
        } else {
            cons_show("Could not move input window down.");
        }

        return TRUE;
    }

    cons_bad_cmd_usage(command);

    return TRUE;
}

gboolean
cmd_log(ProfWin* window, const char* const command, gchar** args)
{
    char* subcmd = args[0];
    char* value = args[1];

    if (strcmp(subcmd, "where") == 0) {
        cons_show("Log file: %s", get_log_file_location());
        return TRUE;
    }

    if (value == NULL) {
        cons_bad_cmd_usage(command);
        return TRUE;
    }

    if (strcmp(subcmd, "maxsize") == 0) {
        int intval = 0;
        char* err_msg = NULL;
        gboolean res = strtoi_range(value, &intval, PREFS_MIN_LOG_SIZE, INT_MAX, &err_msg);
        if (res) {
            prefs_set_max_log_size(intval);
            cons_show("Log maximum size set to %d bytes", intval);
        } else {
            cons_show(err_msg);
            free(err_msg);
        }
        return TRUE;
    }

    if (strcmp(subcmd, "rotate") == 0) {
        _cmd_set_boolean_preference(value, command, "Log rotate", PREF_LOG_ROTATE);
        return TRUE;
    }

    if (strcmp(subcmd, "shared") == 0) {
        _cmd_set_boolean_preference(value, command, "Shared log", PREF_LOG_SHARED);
        cons_show("Setting only takes effect after saving and restarting Profanity.");
        return TRUE;
    }

    if (strcmp(subcmd, "level") == 0) {
        log_level_t prof_log_level;
        if (log_level_from_string(value, &prof_log_level) == 0) {
            log_close();
            log_init(prof_log_level, NULL);

            cons_show("Log level changed to: %s.", value);
            return TRUE;
        }
    }

    cons_bad_cmd_usage(command);

    return TRUE;
}

gboolean
cmd_reconnect(ProfWin* window, const char* const command, gchar** args)
{
    char* value = args[0];

    int intval = 0;
    char* err_msg = NULL;
    if (g_strcmp0(value, "now") == 0) {
        cons_show("Reconnecting now.");
        cl_ev_reconnect();
    } else if (strtoi_range(value, &intval, 0, INT_MAX, &err_msg)) {
        prefs_set_reconnect(intval);
        if (intval == 0) {
            cons_show("Reconnect disabled.", intval);
        } else {
            cons_show("Reconnect interval set to %d seconds.", intval);
        }
    } else {
        cons_show(err_msg);
        cons_bad_cmd_usage(command);
        free(err_msg);
    }

    return TRUE;
}

gboolean
cmd_autoping(ProfWin* window, const char* const command, gchar** args)
{
    char* cmd = args[0];
    char* value = args[1];

    if (g_strcmp0(cmd, "set") == 0) {
        int intval = 0;
        char* err_msg = NULL;
        gboolean res = strtoi_range(value, &intval, 0, INT_MAX, &err_msg);
        if (res) {
            prefs_set_autoping(intval);
            iq_set_autoping(intval);
            if (intval == 0) {
                cons_show("Autoping disabled.");
            } else {
                cons_show("Autoping interval set to %d seconds.", intval);
            }
        } else {
            cons_show(err_msg);
            cons_bad_cmd_usage(command);
            free(err_msg);
        }

    } else if (g_strcmp0(cmd, "timeout") == 0) {
        int intval = 0;
        char* err_msg = NULL;
        gboolean res = strtoi_range(value, &intval, 0, INT_MAX, &err_msg);
        if (res) {
            prefs_set_autoping_timeout(intval);
            if (intval == 0) {
                cons_show("Autoping timeout disabled.");
            } else {
                cons_show("Autoping timeout set to %d seconds.", intval);
            }
        } else {
            cons_show(err_msg);
            cons_bad_cmd_usage(command);
            free(err_msg);
        }

    } else {
        cons_bad_cmd_usage(command);
    }

    return TRUE;
}

gboolean
cmd_ping(ProfWin* window, const char* const command, gchar** args)
{
    jabber_conn_status_t conn_status = connection_get_status();

    if (conn_status != JABBER_CONNECTED) {
        cons_show("You are not currently connected.");
        return TRUE;
    }

    if (args[0] == NULL && connection_supports(XMPP_FEATURE_PING) == FALSE) {
        cons_show("Server does not support ping requests (%s).", XMPP_FEATURE_PING);
        return TRUE;
    }

    if (args[0] != NULL && caps_jid_has_feature(args[0], XMPP_FEATURE_PING) == FALSE) {
        cons_show("%s does not support ping requests.", args[0]);
        return TRUE;
    }

    iq_send_ping(args[0]);

    if (args[0] == NULL) {
        cons_show("Pinged server…");
    } else {
        cons_show("Pinged %s…", args[0]);
    }
    return TRUE;
}

gboolean
cmd_autoaway(ProfWin* window, const char* const command, gchar** args)
{
    if (!_string_matches_one_of("Setting", args[0], FALSE, "mode", "time", "message", "check", NULL)) {
        return TRUE;
    }

    if (g_strcmp0(args[0], "mode") == 0) {
        if (_string_matches_one_of("Mode", args[1], FALSE, "idle", "away", "off", NULL)) {
            prefs_set_string(PREF_AUTOAWAY_MODE, args[1]);
            cons_show("Auto away mode set to: %s.", args[1]);
        }

        return TRUE;
    }

    if ((g_strcmp0(args[0], "time") == 0) && (args[2] != NULL)) {
        if (g_strcmp0(args[1], "away") == 0) {
            int minutesval = 0;
            char* err_msg = NULL;
            gboolean res = strtoi_range(args[2], &minutesval, 1, INT_MAX, &err_msg);
            if (res) {
                prefs_set_autoaway_time(minutesval);
                if (minutesval == 1) {
                    cons_show("Auto away time set to: 1 minute.");
                } else {
                    cons_show("Auto away time set to: %d minutes.", minutesval);
                }
            } else {
                cons_show(err_msg);
                free(err_msg);
            }

            return TRUE;
        } else if (g_strcmp0(args[1], "xa") == 0) {
            int minutesval = 0;
            char* err_msg = NULL;
            gboolean res = strtoi_range(args[2], &minutesval, 0, INT_MAX, &err_msg);
            if (res) {
                int away_time = prefs_get_autoaway_time();
                if (minutesval != 0 && minutesval <= away_time) {
                    cons_show("Auto xa time must be larger than auto away time.");
                } else {
                    prefs_set_autoxa_time(minutesval);
                    if (minutesval == 0) {
                        cons_show("Auto xa time disabled.");
                    } else if (minutesval == 1) {
                        cons_show("Auto xa time set to: 1 minute.");
                    } else {
                        cons_show("Auto xa time set to: %d minutes.", minutesval);
                    }
                }
            } else {
                cons_show(err_msg);
                free(err_msg);
            }

            return TRUE;
        } else {
            cons_bad_cmd_usage(command);
            return TRUE;
        }
    }

    if (g_strcmp0(args[0], "message") == 0) {
        if (g_strcmp0(args[1], "away") == 0 && args[2] != NULL) {
            if (g_strcmp0(args[2], "off") == 0) {
                prefs_set_string(PREF_AUTOAWAY_MESSAGE, NULL);
                cons_show("Auto away message cleared.");
            } else {
                prefs_set_string(PREF_AUTOAWAY_MESSAGE, args[2]);
                cons_show("Auto away message set to: \"%s\".", args[2]);
            }

            return TRUE;
        } else if (g_strcmp0(args[1], "xa") == 0 && args[2] != NULL) {
            if (g_strcmp0(args[2], "off") == 0) {
                prefs_set_string(PREF_AUTOXA_MESSAGE, NULL);
                cons_show("Auto xa message cleared.");
            } else {
                prefs_set_string(PREF_AUTOXA_MESSAGE, args[2]);
                cons_show("Auto xa message set to: \"%s\".", args[2]);
            }

            return TRUE;
        } else {
            cons_bad_cmd_usage(command);
            return TRUE;
        }
    }

    if (g_strcmp0(args[0], "check") == 0) {
        _cmd_set_boolean_preference(args[1], command, "Online check", PREF_AUTOAWAY_CHECK);
        return TRUE;
    }

    cons_bad_cmd_usage(command);
    return TRUE;
}

gboolean
cmd_priority(ProfWin* window, const char* const command, gchar** args)
{
    jabber_conn_status_t conn_status = connection_get_status();

    if (conn_status != JABBER_CONNECTED) {
        cons_show("You are not currently connected.");
        return TRUE;
    }

    char* value = args[0];

    int intval = 0;
    char* err_msg = NULL;
    gboolean res = strtoi_range(value, &intval, -128, 127, &err_msg);
    if (res) {
        accounts_set_priority_all(session_get_account_name(), intval);
        resource_presence_t last_presence = accounts_get_last_presence(session_get_account_name());
        cl_ev_presence_send(last_presence, 0);
        cons_show("Priority set to %d.", intval);
    } else {
        cons_show(err_msg);
        free(err_msg);
    }

    return TRUE;
}

gboolean
cmd_vercheck(ProfWin* window, const char* const command, gchar** args)
{
    int num_args = g_strv_length(args);

    if (num_args == 0) {
        cons_check_version(TRUE);
        return TRUE;
    } else {
        _cmd_set_boolean_preference(args[0], command, "Version checking", PREF_VERCHECK);
        return TRUE;
    }
}

gboolean
cmd_xmlconsole(ProfWin* window, const char* const command, gchar** args)
{
    ProfXMLWin* xmlwin = wins_get_xmlconsole();
    if (xmlwin) {
        ui_focus_win((ProfWin*)xmlwin);
    } else {
        ProfWin* window = wins_new_xmlconsole();
        ui_focus_win(window);
    }

    return TRUE;
}

gboolean
cmd_flash(ProfWin* window, const char* const command, gchar** args)
{
    _cmd_set_boolean_preference(args[0], command, "Screen flash", PREF_FLASH);
    return TRUE;
}

gboolean
cmd_tray(ProfWin* window, const char* const command, gchar** args)
{
#ifdef HAVE_GTK
    if (g_strcmp0(args[0], "timer") == 0) {
        if (args[1] == NULL) {
            cons_bad_cmd_usage(command);
            return TRUE;
        }

        if (prefs_get_boolean(PREF_TRAY) == FALSE) {
            cons_show("Tray icon not currently enabled, see /help tray");
            return TRUE;
        }

        int intval = 0;
        char* err_msg = NULL;
        gboolean res = strtoi_range(args[1], &intval, 1, 10, &err_msg);
        if (res) {
            if (intval == 1) {
                cons_show("Tray timer set to 1 second.");
            } else {
                cons_show("Tray timer set to %d seconds.", intval);
            }
            prefs_set_tray_timer(intval);
            if (prefs_get_boolean(PREF_TRAY)) {
                tray_set_timer(intval);
            }
        } else {
            cons_show(err_msg);
            free(err_msg);
        }

        return TRUE;
    } else if (g_strcmp0(args[0], "read") == 0) {
        if (prefs_get_boolean(PREF_TRAY) == FALSE) {
            cons_show("Tray icon not currently enabled, see /help tray");
        } else if (g_strcmp0(args[1], "on") == 0) {
            prefs_set_boolean(PREF_TRAY_READ, TRUE);
            cons_show("Tray icon enabled when no unread messages.");
        } else if (g_strcmp0(args[1], "off") == 0) {
            prefs_set_boolean(PREF_TRAY_READ, FALSE);
            cons_show("Tray icon disabled when no unread messages.");
        } else {
            cons_bad_cmd_usage(command);
        }

        return TRUE;
    } else {
        gboolean old = prefs_get_boolean(PREF_TRAY);
        _cmd_set_boolean_preference(args[0], command, "Tray icon", PREF_TRAY);
        gboolean new = prefs_get_boolean(PREF_TRAY);
        if (old != new) {
            if (new) {
                tray_enable();
            } else {
                tray_disable();
            }
        }

        return TRUE;
    }
#else
    cons_show("This version of Profanity has not been built with GTK Tray Icon support enabled");
    return TRUE;
#endif
}

gboolean
cmd_intype(ProfWin* window, const char* const command, gchar** args)
{
    if (g_strcmp0(args[0], "console") == 0) {
        _cmd_set_boolean_preference(args[1], command, "Show contact typing in console", PREF_INTYPE_CONSOLE);
    } else if (g_strcmp0(args[0], "titlebar") == 0) {
        _cmd_set_boolean_preference(args[1], command, "Show contact typing in titlebar", PREF_INTYPE);
    } else {
        cons_bad_cmd_usage(command);
    }

    return TRUE;
}

gboolean
cmd_splash(ProfWin* window, const char* const command, gchar** args)
{
    _cmd_set_boolean_preference(args[0], command, "Splash screen", PREF_SPLASH);
    return TRUE;
}

gboolean
cmd_autoconnect(ProfWin* window, const char* const command, gchar** args)
{
    if (strcmp(args[0], "off") == 0) {
        prefs_set_string(PREF_CONNECT_ACCOUNT, NULL);
        cons_show("Autoconnect account disabled.");
    } else if (strcmp(args[0], "set") == 0) {
        if (args[1] == NULL || strlen(args[1]) == 0) {
            cons_bad_cmd_usage(command);
        } else {
            if (accounts_account_exists(args[1])) {
                prefs_set_string(PREF_CONNECT_ACCOUNT, args[1]);
                cons_show("Autoconnect account set to: %s.", args[1]);
            } else {
                cons_show_error("Account '%s' does not exist.", args[1]);
            }
        }
    } else {
        cons_bad_cmd_usage(command);
    }
    return TRUE;
}

gboolean
cmd_logging(ProfWin* window, const char* const command, gchar** args)
{
    if (args[0] == NULL) {
        cons_logging_setting();
        return TRUE;
    }

    if (strcmp(args[0], "chat") == 0 && args[1] != NULL) {
        _cmd_set_boolean_preference(args[1], command, "Chat logging", PREF_CHLOG);

        // if set to off, disable history
        if (strcmp(args[1], "off") == 0) {
            prefs_set_boolean(PREF_HISTORY, FALSE);
        }

        return TRUE;
    } else if (g_strcmp0(args[0], "group") == 0 && args[1] != NULL) {
        if (g_strcmp0(args[1], "on") == 0 || g_strcmp0(args[1], "off") == 0) {
            _cmd_set_boolean_preference(args[1], command, "Groupchat logging", PREF_GRLOG);
            return TRUE;
        }
    }

    cons_bad_cmd_usage(command);
    return TRUE;
}

gboolean
cmd_history(ProfWin* window, const char* const command, gchar** args)
{
    if (args[0] == NULL) {
        return FALSE;
    }

    _cmd_set_boolean_preference(args[0], command, "Chat history", PREF_HISTORY);

    // if set to on, set chlog (/logging chat on)
    if (strcmp(args[0], "on") == 0) {
        prefs_set_boolean(PREF_CHLOG, TRUE);
    }

    return TRUE;
}

gboolean
cmd_carbons(ProfWin* window, const char* const command, gchar** args)
{
    if (args[0] == NULL) {
        return FALSE;
    }

    _cmd_set_boolean_preference(args[0], command, "Message carbons preference", PREF_CARBONS);

    jabber_conn_status_t conn_status = connection_get_status();

    if (conn_status == JABBER_CONNECTED) {
        // enable carbons
        if (strcmp(args[0], "on") == 0) {
            iq_enable_carbons();
        } else if (strcmp(args[0], "off") == 0) {
            iq_disable_carbons();
        }
    }

    return TRUE;
}

gboolean
cmd_receipts(ProfWin* window, const char* const command, gchar** args)
{
    if (g_strcmp0(args[0], "send") == 0) {
        _cmd_set_boolean_preference(args[1], command, "Send delivery receipts", PREF_RECEIPTS_SEND);
        if (g_strcmp0(args[1], "on") == 0) {
            caps_add_feature(XMPP_FEATURE_RECEIPTS);
        }
        if (g_strcmp0(args[1], "off") == 0) {
            caps_remove_feature(XMPP_FEATURE_RECEIPTS);
        }
    } else if (g_strcmp0(args[0], "request") == 0) {
        _cmd_set_boolean_preference(args[1], command, "Request delivery receipts", PREF_RECEIPTS_REQUEST);
    } else {
        cons_bad_cmd_usage(command);
    }

    return TRUE;
}

gboolean
cmd_plugins_install(ProfWin* window, const char* const command, gchar** args)
{
    char* path = NULL;

    if (args[1] == NULL) {
        cons_bad_cmd_usage(command);
        return TRUE;
    }

    // take whole path or build it in case it's just the plugin name
    if (strchr(args[1], '/')) {
        path = get_expanded_path(args[1]);
    } else {
        if (g_str_has_suffix(args[1], ".py")) {
            path = g_strdup_printf("%s/%s", GLOBAL_PYTHON_PLUGINS_PATH, args[1]);
        } else if (g_str_has_suffix(args[1], ".so")) {
            path = g_strdup_printf("%s/%s", GLOBAL_C_PLUGINS_PATH, args[1]);
        } else {
            cons_show("Plugins must have one of the following extensions: '.py' '.so'");
            return TRUE;
        }
    }

    if (access(path, R_OK) != 0) {
        cons_show("Cannot access: %s", path);
        free(path);
        return TRUE;
    }

    if (is_regular_file(path)) {
        if (!g_str_has_suffix(path, ".py") && !g_str_has_suffix(path, ".so")) {
            cons_show("Plugins must have one of the following extensions: '.py' '.so'");
            free(path);
            return TRUE;
        }

        GString* error_message = g_string_new(NULL);
        gchar* plugin_name = g_path_get_basename(path);
        gboolean result = plugins_install(plugin_name, path, error_message);
        if (result) {
            cons_show("Plugin installed and loaded: %s", plugin_name);
        } else {
            cons_show("Failed to install plugin: %s. %s", plugin_name, error_message->str);
        }
        g_free(plugin_name);
        g_string_free(error_message, TRUE);
        free(path);
        return TRUE;
    } else if (is_dir(path)) {
        PluginsInstallResult* result = plugins_install_all(path);
        if (result->installed || result->failed) {
            if (result->installed) {
                cons_show("");
                cons_show("Installed and loaded plugins:");
                GSList* curr = result->installed;
                while (curr) {
                    cons_show("  %s", curr->data);
                    curr = g_slist_next(curr);
                }
            }
            if (result->failed) {
                cons_show("");
                cons_show("Failed installs:");
                GSList* curr = result->failed;
                while (curr) {
                    cons_show("  %s", curr->data);
                    curr = g_slist_next(curr);
                }
            }
        } else {
            cons_show("No plugins found in: %s", path);
        }
        free(path);
        plugins_free_install_result(result);
        return TRUE;
    } else {
        cons_show("Argument must be a file or directory.");
    }

    free(path);
    return TRUE;
}

gboolean
cmd_plugins_update(ProfWin* window, const char* const command, gchar** args)
{
    if (args[1] == NULL) {
        cons_bad_cmd_usage(command);
        return TRUE;
    }

    auto_gchar gchar* path = get_expanded_path(args[1]);

    if (access(path, R_OK) != 0) {
        cons_show("File not found: %s", path);
        return TRUE;
    }

    if (!is_regular_file(path)) {
        cons_show("Argument must be a file.");
        return TRUE;
    }

    if (!g_str_has_suffix(path, ".py") && !g_str_has_suffix(path, ".so")) {
        cons_show("Plugins must have one of the following extensions: '.py' or '.so'");
        return TRUE;
    }

    auto_gchar gchar* plugin_name = g_path_get_basename(path);
    if (!plugins_uninstall(plugin_name)) {
        cons_show("Failed to uninstall plugin: %s.", plugin_name);
        return TRUE;
    }

    GString* error_message = g_string_new(NULL);
    if (plugins_install(plugin_name, path, error_message)) {
        cons_show("Plugin installed: %s", plugin_name);
    } else {
        cons_show("Failed to install plugin: %s. %s", plugin_name, error_message->str);
    }

    g_string_free(error_message, TRUE);
    return TRUE;
}

gboolean
cmd_plugins_uninstall(ProfWin* window, const char* const command, gchar** args)
{
    if (args[1] == NULL) {
        cons_bad_cmd_usage(command);
        return TRUE;
    }

    gboolean res = plugins_uninstall(args[1]);
    if (res) {
        cons_show("Uninstalled plugin: %s", args[1]);
    } else {
        cons_show("Failed to uninstall plugin: %s", args[1]);
    }

    return TRUE;
}

gboolean
cmd_plugins_load(ProfWin* window, const char* const command, gchar** args)
{
    if (args[1] == NULL) {
        GSList* loaded = plugins_load_all();
        if (loaded) {
            cons_show("Loaded plugins:");
            GSList* curr = loaded;
            while (curr) {
                cons_show("  %s", curr->data);
                curr = g_slist_next(curr);
            }
            g_slist_free_full(loaded, g_free);
        } else {
            cons_show("No plugins loaded.");
        }
        return TRUE;
    }

    GString* error_message = g_string_new(NULL);
    gboolean res = plugins_load(args[1], error_message);
    if (res) {
        cons_show("Loaded plugin: %s", args[1]);
    } else {
        cons_show("Failed to load plugin: %s. %s", args[1], error_message->str);
    }
    g_string_free(error_message, TRUE);

    return TRUE;
}

gboolean
cmd_plugins_unload(ProfWin* window, const char* const command, gchar** args)
{
    if (args[1] == NULL) {
        gboolean res = plugins_unload_all();
        if (res) {
            cons_show("Unloaded all plugins.");
        } else {
            cons_show("No plugins unloaded.");
        }
        return TRUE;
    }

    gboolean res = plugins_unload(args[1]);
    if (res) {
        cons_show("Unloaded plugin: %s", args[1]);
    } else {
        cons_show("Failed to unload plugin: %s", args[1]);
    }

    return TRUE;
}

gboolean
cmd_plugins_reload(ProfWin* window, const char* const command, gchar** args)
{
    if (args[1] == NULL) {
        plugins_reload_all();
        cons_show("Reloaded all plugins");
        return TRUE;
    }

    GString* error_message = g_string_new(NULL);
    gboolean res = plugins_reload(args[1], error_message);
    if (res) {
        cons_show("Reloaded plugin: %s", args[1]);
    } else {
        cons_show("Failed to reload plugin: %s, %s", args[1], error_message);
    }
    g_string_free(error_message, TRUE);

    return TRUE;
}

gboolean
cmd_plugins_python_version(ProfWin* window, const char* const command, gchar** args)
{
#ifdef HAVE_PYTHON
    const char* version = python_get_version_string();
    cons_show("Python version:");
    cons_show("%s", version);
#else
    cons_show("This build does not support python plugins.");
#endif
    return TRUE;
}

gboolean
cmd_plugins(ProfWin* window, const char* const command, gchar** args)
{
    GDir* global_pyp_dir = NULL;
    GDir* global_cp_dir = NULL;

    if (access(GLOBAL_PYTHON_PLUGINS_PATH, R_OK) == 0) {
        GError* error = NULL;
        global_pyp_dir = g_dir_open(GLOBAL_PYTHON_PLUGINS_PATH, 0, &error);
        if (error) {
            log_warning("Error when trying to open global plugins path: %s", GLOBAL_PYTHON_PLUGINS_PATH);
            g_error_free(error);
            return TRUE;
        }
    }
    if (access(GLOBAL_C_PLUGINS_PATH, R_OK) == 0) {
        GError* error = NULL;
        global_cp_dir = g_dir_open(GLOBAL_C_PLUGINS_PATH, 0, &error);
        if (error) {
            log_warning("Error when trying to open global plugins path: %s", GLOBAL_C_PLUGINS_PATH);
            g_error_free(error);
            return TRUE;
        }
    }
    if (global_pyp_dir) {
        const gchar* filename;
        cons_show("The following Python plugins are available globally and can be installed:");
        while ((filename = g_dir_read_name(global_pyp_dir))) {
            if (g_str_has_suffix(filename, ".py"))
                cons_show("  %s", filename);
        }
    }
    if (global_cp_dir) {
        const gchar* filename;
        cons_show("The following C plugins are available globally and can be installed:");
        while ((filename = g_dir_read_name(global_cp_dir))) {
            if (g_str_has_suffix(filename, ".so"))
                cons_show("  %s", filename);
        }
    }

    GList* plugins = plugins_loaded_list();
    GSList* unloaded_plugins = plugins_unloaded_list();

    if (plugins == NULL && unloaded_plugins == NULL) {
        cons_show("No plugins installed.");
        return TRUE;
    }

    if (unloaded_plugins) {
        GSList* curr = unloaded_plugins;
        cons_show("The following plugins already installed and can be loaded:");
        while (curr) {
            cons_show("  %s", curr->data);
            curr = g_slist_next(curr);
        }
        g_slist_free_full(unloaded_plugins, g_free);
    }

    if (plugins) {
        GList* curr = plugins;
        cons_show("Loaded plugins:");
        while (curr) {
            cons_show("  %s", curr->data);
            curr = g_list_next(curr);
        }
        g_list_free(plugins);
    }

    return TRUE;
}

gboolean
cmd_pgp(ProfWin* window, const char* const command, gchar** args)
{
#ifdef HAVE_LIBGPGME
    if (args[0] == NULL) {
        cons_bad_cmd_usage(command);
        return TRUE;
    }

    if (strcmp(args[0], "char") == 0) {
        if (args[1] == NULL) {
            cons_bad_cmd_usage(command);
            return TRUE;
        } else if (g_utf8_strlen(args[1], 4) == 1) {
            if (prefs_set_pgp_char(args[1])) {
                cons_show("PGP char set to %s.", args[1]);
            } else {
                cons_show_error("Could not set PGP char: %s.", args[1]);
            }
            return TRUE;
        }
        cons_bad_cmd_usage(command);
        return TRUE;
    } else if (g_strcmp0(args[0], "log") == 0) {
        char* choice = args[1];
        if (g_strcmp0(choice, "on") == 0) {
            prefs_set_string(PREF_PGP_LOG, "on");
            cons_show("PGP messages will be logged as plaintext.");
            if (!prefs_get_boolean(PREF_CHLOG)) {
                cons_show("Chat logging is currently disabled, use '/logging chat on' to enable.");
            }
        } else if (g_strcmp0(choice, "off") == 0) {
            prefs_set_string(PREF_PGP_LOG, "off");
            cons_show("PGP message logging disabled.");
        } else if (g_strcmp0(choice, "redact") == 0) {
            prefs_set_string(PREF_PGP_LOG, "redact");
            cons_show("PGP messages will be logged as '[redacted]'.");
            if (!prefs_get_boolean(PREF_CHLOG)) {
                cons_show("Chat logging is currently disabled, use '/logging chat on' to enable.");
            }
        } else {
            cons_bad_cmd_usage(command);
        }
        return TRUE;
    }

    if (g_strcmp0(args[0], "keys") == 0) {
        GHashTable* keys = p_gpg_list_keys();
        if (!keys || g_hash_table_size(keys) == 0) {
            cons_show("No keys found");
            return TRUE;
        }

        cons_show("PGP keys:");
        GList* keylist = g_hash_table_get_keys(keys);
        GList* curr = keylist;
        while (curr) {
            ProfPGPKey* key = g_hash_table_lookup(keys, curr->data);
            cons_show("  %s", key->name);
            cons_show("    ID          : %s", key->id);
            char* format_fp = p_gpg_format_fp_str(key->fp);
            cons_show("    Fingerprint : %s", format_fp);
            free(format_fp);
            if (key->secret) {
                cons_show("    Type        : PUBLIC, PRIVATE");
            } else {
                cons_show("    Type        : PUBLIC");
            }
            curr = g_list_next(curr);
        }
        g_list_free(keylist);
        p_gpg_free_keys(keys);
        return TRUE;
    }

    if (g_strcmp0(args[0], "setkey") == 0) {
        jabber_conn_status_t conn_status = connection_get_status();
        if (conn_status != JABBER_CONNECTED) {
            cons_show("You are not currently connected.");
            return TRUE;
        }

        char* jid = args[1];
        if (!args[1]) {
            cons_bad_cmd_usage(command);
            return TRUE;
        }

        char* keyid = args[2];
        if (!args[2]) {
            cons_bad_cmd_usage(command);
            return TRUE;
        }

        gboolean res = p_gpg_addkey(jid, keyid);
        if (!res) {
            cons_show("Key ID not found.");
        } else {
            cons_show("Key %s set for %s.", keyid, jid);
        }

        return TRUE;
    }

    if (g_strcmp0(args[0], "contacts") == 0) {
        jabber_conn_status_t conn_status = connection_get_status();
        if (conn_status != JABBER_CONNECTED) {
            cons_show("You are not currently connected.");
            return TRUE;
        }
        GHashTable* pubkeys = p_gpg_pubkeys();
        GList* jids = g_hash_table_get_keys(pubkeys);
        if (!jids) {
            cons_show("No contacts found with PGP public keys assigned.");
            return TRUE;
        }

        cons_show("Assigned PGP public keys:");
        GList* curr = jids;
        while (curr) {
            char* jid = curr->data;
            ProfPGPPubKeyId* pubkeyid = g_hash_table_lookup(pubkeys, jid);
            if (pubkeyid->received) {
                cons_show("  %s: %s (received)", jid, pubkeyid->id);
            } else {
                cons_show("  %s: %s (stored)", jid, pubkeyid->id);
            }
            curr = g_list_next(curr);
        }
        g_list_free(jids);
        return TRUE;
    }

    if (g_strcmp0(args[0], "libver") == 0) {
        const char* libver = p_gpg_libver();
        if (!libver) {
            cons_show("Could not get libgpgme version");
            return TRUE;
        }

        GString* fullstr = g_string_new("Using libgpgme version ");
        g_string_append(fullstr, libver);
        cons_show("%s", fullstr->str);
        g_string_free(fullstr, TRUE);

        return TRUE;
    }

    if (g_strcmp0(args[0], "start") == 0) {
        jabber_conn_status_t conn_status = connection_get_status();
        if (conn_status != JABBER_CONNECTED) {
            cons_show("You must be connected to start PGP encrpytion.");
            return TRUE;
        }

        if (window->type != WIN_CHAT && args[1] == NULL) {
            cons_show("You must be in a regular chat window to start PGP encrpytion.");
            return TRUE;
        }

        ProfChatWin* chatwin = NULL;

        if (args[1]) {
            char* contact = args[1];
            char* barejid = roster_barejid_from_name(contact);
            if (barejid == NULL) {
                barejid = contact;
            }

            chatwin = wins_get_chat(barejid);
            if (!chatwin) {
                chatwin = chatwin_new(barejid);
            }
            ui_focus_win((ProfWin*)chatwin);
        } else {
            chatwin = (ProfChatWin*)window;
            assert(chatwin->memcheck == PROFCHATWIN_MEMCHECK);
        }

        if (chatwin->is_otr) {
            win_println(window, THEME_DEFAULT, "!", "You must end the OTR session to start PGP encryption.");
            return TRUE;
        }

        if (chatwin->pgp_send) {
            win_println(window, THEME_DEFAULT, "!", "You have already started PGP encryption.");
            return TRUE;
        }

        if (chatwin->is_omemo) {
            win_println(window, THEME_DEFAULT, "!", "You must disable OMEMO before starting an PGP encrypted session.");
            return TRUE;
        }

        ProfAccount* account = accounts_get_account(session_get_account_name());
        char* err_str = NULL;
        if (!p_gpg_valid_key(account->pgp_keyid, &err_str)) {
            win_println(window, THEME_DEFAULT, "!", "Invalid PGP key ID %s: %s, cannot start PGP encryption.", account->pgp_keyid, err_str);
            free(err_str);
            account_free(account);
            return TRUE;
        }
        free(err_str);
        account_free(account);

        if (!p_gpg_available(chatwin->barejid)) {
            win_println(window, THEME_DEFAULT, "!", "No PGP key found for %s.", chatwin->barejid);
            return TRUE;
        }

        chatwin->pgp_send = TRUE;
        accounts_add_pgp_state(session_get_account_name(), chatwin->barejid, TRUE);
        win_println(window, THEME_DEFAULT, "!", "PGP encryption enabled.");
        return TRUE;
    }

    if (g_strcmp0(args[0], "end") == 0) {
        jabber_conn_status_t conn_status = connection_get_status();
        if (conn_status != JABBER_CONNECTED) {
            cons_show("You are not currently connected.");
            return TRUE;
        }

        if (window->type != WIN_CHAT) {
            cons_show("You must be in a regular chat window to end PGP encrpytion.");
            return TRUE;
        }

        ProfChatWin* chatwin = (ProfChatWin*)window;
        if (chatwin->pgp_send == FALSE) {
            win_println(window, THEME_DEFAULT, "!", "PGP encryption is not currently enabled.");
            return TRUE;
        }

        chatwin->pgp_send = FALSE;
        accounts_add_pgp_state(session_get_account_name(), chatwin->barejid, FALSE);
        win_println(window, THEME_DEFAULT, "!", "PGP encryption disabled.");
        return TRUE;
    }

    if (g_strcmp0(args[0], "sendfile") == 0) {
        _cmd_set_boolean_preference(args[1], command, "Sending unencrypted files using /sendfile while otherwise using PGP", PREF_PGP_SENDFILE);
        return TRUE;
    }

    cons_bad_cmd_usage(command);
    return TRUE;
#else
    cons_show("This version of Profanity has not been built with PGP support enabled");
    return TRUE;
#endif
}

#ifdef HAVE_LIBGPGME

gboolean
cmd_ox(ProfWin* window, const char* const command, gchar** args)
{
    if (args[0] == NULL) {
        cons_bad_cmd_usage(command);
        return TRUE;
    }

    if (strcmp(args[0], "char") == 0) {
        if (args[1] == NULL) {
            cons_bad_cmd_usage(command);
            return TRUE;
        } else if (g_utf8_strlen(args[1], 4) == 1) {
            if (prefs_set_ox_char(args[1])) {
                cons_show("OX char set to %s.", args[1]);
            } else {
                cons_show_error("Could not set OX char: %s.", args[1]);
            }
            return TRUE;
        }
        cons_bad_cmd_usage(command);
        return TRUE;
    }

    // The '/ox keys' command - same like in pgp
    // Should we move this to a common command
    // e.g. '/openpgp keys'?.
    else if (g_strcmp0(args[0], "keys") == 0) {
        GHashTable* keys = p_gpg_list_keys();
        if (!keys || g_hash_table_size(keys) == 0) {
            cons_show("No keys found");
            return TRUE;
        }

        cons_show("OpenPGP keys:");
        GList* keylist = g_hash_table_get_keys(keys);
        GList* curr = keylist;
        while (curr) {
            ProfPGPKey* key = g_hash_table_lookup(keys, curr->data);
            cons_show("  %s", key->name);
            cons_show("    ID          : %s", key->id);
            char* format_fp = p_gpg_format_fp_str(key->fp);
            cons_show("    Fingerprint : %s", format_fp);
            free(format_fp);
            if (key->secret) {
                cons_show("    Type        : PUBLIC, PRIVATE");
            } else {
                cons_show("    Type        : PUBLIC");
            }
            curr = g_list_next(curr);
        }
        g_list_free(keylist);
        p_gpg_free_keys(keys);
        return TRUE;
    }

    else if (g_strcmp0(args[0], "contacts") == 0) {
        GHashTable* keys = ox_gpg_public_keys();
        cons_show("OpenPGP keys:");
        GList* keylist = g_hash_table_get_keys(keys);
        GList* curr = keylist;

        GSList* roster_list = NULL;
        jabber_conn_status_t conn_status = connection_get_status();
        if (conn_status != JABBER_CONNECTED) {
            cons_show("You are not currently connected.");
        } else {
            roster_list = roster_get_contacts(ROSTER_ORD_NAME);
        }

        while (curr) {
            ProfPGPKey* key = g_hash_table_lookup(keys, curr->data);
            PContact contact = NULL;
            if (roster_list) {
                GSList* curr_c = roster_list;
                while (!contact && curr_c) {
                    contact = curr_c->data;
                    const char* jid = p_contact_barejid(contact);
                    GString* xmppuri = g_string_new("xmpp:");
                    g_string_append(xmppuri, jid);
                    if (g_strcmp0(key->name, xmppuri->str)) {
                        contact = NULL;
                    }
                    curr_c = g_slist_next(curr_c);
                }
            }

            if (contact) {
                cons_show("%s - %s", key->fp, key->name);
            } else {
                cons_show("%s - %s (not in roster)", key->fp, key->name);
            }
            curr = g_list_next(curr);
        }

    } else if (g_strcmp0(args[0], "start") == 0) {
        jabber_conn_status_t conn_status = connection_get_status();
        if (conn_status != JABBER_CONNECTED) {
            cons_show("You must be connected to start OX encrpytion.");
            return TRUE;
        }

        if (window->type != WIN_CHAT && args[1] == NULL) {
            cons_show("You must be in a regular chat window to start OX encrpytion.");
            return TRUE;
        }

        ProfChatWin* chatwin = NULL;

        if (args[1]) {
            char* contact = args[1];
            char* barejid = roster_barejid_from_name(contact);
            if (barejid == NULL) {
                barejid = contact;
            }

            chatwin = wins_get_chat(barejid);
            if (!chatwin) {
                chatwin = chatwin_new(barejid);
            }
            ui_focus_win((ProfWin*)chatwin);
        } else {
            chatwin = (ProfChatWin*)window;
            assert(chatwin->memcheck == PROFCHATWIN_MEMCHECK);
        }

        if (chatwin->is_otr) {
            win_println(window, THEME_DEFAULT, "!", "You must end the OTR session to start OX encryption.");
            return TRUE;
        }

        if (chatwin->pgp_send) {
            win_println(window, THEME_DEFAULT, "!", "You must end the PGP session to start OX encryption.");
            return TRUE;
        }

        if (chatwin->is_ox) {
            win_println(window, THEME_DEFAULT, "!", "You have already started an OX encrypted session.");
            return TRUE;
        }

        ProfAccount* account = accounts_get_account(session_get_account_name());

        if (!ox_is_private_key_available(account->jid)) {
            win_println(window, THEME_DEFAULT, "!", "No private OpenPGP found, cannot start OX encryption.");
            account_free(account);
            return TRUE;
        }
        account_free(account);

        if (!ox_is_public_key_available(chatwin->barejid)) {
            win_println(window, THEME_DEFAULT, "!", "No OX-OpenPGP key found for %s.", chatwin->barejid);
            return TRUE;
        }

        chatwin->is_ox = TRUE;
        accounts_add_ox_state(session_get_account_name(), chatwin->barejid, TRUE);
        win_println(window, THEME_DEFAULT, "!", "OX encryption enabled.");
        return TRUE;
    } else if (g_strcmp0(args[0], "end") == 0) {
        if (window->type != WIN_CHAT && args[1] == NULL) {
            cons_show("You must be in a regular chat window to stop OX encryption.");
            return TRUE;
        }

        ProfChatWin* chatwin = (ProfChatWin*)window;
        assert(chatwin->memcheck == PROFCHATWIN_MEMCHECK);

        if (!chatwin->is_ox) {
            win_println(window, THEME_DEFAULT, "!", "No OX session has been started.");
        } else {
            chatwin->is_ox = FALSE;
            accounts_add_ox_state(session_get_account_name(), chatwin->barejid, FALSE);
            win_println(window, THEME_DEFAULT, "!", "OX encryption disabled.");
        }
        return TRUE;
    } else if (g_strcmp0(args[0], "announce") == 0) {
        if (args[1]) {
            gchar* filename = get_expanded_path(args[1]);

            if (access(filename, R_OK) != 0) {
                cons_show_error("File not found: %s", filename);
                g_free(filename);
                return TRUE;
            }

            if (!is_regular_file(filename)) {
                cons_show_error("Not a file: %s", filename);
                g_free(filename);
                return TRUE;
            }

            ox_announce_public_key(filename);
            free(filename);
        } else {
            cons_show("Filename is required");
        }
    } else if (g_strcmp0(args[0], "discover") == 0) {
        if (args[1]) {
            ox_discover_public_key(args[1]);
        } else {
            cons_show("To discover the OpenPGP keys of an user, the JID is required");
        }
    } else if (g_strcmp0(args[0], "request") == 0) {
        if (args[1] && args[2]) {
            ox_request_public_key(args[1], args[2]);
        } else {
            cons_show("JID and OpenPGP Key ID are required");
        }
    } else {
        cons_bad_cmd_usage(command);
    }
    return TRUE;
}

gboolean
cmd_ox_log(ProfWin* window, const char* const command, gchar** args)
{
    char* choice = args[1];
    if (g_strcmp0(choice, "on") == 0) {
        prefs_set_string(PREF_OX_LOG, "on");
        cons_show("OX messages will be logged as plaintext.");
        if (!prefs_get_boolean(PREF_CHLOG)) {
            cons_show("Chat logging is currently disabled, use '/logging chat on' to enable.");
        }
    } else if (g_strcmp0(choice, "off") == 0) {
        prefs_set_string(PREF_OX_LOG, "off");
        cons_show("OX message logging disabled.");
    } else if (g_strcmp0(choice, "redact") == 0) {
        prefs_set_string(PREF_OX_LOG, "redact");
        cons_show("OX messages will be logged as '[redacted]'.");
        if (!prefs_get_boolean(PREF_CHLOG)) {
            cons_show("Chat logging is currently disabled, use '/logging chat on' to enable.");
        }
    } else {
        cons_bad_cmd_usage(command);
    }
    return TRUE;
}
#endif // HAVE_LIBGPGME

gboolean
cmd_otr_char(ProfWin* window, const char* const command, gchar** args)
{
#ifdef HAVE_LIBOTR
    if (args[1] == NULL) {
        cons_bad_cmd_usage(command);
        return TRUE;
    } else if (g_utf8_strlen(args[1], 4) == 1) {
        if (prefs_set_otr_char(args[1])) {
            cons_show("OTR char set to %s.", args[1]);
        } else {
            cons_show_error("Could not set OTR char: %s.", args[1]);
        }
        return TRUE;
    }
    cons_bad_cmd_usage(command);
#else
    cons_show("This version of Profanity has not been built with OTR support enabled");
#endif
    return TRUE;
}

gboolean
cmd_otr_log(ProfWin* window, const char* const command, gchar** args)
{
#ifdef HAVE_LIBOTR
    char* choice = args[1];
    if (g_strcmp0(choice, "on") == 0) {
        prefs_set_string(PREF_OTR_LOG, "on");
        cons_show("OTR messages will be logged as plaintext.");
        if (!prefs_get_boolean(PREF_CHLOG)) {
            cons_show("Chat logging is currently disabled, use '/logging chat on' to enable.");
        }
    } else if (g_strcmp0(choice, "off") == 0) {
        prefs_set_string(PREF_OTR_LOG, "off");
        cons_show("OTR message logging disabled.");
    } else if (g_strcmp0(choice, "redact") == 0) {
        prefs_set_string(PREF_OTR_LOG, "redact");
        cons_show("OTR messages will be logged as '[redacted]'.");
        if (!prefs_get_boolean(PREF_CHLOG)) {
            cons_show("Chat logging is currently disabled, use '/logging chat on' to enable.");
        }
    } else {
        cons_bad_cmd_usage(command);
    }
    return TRUE;
#else
    cons_show("This version of Profanity has not been built with OTR support enabled");
    return TRUE;
#endif
}

gboolean
cmd_otr_libver(ProfWin* window, const char* const command, gchar** args)
{
#ifdef HAVE_LIBOTR
    char* version = otr_libotr_version();
    cons_show("Using libotr version %s", version);
    return TRUE;
#else
    cons_show("This version of Profanity has not been built with OTR support enabled");
    return TRUE;
#endif
}

gboolean
cmd_otr_policy(ProfWin* window, const char* const command, gchar** args)
{
#ifdef HAVE_LIBOTR
    if (args[1] == NULL) {
        char* policy = prefs_get_string(PREF_OTR_POLICY);
        cons_show("OTR policy is now set to: %s", policy);
        g_free(policy);
        return TRUE;
    }

    char* choice = args[1];
    if (!_string_matches_one_of("OTR policy", choice, FALSE, "manual", "opportunistic", "always", NULL)) {
        return TRUE;
    }

    char* contact = args[2];
    if (contact == NULL) {
        prefs_set_string(PREF_OTR_POLICY, choice);
        cons_show("OTR policy is now set to: %s", choice);
        return TRUE;
    }

    if (connection_get_status() != JABBER_CONNECTED) {
        cons_show("You must be connected to set the OTR policy for a contact.");
        return TRUE;
    }

    char* contact_jid = roster_barejid_from_name(contact);
    if (contact_jid == NULL) {
        contact_jid = contact;
    }
    accounts_add_otr_policy(session_get_account_name(), contact_jid, choice);
    cons_show("OTR policy for %s set to: %s", contact_jid, choice);
    return TRUE;
#else
    cons_show("This version of Profanity has not been built with OTR support enabled");
    return TRUE;
#endif
}

gboolean
cmd_otr_gen(ProfWin* window, const char* const command, gchar** args)
{
#ifdef HAVE_LIBOTR
    if (connection_get_status() != JABBER_CONNECTED) {
        cons_show("You must be connected with an account to load OTR information.");
        return TRUE;
    }

    ProfAccount* account = accounts_get_account(session_get_account_name());
    otr_keygen(account);
    account_free(account);
    return TRUE;
#else
    cons_show("This version of Profanity has not been built with OTR support enabled");
    return TRUE;
#endif
}

gboolean
cmd_otr_myfp(ProfWin* window, const char* const command, gchar** args)
{
#ifdef HAVE_LIBOTR
    if (connection_get_status() != JABBER_CONNECTED) {
        cons_show("You must be connected with an account to load OTR information.");
        return TRUE;
    }

    if (!otr_key_loaded()) {
        win_println(window, THEME_DEFAULT, "!", "You have not generated or loaded a private key, use '/otr gen'");
        return TRUE;
    }

    char* fingerprint = otr_get_my_fingerprint();
    win_println(window, THEME_DEFAULT, "!", "Your OTR fingerprint: %s", fingerprint);
    free(fingerprint);
    return TRUE;
#else
    cons_show("This version of Profanity has not been built with OTR support enabled");
    return TRUE;
#endif
}

gboolean
cmd_otr_theirfp(ProfWin* window, const char* const command, gchar** args)
{
#ifdef HAVE_LIBOTR
    if (connection_get_status() != JABBER_CONNECTED) {
        cons_show("You must be connected with an account to load OTR information.");
        return TRUE;
    }

    if (window->type != WIN_CHAT) {
        win_println(window, THEME_DEFAULT, "-", "You must be in a regular chat window to view a recipient's fingerprint.");
        return TRUE;
    }

    ProfChatWin* chatwin = (ProfChatWin*)window;
    assert(chatwin->memcheck == PROFCHATWIN_MEMCHECK);
    if (chatwin->is_otr == FALSE) {
        win_println(window, THEME_DEFAULT, "!", "You are not currently in an OTR session.");
        return TRUE;
    }

    char* fingerprint = otr_get_their_fingerprint(chatwin->barejid);
    win_println(window, THEME_DEFAULT, "!", "%s's OTR fingerprint: %s", chatwin->barejid, fingerprint);
    free(fingerprint);
    return TRUE;
#else
    cons_show("This version of Profanity has not been built with OTR support enabled");
    return TRUE;
#endif
}

gboolean
cmd_otr_start(ProfWin* window, const char* const command, gchar** args)
{
#ifdef HAVE_LIBOTR
    if (connection_get_status() != JABBER_CONNECTED) {
        cons_show("You must be connected with an account to load OTR information.");
        return TRUE;
    }

    // recipient supplied
    if (args[1]) {
        char* contact = args[1];
        char* barejid = roster_barejid_from_name(contact);
        if (barejid == NULL) {
            barejid = contact;
        }

        ProfChatWin* chatwin = wins_get_chat(barejid);
        if (!chatwin) {
            chatwin = chatwin_new(barejid);
        }
        ui_focus_win((ProfWin*)chatwin);

        if (chatwin->pgp_send) {
            win_println(window, THEME_DEFAULT, "!", "You must disable PGP encryption before starting an OTR session.");
            return TRUE;
        }

        if (chatwin->is_omemo) {
            win_println(window, THEME_DEFAULT, "!", "You must disable OMEMO before starting an OTR session.");
            return TRUE;
        }

        if (chatwin->is_otr) {
            win_println(window, THEME_DEFAULT, "!", "You are already in an OTR session.");
            return TRUE;
        }

        if (!otr_key_loaded()) {
            win_println(window, THEME_DEFAULT, "!", "You have not generated or loaded a private key, use '/otr gen'");
            return TRUE;
        }

        if (!otr_is_secure(barejid)) {
            char* otr_query_message = otr_start_query();
            char* id = message_send_chat_otr(barejid, otr_query_message, FALSE, NULL);
            free(id);
            return TRUE;
        }

        chatwin_otr_secured(chatwin, otr_is_trusted(barejid));
        return TRUE;

        // no recipient, use current chat
    } else {
        if (window->type != WIN_CHAT) {
            win_println(window, THEME_DEFAULT, "-", "You must be in a regular chat window to start an OTR session.");
            return TRUE;
        }

        ProfChatWin* chatwin = (ProfChatWin*)window;
        assert(chatwin->memcheck == PROFCHATWIN_MEMCHECK);
        if (chatwin->pgp_send) {
            win_println(window, THEME_DEFAULT, "!", "You must disable PGP encryption before starting an OTR session.");
            return TRUE;
        }

        if (chatwin->is_otr) {
            win_println(window, THEME_DEFAULT, "!", "You are already in an OTR session.");
            return TRUE;
        }

        if (!otr_key_loaded()) {
            win_println(window, THEME_DEFAULT, "!", "You have not generated or loaded a private key, use '/otr gen'");
            return TRUE;
        }

        char* otr_query_message = otr_start_query();
        char* id = message_send_chat_otr(chatwin->barejid, otr_query_message, FALSE, NULL);

        free(id);
        return TRUE;
    }
#else
    cons_show("This version of Profanity has not been built with OTR support enabled");
    return TRUE;
#endif
}

gboolean
cmd_otr_end(ProfWin* window, const char* const command, gchar** args)
{
#ifdef HAVE_LIBOTR
    if (connection_get_status() != JABBER_CONNECTED) {
        cons_show("You must be connected with an account to load OTR information.");
        return TRUE;
    }

    if (window->type != WIN_CHAT) {
        win_println(window, THEME_DEFAULT, "-", "You must be in a regular chat window to use OTR.");
        return TRUE;
    }

    ProfChatWin* chatwin = (ProfChatWin*)window;
    assert(chatwin->memcheck == PROFCHATWIN_MEMCHECK);
    if (chatwin->is_otr == FALSE) {
        win_println(window, THEME_DEFAULT, "!", "You are not currently in an OTR session.");
        return TRUE;
    }

    chatwin_otr_unsecured(chatwin);
    otr_end_session(chatwin->barejid);
    return TRUE;
#else
    cons_show("This version of Profanity has not been built with OTR support enabled");
    return TRUE;
#endif
}

gboolean
cmd_otr_trust(ProfWin* window, const char* const command, gchar** args)
{
#ifdef HAVE_LIBOTR
    if (connection_get_status() != JABBER_CONNECTED) {
        cons_show("You must be connected with an account to load OTR information.");
        return TRUE;
    }

    if (window->type != WIN_CHAT) {
        win_println(window, THEME_DEFAULT, "-", "You must be in an OTR session to trust a recipient.");
        return TRUE;
    }

    ProfChatWin* chatwin = (ProfChatWin*)window;
    assert(chatwin->memcheck == PROFCHATWIN_MEMCHECK);
    if (chatwin->is_otr == FALSE) {
        win_println(window, THEME_DEFAULT, "!", "You are not currently in an OTR session.");
        return TRUE;
    }

    chatwin_otr_trust(chatwin);
    otr_trust(chatwin->barejid);
    return TRUE;
#else
    cons_show("This version of Profanity has not been built with OTR support enabled");
    return TRUE;
#endif
}

gboolean
cmd_otr_untrust(ProfWin* window, const char* const command, gchar** args)
{
#ifdef HAVE_LIBOTR
    if (connection_get_status() != JABBER_CONNECTED) {
        cons_show("You must be connected with an account to load OTR information.");
        return TRUE;
    }

    if (window->type != WIN_CHAT) {
        win_println(window, THEME_DEFAULT, "-", "You must be in an OTR session to untrust a recipient.");
        return TRUE;
    }

    ProfChatWin* chatwin = (ProfChatWin*)window;
    assert(chatwin->memcheck == PROFCHATWIN_MEMCHECK);
    if (chatwin->is_otr == FALSE) {
        win_println(window, THEME_DEFAULT, "!", "You are not currently in an OTR session.");
        return TRUE;
    }

    chatwin_otr_untrust(chatwin);
    otr_untrust(chatwin->barejid);
    return TRUE;
#else
    cons_show("This version of Profanity has not been built with OTR support enabled");
    return TRUE;
#endif
}

gboolean
cmd_otr_secret(ProfWin* window, const char* const command, gchar** args)
{
#ifdef HAVE_LIBOTR
    if (connection_get_status() != JABBER_CONNECTED) {
        cons_show("You must be connected with an account to load OTR information.");
        return TRUE;
    }

    if (window->type != WIN_CHAT) {
        win_println(window, THEME_DEFAULT, "-", "You must be in an OTR session to trust a recipient.");
        return TRUE;
    }

    ProfChatWin* chatwin = (ProfChatWin*)window;
    assert(chatwin->memcheck == PROFCHATWIN_MEMCHECK);
    if (chatwin->is_otr == FALSE) {
        win_println(window, THEME_DEFAULT, "!", "You are not currently in an OTR session.");
        return TRUE;
    }

    char* secret = args[1];
    if (secret == NULL) {
        cons_bad_cmd_usage(command);
        return TRUE;
    }

    otr_smp_secret(chatwin->barejid, secret);
    return TRUE;
#else
    cons_show("This version of Profanity has not been built with OTR support enabled");
    return TRUE;
#endif
}

gboolean
cmd_otr_question(ProfWin* window, const char* const command, gchar** args)
{
#ifdef HAVE_LIBOTR
    if (connection_get_status() != JABBER_CONNECTED) {
        cons_show("You must be connected with an account to load OTR information.");
        return TRUE;
    }

    char* question = args[1];
    char* answer = args[2];
    if (question == NULL || answer == NULL) {
        cons_bad_cmd_usage(command);
        return TRUE;
    }

    if (window->type != WIN_CHAT) {
        win_println(window, THEME_DEFAULT, "-", "You must be in an OTR session to trust a recipient.");
        return TRUE;
    }

    ProfChatWin* chatwin = (ProfChatWin*)window;
    assert(chatwin->memcheck == PROFCHATWIN_MEMCHECK);
    if (chatwin->is_otr == FALSE) {
        win_println(window, THEME_DEFAULT, "!", "You are not currently in an OTR session.");
        return TRUE;
    }

    otr_smp_question(chatwin->barejid, question, answer);
    return TRUE;
#else
    cons_show("This version of Profanity has not been built with OTR support enabled");
    return TRUE;
#endif
}

gboolean
cmd_otr_answer(ProfWin* window, const char* const command, gchar** args)
{
#ifdef HAVE_LIBOTR
    if (connection_get_status() != JABBER_CONNECTED) {
        cons_show("You must be connected with an account to load OTR information.");
        return TRUE;
    }

    if (window->type != WIN_CHAT) {
        win_println(window, THEME_DEFAULT, "-", "You must be in an OTR session to trust a recipient.");
        return TRUE;
    }

    ProfChatWin* chatwin = (ProfChatWin*)window;
    assert(chatwin->memcheck == PROFCHATWIN_MEMCHECK);
    if (chatwin->is_otr == FALSE) {
        win_println(window, THEME_DEFAULT, "!", "You are not currently in an OTR session.");
        return TRUE;
    }

    char* answer = args[1];
    if (answer == NULL) {
        cons_bad_cmd_usage(command);
        return TRUE;
    }

    otr_smp_answer(chatwin->barejid, answer);
    return TRUE;
#else
    cons_show("This version of Profanity has not been built with OTR support enabled");
    return TRUE;
#endif
}

gboolean
cmd_otr_sendfile(ProfWin* window, const char* const command, gchar** args)
{
#ifdef HAVE_LIBOTR
    _cmd_set_boolean_preference(args[1], command, "Sending unencrypted files in an OTR session via /sendfile", PREF_OTR_SENDFILE);

    return TRUE;
#else
    cons_show("This version of Profanity has not been built with OTR support enabled");
    return TRUE;
#endif
}

gboolean
cmd_command_list(ProfWin* window, const char* const command, gchar** args)
{
    jabber_conn_status_t conn_status = connection_get_status();

    if (conn_status != JABBER_CONNECTED) {
        cons_show("You are not currently connected.");
        return TRUE;
    }

    if (connection_supports(XMPP_FEATURE_COMMANDS) == FALSE) {
        cons_show("Server does not support ad hoc commands (%s).", XMPP_FEATURE_COMMANDS);
        return TRUE;
    }

    char* jid = args[1];
    if (jid == NULL) {
        switch (window->type) {
        case WIN_MUC:
        {
            ProfMucWin* mucwin = (ProfMucWin*)window;
            assert(mucwin->memcheck == PROFMUCWIN_MEMCHECK);
            jid = mucwin->roomjid;
            break;
        }
        case WIN_CHAT:
        {
            ProfChatWin* chatwin = (ProfChatWin*)window;
            assert(chatwin->memcheck == PROFCHATWIN_MEMCHECK);
            jid = chatwin->barejid;
            break;
        }
        case WIN_PRIVATE:
        {
            ProfPrivateWin* privatewin = (ProfPrivateWin*)window;
            assert(privatewin->memcheck == PROFPRIVATEWIN_MEMCHECK);
            jid = privatewin->fulljid;
            break;
        }
        case WIN_CONSOLE:
        {
            jid = connection_get_domain();
            break;
        }
        default:
            cons_show("Cannot send ad hoc commands.");
            return TRUE;
        }
    }

    iq_command_list(jid);

    cons_show("List available ad hoc commands");
    return TRUE;
}

gboolean
cmd_command_exec(ProfWin* window, const char* const command, gchar** args)
{
    jabber_conn_status_t conn_status = connection_get_status();

    if (conn_status != JABBER_CONNECTED) {
        cons_show("You are not currently connected.");
        return TRUE;
    }

    if (connection_supports(XMPP_FEATURE_COMMANDS) == FALSE) {
        cons_show("Server does not support ad hoc commands (%s).", XMPP_FEATURE_COMMANDS);
        return TRUE;
    }

    if (args[1] == NULL) {
        cons_bad_cmd_usage(command);
        return TRUE;
    }

    char* jid = args[2];
    if (jid == NULL) {
        switch (window->type) {
        case WIN_MUC:
        {
            ProfMucWin* mucwin = (ProfMucWin*)window;
            assert(mucwin->memcheck == PROFMUCWIN_MEMCHECK);
            jid = mucwin->roomjid;
            break;
        }
        case WIN_CHAT:
        {
            ProfChatWin* chatwin = (ProfChatWin*)window;
            assert(chatwin->memcheck == PROFCHATWIN_MEMCHECK);
            jid = chatwin->barejid;
            break;
        }
        case WIN_PRIVATE:
        {
            ProfPrivateWin* privatewin = (ProfPrivateWin*)window;
            assert(privatewin->memcheck == PROFPRIVATEWIN_MEMCHECK);
            jid = privatewin->fulljid;
            break;
        }
        case WIN_CONSOLE:
        {
            jid = connection_get_domain();
            break;
        }
        default:
            cons_show("Cannot send ad hoc commands.");
            return TRUE;
        }
    }

    iq_command_exec(jid, args[1]);

    cons_show("Execute %s…", args[1]);
    return TRUE;
}

static gboolean
_cmd_execute(ProfWin* window, const char* const command, const char* const inp)
{
    if (g_str_has_prefix(command, "/field") && window->type == WIN_CONFIG) {
        gboolean result = FALSE;
        gchar** args = parse_args_with_freetext(inp, 1, 2, &result);
        if (!result) {
            win_println(window, THEME_DEFAULT, "!", "Invalid command, see /form help");
            result = TRUE;
        } else {
            gchar** tokens = g_strsplit(inp, " ", 2);
            char* field = tokens[0] + 1;
            result = cmd_form_field(window, field, args);
            g_strfreev(tokens);
        }

        g_strfreev(args);
        return result;
    }

    Command* cmd = cmd_get(command);
    gboolean result = FALSE;

    if (cmd) {
        gchar** args = cmd->parser(inp, cmd->min_args, cmd->max_args, &result);
        if (result == FALSE) {
            ui_invalid_command_usage(cmd->cmd, cmd->setting_func);
            return TRUE;
        }
        if (args[0] && cmd->sub_funcs[0].cmd) {
            int i = 0;
            while (cmd->sub_funcs[i].cmd) {
                if (g_strcmp0(args[0], (char*)cmd->sub_funcs[i].cmd) == 0) {
                    result = cmd->sub_funcs[i].func(window, command, args);
                    goto out;
                }
                i++;
            }
        }
        if (!cmd->func) {
            ui_invalid_command_usage(cmd->cmd, cmd->setting_func);
            result = TRUE;
            goto out;
        }
        result = cmd->func(window, command, args);
out:
        g_strfreev(args);
        return result;
    } else if (plugins_run_command(inp)) {
        return TRUE;
    } else {
        gboolean ran_alias = FALSE;
        gboolean alias_result = _cmd_execute_alias(window, inp, &ran_alias);
        if (!ran_alias) {
            return _cmd_execute_default(window, inp);
        } else {
            return alias_result;
        }
    }
}

static gboolean
_cmd_execute_default(ProfWin* window, const char* inp)
{
    // handle escaped commands - treat as normal message
    if (g_str_has_prefix(inp, "//")) {
        inp++;

        // handle unknown commands
    } else if ((inp[0] == '/') && (!g_str_has_prefix(inp, "/me "))) {
        cons_show("Unknown command: %s", inp);
        cons_alert(NULL);
        return TRUE;
    }

    // handle non commands in non chat or plugin windows
    if (window->type != WIN_CHAT && window->type != WIN_MUC && window->type != WIN_PRIVATE && window->type != WIN_PLUGIN && window->type != WIN_XML) {
        cons_show("Unknown command: %s", inp);
        cons_alert(NULL);
        return TRUE;
    }

    // handle plugin window
    if (window->type == WIN_PLUGIN) {
        ProfPluginWin* pluginwin = (ProfPluginWin*)window;
        plugins_win_process_line(pluginwin->tag, inp);
        return TRUE;
    }

    jabber_conn_status_t status = connection_get_status();
    if (status != JABBER_CONNECTED) {
        win_println(window, THEME_DEFAULT, "-", "You are not currently connected.");
        return TRUE;
    }

    switch (window->type) {
    case WIN_CHAT:
    {
        ProfChatWin* chatwin = (ProfChatWin*)window;
        assert(chatwin->memcheck == PROFCHATWIN_MEMCHECK);
        cl_ev_send_msg(chatwin, inp, NULL);
        break;
    }
    case WIN_PRIVATE:
    {
        ProfPrivateWin* privatewin = (ProfPrivateWin*)window;
        assert(privatewin->memcheck == PROFPRIVATEWIN_MEMCHECK);
        cl_ev_send_priv_msg(privatewin, inp, NULL);
        break;
    }
    case WIN_MUC:
    {
        ProfMucWin* mucwin = (ProfMucWin*)window;
        assert(mucwin->memcheck == PROFMUCWIN_MEMCHECK);
        cl_ev_send_muc_msg(mucwin, inp, NULL);
        break;
    }
    case WIN_XML:
    {
        connection_send_stanza(inp);
        break;
    }
    default:
        break;
    }

    return TRUE;
}

static gboolean
_cmd_execute_alias(ProfWin* window, const char* const inp, gboolean* ran)
{
    if (inp[0] != '/') {
        *ran = FALSE;
        return TRUE;
    }

    char* alias = strdup(inp + 1);
    char* value = prefs_get_alias(alias);
    free(alias);
    if (value) {
        *ran = TRUE;
        gboolean result = cmd_process_input(window, value);
        g_free(value);
        return result;
    }

    *ran = FALSE;
    return TRUE;
}

// helper function for status change commands
static void
_update_presence(const resource_presence_t resource_presence,
                 const char* const show, gchar** args)
{
    char* msg = NULL;
    int num_args = g_strv_length(args);

    // if no message, use status as message
    if (num_args == 2) {
        msg = args[1];
    } else {
        msg = args[2];
    }

    jabber_conn_status_t conn_status = connection_get_status();

    if (conn_status != JABBER_CONNECTED) {
        cons_show("You are not currently connected.");
    } else {
        connection_set_presence_msg(msg);
        cl_ev_presence_send(resource_presence, 0);
        ui_update_presence(resource_presence, msg, show);
    }
}

// helper function for boolean preference commands
static gboolean
_cmd_set_boolean_preference(gchar* arg, const char* const command,
                            const char* const display, preference_t pref)
{
    if (arg == NULL) {
        cons_bad_cmd_usage(command);
        return FALSE;
    } else if (g_strcmp0(arg, "on") == 0) {
        cons_show("%s enabled.", display);
        prefs_set_boolean(pref, TRUE);
    } else if (g_strcmp0(arg, "off") == 0) {
        cons_show("%s disabled.", display);
        prefs_set_boolean(pref, FALSE);
    } else {
        cons_bad_cmd_usage(command);
        return FALSE;
    }
    return TRUE;
}

gboolean
cmd_omemo_gen(ProfWin* window, const char* const command, gchar** args)
{
#ifdef HAVE_OMEMO
    if (connection_get_status() != JABBER_CONNECTED) {
        cons_show("You must be connected with an account to initialize OMEMO.");
        return TRUE;
    }

    if (omemo_loaded()) {
        cons_show("OMEMO crytographic materials have already been generated.");
        return TRUE;
    }

    cons_show("Generating OMEMO crytographic materials, it may take a while…");
    ui_update();
    ProfAccount* account = accounts_get_account(session_get_account_name());
    omemo_generate_crypto_materials(account);
    cons_show("OMEMO crytographic materials generated. Your Device ID is %d.", omemo_device_id());
    return TRUE;
#else
    cons_show("This version of Profanity has not been built with OMEMO support enabled");
    return TRUE;
#endif
}

gboolean
cmd_omemo_start(ProfWin* window, const char* const command, gchar** args)
{
#ifdef HAVE_OMEMO
    if (connection_get_status() != JABBER_CONNECTED) {
        cons_show("You must be connected with an account to load OMEMO information.");
        return TRUE;
    }

    if (!omemo_loaded()) {
        win_println(window, THEME_DEFAULT, "!", "You have not generated or loaded a cryptographic materials, use '/omemo gen'");
        return TRUE;
    }

    ProfChatWin* chatwin = NULL;

    // recipient supplied
    if (args[1]) {
        char* contact = args[1];
        char* barejid = roster_barejid_from_name(contact);
        if (barejid == NULL) {
            barejid = contact;
        }

        chatwin = wins_get_chat(barejid);
        if (!chatwin) {
            chatwin = chatwin_new(barejid);
        }
        ui_focus_win((ProfWin*)chatwin);
    } else {
        if (window->type == WIN_CHAT) {
            chatwin = (ProfChatWin*)window;
            assert(chatwin->memcheck == PROFCHATWIN_MEMCHECK);
        }
    }

    if (chatwin) {
        if (chatwin->pgp_send) {
            win_println((ProfWin*)chatwin, THEME_DEFAULT, "!", "You must disable PGP encryption before starting an OMEMO session.");
            return TRUE;
        }

        if (chatwin->is_otr) {
            win_println((ProfWin*)chatwin, THEME_DEFAULT, "!", "You must disable OTR encryption before starting an OMEMO session.");
            return TRUE;
        }

        if (chatwin->is_omemo) {
            win_println((ProfWin*)chatwin, THEME_DEFAULT, "!", "You are already in an OMEMO session.");
            return TRUE;
        }

        accounts_add_omemo_state(session_get_account_name(), chatwin->barejid, TRUE);
        omemo_start_session(chatwin->barejid);
        chatwin->is_omemo = TRUE;
    } else if (window->type == WIN_MUC) {
        ProfMucWin* mucwin = (ProfMucWin*)window;
        assert(mucwin->memcheck == PROFMUCWIN_MEMCHECK);

        if (muc_anonymity_type(mucwin->roomjid) == MUC_ANONYMITY_TYPE_NONANONYMOUS
            && muc_member_type(mucwin->roomjid) == MUC_MEMBER_TYPE_MEMBERS_ONLY) {
            accounts_add_omemo_state(session_get_account_name(), mucwin->roomjid, TRUE);
            omemo_start_muc_sessions(mucwin->roomjid);
            mucwin->is_omemo = TRUE;
        } else {
            win_println(window, THEME_DEFAULT, "!", "MUC must be non-anonymous (i.e. be configured to present real jid to anyone) and members-only in order to support OMEMO.");
        }
    } else {
        win_println(window, THEME_DEFAULT, "-", "You must be in a regular chat window to start an OMEMO session.");
    }

    return TRUE;
#else
    cons_show("This version of Profanity has not been built with OMEMO support enabled");
    return TRUE;
#endif
}

gboolean
cmd_omemo_trust_mode(ProfWin* window, const char* const command, gchar** args)
{
#ifdef HAVE_OMEMO

    if (!args[1]) {
        cons_show("Current trust mode is %s", prefs_get_string(PREF_OMEMO_TRUST_MODE));
        return TRUE;
    }

    if (g_strcmp0(args[1], "manual") == 0) {
        cons_show("Current trust mode is %s - setting to %s", prefs_get_string(PREF_OMEMO_TRUST_MODE), args[1]);
        cons_show("You need to trust all OMEMO fingerprints manually");
    } else if (g_strcmp0(args[1], "firstusage") == 0) {
        cons_show("Current trust mode is %s - setting to %s", prefs_get_string(PREF_OMEMO_TRUST_MODE), args[1]);
        cons_show("The first seen OMEMO fingerprints will be trusted automatically - new keys must be trusted manually");
    } else if (g_strcmp0(args[1], "blind") == 0) {
        cons_show("Current trust mode is %s - setting to %s", prefs_get_string(PREF_OMEMO_TRUST_MODE), args[1]);
        cons_show("ALL OMEMO fingerprints will be trusted automatically");
    } else {
        cons_bad_cmd_usage(command);
        return TRUE;
    }
    prefs_set_string(PREF_OMEMO_TRUST_MODE, args[1]);

#else
    cons_show("This version of Profanity has not been built with OMEMO support enabled");
#endif
    return TRUE;
}

gboolean
cmd_omemo_char(ProfWin* window, const char* const command, gchar** args)
{
#ifdef HAVE_OMEMO
    if (args[1] == NULL) {
        cons_bad_cmd_usage(command);
        return TRUE;
    } else if (g_utf8_strlen(args[1], 4) == 1) {
        if (prefs_set_omemo_char(args[1])) {
            cons_show("OMEMO char set to %s.", args[1]);
        } else {
            cons_show_error("Could not set OMEMO char: %s.", args[1]);
        }
        return TRUE;
    }
    cons_bad_cmd_usage(command);
#else
    cons_show("This version of Profanity has not been built with OMEMO support enabled");
#endif
    return TRUE;
}

gboolean
cmd_omemo_log(ProfWin* window, const char* const command, gchar** args)
{
#ifdef HAVE_OMEMO
    char* choice = args[1];
    if (g_strcmp0(choice, "on") == 0) {
        prefs_set_string(PREF_OMEMO_LOG, "on");
        cons_show("OMEMO messages will be logged as plaintext.");
        if (!prefs_get_boolean(PREF_CHLOG)) {
            cons_show("Chat logging is currently disabled, use '/logging chat on' to enable.");
        }
    } else if (g_strcmp0(choice, "off") == 0) {
        prefs_set_string(PREF_OMEMO_LOG, "off");
        cons_show("OMEMO message logging disabled.");
    } else if (g_strcmp0(choice, "redact") == 0) {
        prefs_set_string(PREF_OMEMO_LOG, "redact");
        cons_show("OMEMO messages will be logged as '[redacted]'.");
        if (!prefs_get_boolean(PREF_CHLOG)) {
            cons_show("Chat logging is currently disabled, use '/logging chat on' to enable.");
        }
    } else {
        cons_bad_cmd_usage(command);
    }
    return TRUE;
#else
    cons_show("This version of Profanity has not been built with OMEMO support enabled");
    return TRUE;
#endif
}

gboolean
cmd_omemo_end(ProfWin* window, const char* const command, gchar** args)
{
#ifdef HAVE_OMEMO
    if (connection_get_status() != JABBER_CONNECTED) {
        cons_show("You must be connected with an account to load OMEMO information.");
        return TRUE;
    }

    if (window->type == WIN_CHAT) {
        ProfChatWin* chatwin = (ProfChatWin*)window;
        assert(chatwin->memcheck == PROFCHATWIN_MEMCHECK);

        if (!chatwin->is_omemo) {
            win_println(window, THEME_DEFAULT, "!", "You are not currently in an OMEMO session.");
            return TRUE;
        }

        chatwin->is_omemo = FALSE;
        accounts_add_omemo_state(session_get_account_name(), chatwin->barejid, FALSE);
    } else if (window->type == WIN_MUC) {
        ProfMucWin* mucwin = (ProfMucWin*)window;
        assert(mucwin->memcheck == PROFMUCWIN_MEMCHECK);

        if (!mucwin->is_omemo) {
            win_println(window, THEME_DEFAULT, "!", "You are not currently in an OMEMO session.");
            return TRUE;
        }

        mucwin->is_omemo = FALSE;
        accounts_add_omemo_state(session_get_account_name(), mucwin->roomjid, FALSE);
    } else {
        win_println(window, THEME_DEFAULT, "-", "You must be in a regular chat window to start an OMEMO session.");
        return TRUE;
    }

    return TRUE;
#else
    cons_show("This version of Profanity has not been built with OMEMO support enabled");
    return TRUE;
#endif
}

gboolean
cmd_omemo_fingerprint(ProfWin* window, const char* const command, gchar** args)
{
#ifdef HAVE_OMEMO
    if (connection_get_status() != JABBER_CONNECTED) {
        cons_show("You must be connected with an account to load OMEMO information.");
        return TRUE;
    }

    if (!omemo_loaded()) {
        win_println(window, THEME_DEFAULT, "!", "You have not generated or loaded a cryptographic materials, use '/omemo gen'");
        return TRUE;
    }

    Jid* jid;
    if (!args[1]) {
        if (window->type == WIN_CONSOLE) {
            char* fingerprint = omemo_own_fingerprint(TRUE);
            cons_show("Your OMEMO fingerprint: %s", fingerprint);
            free(fingerprint);
            jid = jid_create(connection_get_fulljid());
        } else if (window->type == WIN_CHAT) {
            ProfChatWin* chatwin = (ProfChatWin*)window;
            jid = jid_create(chatwin->barejid);
        } else {
            win_println(window, THEME_DEFAULT, "-", "You must be in a regular chat window to print fingerprint without providing the contact.");
            return TRUE;
        }
    } else {
        char* barejid = roster_barejid_from_name(args[1]);
        if (barejid) {
            jid = jid_create(barejid);
        } else {
            jid = jid_create(args[1]);
            if (!jid) {
                cons_show("%s is not a valid jid", args[1]);
                return TRUE;
            }
        }
    }

    GList* fingerprints = omemo_known_device_identities(jid->barejid);

    if (!fingerprints) {
        win_println(window, THEME_DEFAULT, "-", "There is no known fingerprints for %s", jid->barejid);
        return TRUE;
    }

    for (GList* fingerprint = fingerprints; fingerprint != NULL; fingerprint = fingerprint->next) {
        char* formatted_fingerprint = omemo_format_fingerprint(fingerprint->data);
        gboolean trusted = omemo_is_trusted_identity(jid->barejid, fingerprint->data);

        win_println(window, THEME_DEFAULT, "-", "%s's OMEMO fingerprint: %s%s", jid->barejid, formatted_fingerprint, trusted ? " (trusted)" : "");

        free(formatted_fingerprint);
    }

    jid_destroy(jid);
    g_list_free(fingerprints);

    win_println(window, THEME_DEFAULT, "-", "You can trust it with '/omemo trust [<contact>] <fingerprint>'");
    win_println(window, THEME_DEFAULT, "-", "You can untrust it with '/omemo untrust [<contact>] <fingerprint>'");

    return TRUE;
#else
    cons_show("This version of Profanity has not been built with OMEMO support enabled");
    return TRUE;
#endif
}

gboolean
cmd_omemo_trust(ProfWin* window, const char* const command, gchar** args)
{
#ifdef HAVE_OMEMO
    if (connection_get_status() != JABBER_CONNECTED) {
        cons_show("You must be connected with an account to load OMEMO information.");
        return TRUE;
    }

    if (!args[1]) {
        cons_bad_cmd_usage(command);
        return TRUE;
    }

    if (!omemo_loaded()) {
        win_println(window, THEME_DEFAULT, "!", "You have not generated or loaded a cryptographic materials, use '/omemo gen'");
        return TRUE;
    }

    char* fingerprint;
    char* barejid;

    /* Contact not provided */
    if (!args[2]) {
        fingerprint = args[1];

        if (window->type != WIN_CHAT) {
            win_println(window, THEME_DEFAULT, "-", "You must be in a regular chat window to trust a device without providing the contact. To trust your own JID, use /omemo trust %s %s", connection_get_barejid(), fingerprint);
            return TRUE;
        }

        ProfChatWin* chatwin = (ProfChatWin*)window;
        assert(chatwin->memcheck == PROFCHATWIN_MEMCHECK);
        barejid = chatwin->barejid;
    } else {
        fingerprint = args[2];
        char* contact = args[1];
        barejid = roster_barejid_from_name(contact);
        if (barejid == NULL) {
            barejid = contact;
        }
    }

    omemo_trust(barejid, fingerprint);

    char* unformatted_fingerprint = malloc(strlen(fingerprint));
    int i;
    int j;
    for (i = 0, j = 0; fingerprint[i] != '\0'; i++) {
        if (!g_ascii_isxdigit(fingerprint[i])) {
            continue;
        }
        unformatted_fingerprint[j++] = fingerprint[i];
    }

    unformatted_fingerprint[j] = '\0';
    gboolean trusted = omemo_is_trusted_identity(barejid, unformatted_fingerprint);

    win_println(window, THEME_DEFAULT, "-", "%s's OMEMO fingerprint: %s%s", barejid, fingerprint, trusted ? " (trusted)" : "");

    free(unformatted_fingerprint);

    return TRUE;
#else
    cons_show("This version of Profanity has not been built with OMEMO support enabled");
    return TRUE;
#endif
}

gboolean
cmd_omemo_untrust(ProfWin* window, const char* const command, gchar** args)
{
#ifdef HAVE_OMEMO
    if (connection_get_status() != JABBER_CONNECTED) {
        cons_show("You must be connected with an account to load OMEMO information.");
        return TRUE;
    }

    if (!args[1]) {
        cons_bad_cmd_usage(command);
        return TRUE;
    }

    if (!omemo_loaded()) {
        win_println(window, THEME_DEFAULT, "!", "You have not generated or loaded a cryptographic materials, use '/omemo gen'");
        return TRUE;
    }

    char* fingerprint;
    char* barejid;

    /* Contact not provided */
    if (!args[2]) {
        fingerprint = args[1];

        if (window->type != WIN_CHAT) {
            win_println(window, THEME_DEFAULT, "-", "You must be in a regular chat window to trust a device without providing the contact.");
            return TRUE;
        }

        ProfChatWin* chatwin = (ProfChatWin*)window;
        assert(chatwin->memcheck == PROFCHATWIN_MEMCHECK);
        barejid = chatwin->barejid;
    } else {
        fingerprint = args[2];
        char* contact = args[1];
        barejid = roster_barejid_from_name(contact);
        if (barejid == NULL) {
            barejid = contact;
        }
    }

    omemo_untrust(barejid, fingerprint);

    char* unformatted_fingerprint = malloc(strlen(fingerprint));
    int i, j;
    for (i = 0, j = 0; fingerprint[i] != '\0'; i++) {
        if (!g_ascii_isxdigit(fingerprint[i])) {
            continue;
        }
        unformatted_fingerprint[j++] = fingerprint[i];
    }

    unformatted_fingerprint[j] = '\0';
    gboolean trusted = omemo_is_trusted_identity(barejid, unformatted_fingerprint);

    win_println(window, THEME_DEFAULT, "-", "%s's OMEMO fingerprint: %s%s", barejid, fingerprint, trusted ? " (trusted)" : "");

    free(unformatted_fingerprint);

    return TRUE;
#else
    cons_show("This version of Profanity has not been built with OMEMO support enabled");
    return TRUE;
#endif
}

gboolean
cmd_omemo_clear_device_list(ProfWin* window, const char* const command, gchar** args)
{
#ifdef HAVE_OMEMO
    if (connection_get_status() != JABBER_CONNECTED) {
        cons_show("You must be connected with an account to initialize OMEMO.");
        return TRUE;
    }

    omemo_devicelist_publish(NULL);
    cons_show("Cleared OMEMO device list");
    return TRUE;
#else
    cons_show("This version of Profanity has not been built with OMEMO support enabled");
    return TRUE;
#endif
}

gboolean
cmd_omemo_policy(ProfWin* window, const char* const command, gchar** args)
{
#ifdef HAVE_OMEMO
    if (args[1] == NULL) {
        char* policy = prefs_get_string(PREF_OMEMO_POLICY);
        cons_show("OMEMO policy is now set to: %s", policy);
        g_free(policy);
        return TRUE;
    }

    char* choice = args[1];
    if (!_string_matches_one_of("OMEMO policy", choice, FALSE, "manual", "automatic", "always", NULL)) {
        return TRUE;
    }

    prefs_set_string(PREF_OMEMO_POLICY, choice);
    cons_show("OMEMO policy is now set to: %s", choice);
    return TRUE;
#else
    cons_show("This version of Profanity has not been built with OMEMO support enabled");
    return TRUE;
#endif
}

gboolean
cmd_omemo_qrcode(ProfWin* window, const char* const command, gchar** args)
{
#ifdef HAVE_OMEMO
    if (connection_get_status() != JABBER_CONNECTED) {
        cons_show("You must be connected with an account to load OMEMO information.");
        return TRUE;
    }

    if (!omemo_loaded()) {
        win_println(window, THEME_DEFAULT, "!", "You have not generated or loaded a cryptographic materials, use '/omemo gen'");
        return TRUE;
    }

    char* qrstr = omemo_qrcode_str();
    cons_show_qrcode(qrstr);
    free(qrstr);

    return TRUE;
#else
    cons_show("This version of Profanity has not been built with OMEMO support enabled");
    return TRUE;
#endif
}

gboolean
cmd_save(ProfWin* window, const char* const command, gchar** args)
{
    log_info("Saving preferences to configuration file");
    cons_show("Saving preferences.");
    prefs_save();
    return TRUE;
}

gboolean
cmd_reload(ProfWin* window, const char* const command, gchar** args)
{
    log_info("Reloading preferences");
    cons_show("Reloading preferences.");
    prefs_reload();
    return TRUE;
}

gboolean
cmd_paste(ProfWin* window, const char* const command, gchar** args)
{
#ifdef HAVE_GTK
    char* clipboard_buffer = clipboard_get();

    if (clipboard_buffer) {
        switch (window->type) {
        case WIN_MUC:
        {
            ProfMucWin* mucwin = (ProfMucWin*)window;
            assert(mucwin->memcheck == PROFMUCWIN_MEMCHECK);
            cl_ev_send_muc_msg(mucwin, clipboard_buffer, NULL);
            break;
        }
        case WIN_CHAT:
        {
            ProfChatWin* chatwin = (ProfChatWin*)window;
            assert(chatwin->memcheck == PROFCHATWIN_MEMCHECK);
            cl_ev_send_msg(chatwin, clipboard_buffer, NULL);
            break;
        }
        case WIN_PRIVATE:
        {
            ProfPrivateWin* privatewin = (ProfPrivateWin*)window;
            assert(privatewin->memcheck == PROFPRIVATEWIN_MEMCHECK);
            cl_ev_send_priv_msg(privatewin, clipboard_buffer, NULL);
            break;
        }
        case WIN_CONSOLE:
        case WIN_XML:
        default:
            cons_bad_cmd_usage(command);
            break;
        }

        free(clipboard_buffer);
    }
#else
    cons_show("This version of Profanity has not been built with GTK support enabled. It is needed for the clipboard feature to work.");
#endif

    return TRUE;
}

gboolean
cmd_stamp(ProfWin* window, const char* const command, gchar** args)
{
    if (g_strv_length(args) == 0) {
        char* def = prefs_get_string(PREF_OUTGOING_STAMP);
        if (def) {
            cons_show("The outgoing stamp is: %s", def);
            free(def);
        } else {
            cons_show("The default outgoing stamp is used.");
        }
        def = prefs_get_string(PREF_INCOMING_STAMP);
        if (def) {
            cons_show("The incoming stamp is: %s", def);
            free(def);
        } else {
            cons_show("The default incoming stamp is used.");
        }
        return TRUE;
    }

    if (g_strv_length(args) == 1) {
        cons_bad_cmd_usage(command);
        return TRUE;
    }

    if (g_strv_length(args) == 2) {
        if (g_strcmp0(args[0], "outgoing") == 0) {
            prefs_set_string(PREF_OUTGOING_STAMP, args[1]);
            cons_show("Outgoing stamp set to: %s", args[1]);
        } else if (g_strcmp0(args[0], "incoming") == 0) {
            prefs_set_string(PREF_INCOMING_STAMP, args[1]);
            cons_show("Incoming stamp set to: %s", args[1]);
        } else if (g_strcmp0(args[0], "unset") == 0) {
            if (g_strcmp0(args[1], "incoming") == 0) {
                prefs_set_string(PREF_INCOMING_STAMP, NULL);
                cons_show("Incoming stamp unset");
            } else if (g_strcmp0(args[1], "outgoing") == 0) {
                prefs_set_string(PREF_OUTGOING_STAMP, NULL);
                cons_show("Outgoing stamp unset");
            } else {
                cons_bad_cmd_usage(command);
            }
        } else {
            cons_bad_cmd_usage(command);
        }
    }

    return TRUE;
}

gboolean
cmd_color(ProfWin* window, const char* const command, gchar** args)
{
    if (g_strcmp0(args[0], "on") == 0) {
        prefs_set_string(PREF_COLOR_NICK, "true");
    } else if (g_strcmp0(args[0], "off") == 0) {
        prefs_set_string(PREF_COLOR_NICK, "false");
    } else if (g_strcmp0(args[0], "redgreen") == 0) {
        prefs_set_string(PREF_COLOR_NICK, "redgreen");
    } else if (g_strcmp0(args[0], "blue") == 0) {
        prefs_set_string(PREF_COLOR_NICK, "blue");
    } else if (g_strcmp0(args[0], "own") == 0) {
        if (g_strcmp0(args[1], "on") == 0) {
            _cmd_set_boolean_preference(args[1], command, "Color generation for own nick", PREF_COLOR_NICK_OWN);
        }
    } else {
        cons_bad_cmd_usage(command);
        return TRUE;
    }

    cons_show("Consistent color generation for nicks set to: %s", args[0]);

    char* theme = prefs_get_string(PREF_THEME);
    if (theme) {
        gboolean res = theme_load(theme, false);

        if (res) {
            cons_show("Theme reloaded: %s", theme);
        } else {
            theme_load("default", false);
        }

        g_free(theme);
    }

    return TRUE;
}

gboolean
cmd_avatar(ProfWin* window, const char* const command, gchar** args)
{
    if (args[1] == NULL) {
        if (g_strcmp0(args[0], "disable") == 0) {
            if (avatar_publishing_disable()) {
                cons_show("Avatar publishing disabled. To enable avatar publishing, use '/avatar set <path>'.");
            } else {
                cons_show("Failed to disable avatar publishing.");
            }
        } else {
            cons_bad_cmd_usage(command);
        }
    } else {
        if (g_strcmp0(args[0], "set") == 0) {
#ifdef HAVE_PIXBUF
            if (avatar_set(args[1])) {
                cons_show("Avatar updated successfully");
            }
#else
            cons_show("Profanity has not been built with GDK Pixbuf support enabled which is needed to scale the avatar when uploading.");
#endif
        } else if (g_strcmp0(args[0], "get") == 0) {
            avatar_get_by_nick(args[1], false);
        } else if (g_strcmp0(args[0], "open") == 0) {
            avatar_get_by_nick(args[1], true);
        } else {
            cons_bad_cmd_usage(command);
        }
    }

    return TRUE;
}

gboolean
cmd_os(ProfWin* window, const char* const command, gchar** args)
{
    _cmd_set_boolean_preference(args[0], command, "Revealing OS name", PREF_REVEAL_OS);

    return TRUE;
}

gboolean
cmd_correction(ProfWin* window, const char* const command, gchar** args)
{
    // enable/disable
    if (g_strcmp0(args[0], "on") == 0) {
        _cmd_set_boolean_preference(args[0], command, "Last Message Correction", PREF_CORRECTION_ALLOW);
        caps_add_feature(XMPP_FEATURE_LAST_MESSAGE_CORRECTION);
        return TRUE;
    } else if (g_strcmp0(args[0], "off") == 0) {
        _cmd_set_boolean_preference(args[0], command, "Last Message Correction", PREF_CORRECTION_ALLOW);
        caps_remove_feature(XMPP_FEATURE_LAST_MESSAGE_CORRECTION);
        return TRUE;
    }

    // char
    if (g_strcmp0(args[0], "char") == 0) {
        if (args[1] == NULL) {
            cons_bad_cmd_usage(command);
        } else if (strlen(args[1]) != 1) {
            cons_bad_cmd_usage(command);
        } else {
            prefs_set_correction_char(args[1][0]);
            cons_show("LMC char set to %c.", args[1][0]);
        }
    }

    return TRUE;
}

gboolean
_can_correct(ProfWin* window)
{
    jabber_conn_status_t conn_status = connection_get_status();
    if (conn_status != JABBER_CONNECTED) {
        cons_show("You are currently not connected.");
        return FALSE;
    } else if (!prefs_get_boolean(PREF_CORRECTION_ALLOW)) {
        win_println(window, THEME_DEFAULT, "!", "Corrections not enabled. See /help correction.");
        return FALSE;
    } else if (window->type == WIN_CHAT) {
        ProfChatWin* chatwin = (ProfChatWin*)window;
        assert(chatwin->memcheck == PROFCHATWIN_MEMCHECK);

        if (chatwin->last_msg_id == NULL || chatwin->last_message == NULL) {
            win_println(window, THEME_DEFAULT, "!", "No last message to correct.");
            return FALSE;
        }
    } else if (window->type == WIN_MUC) {
        ProfMucWin* mucwin = (ProfMucWin*)window;
        assert(mucwin->memcheck == PROFMUCWIN_MEMCHECK);

        if (mucwin->last_msg_id == NULL || mucwin->last_message == NULL) {
            win_println(window, THEME_DEFAULT, "!", "No last message to correct.");
            return FALSE;
        }
    } else {
        win_println(window, THEME_DEFAULT, "!", "Command /correct-editor only valid in regular chat windows.");
        return FALSE;
    }

    return TRUE;
}

gboolean
cmd_correct(ProfWin* window, const char* const command, gchar** args)
{
    if (!_can_correct(window)) {
        return TRUE;
    }

    if (window->type == WIN_CHAT) {
        ProfChatWin* chatwin = (ProfChatWin*)window;

        // send message again, with replace flag
        gchar* message = g_strjoinv(" ", args);
        cl_ev_send_msg_correct(chatwin, message, FALSE, TRUE);

        free(message);
    } else if (window->type == WIN_MUC) {
        ProfMucWin* mucwin = (ProfMucWin*)window;

        // send message again, with replace flag
        gchar* message = g_strjoinv(" ", args);
        cl_ev_send_muc_msg_corrected(mucwin, message, FALSE, TRUE);

        free(message);
    }

    return TRUE;
}

gboolean
cmd_slashguard(ProfWin* window, const char* const command, gchar** args)
{
    if (args[0] == NULL) {
        return FALSE;
    }

    _cmd_set_boolean_preference(args[0], command, "Slashguard", PREF_SLASH_GUARD);

    return TRUE;
}

#ifdef HAVE_OMEMO
void
_url_aesgcm_method(ProfWin* window, const char* cmd_template, const char* url, const char* filename, const char* id)
{
    AESGCMDownload* download = malloc(sizeof(AESGCMDownload));
    download->window = window;
    download->url = strdup(url);
    download->filename = strdup(filename);
    download->id = strdup(id);
    if (cmd_template != NULL) {
        download->cmd_template = strdup(cmd_template);
    } else {
        download->cmd_template = NULL;
    }

    pthread_create(&(download->worker), NULL, &aesgcm_file_get, download);
    aesgcm_download_add_download(download);
}
#endif

void
_url_http_method(ProfWin* window, const char* cmd_template, const char* url, const char* filename, const char* id)
{

    HTTPDownload* download = malloc(sizeof(HTTPDownload));
    download->window = window;
    download->url = strdup(url);
    download->filename = strdup(filename);
    download->id = strdup(id);
    if (cmd_template != NULL) {
        download->cmd_template = strdup(cmd_template);
    } else {
        download->cmd_template = NULL;
    }

    pthread_create(&(download->worker), NULL, &http_file_get, download);
    http_download_add_download(download);
}

void
_url_external_method(const char* cmd_template, const char* url, const char* filename)
{
    gchar** argv = format_call_external_argv(cmd_template, url, filename);

    if (!call_external(argv)) {
        cons_show_error("Unable to call external executable for url: check the logs for more information.");
    } else {
        cons_show("URL '%s' has been called with '%s'.", url, cmd_template);
    }

    g_strfreev(argv);
}

gboolean
cmd_url_open(ProfWin* window, const char* const command, gchar** args)
{
    if (window->type != WIN_CHAT && window->type != WIN_MUC && window->type != WIN_PRIVATE) {
        cons_show_error("url open not supported in this window");
        return TRUE;
    }

    gchar* url = args[1];
    if (url == NULL) {
        cons_bad_cmd_usage(command);
        return TRUE;
    }

    gchar* scheme = NULL;
    char* cmd_template = NULL;
    char* filename = NULL;

    scheme = g_uri_parse_scheme(url);
    if (scheme == NULL) {
        cons_show_error("URL '%s' is not valid.", args[1]);
        goto out;
    }

    cmd_template = prefs_get_string(PREF_URL_OPEN_CMD);
    if (cmd_template == NULL) {
        cons_show_error("No default `url open` command found in executables preferences.");
        goto out;
    }

#ifdef HAVE_OMEMO
    // OMEMO URLs (aesgcm://) must be saved and decrypted before being opened.
    if (g_strcmp0(scheme, "aesgcm") == 0) {

        // Ensure that the downloads directory exists for saving cleartexts.
        gchar* downloads_dir = files_get_data_path(DIR_DOWNLOADS);
        if (g_mkdir_with_parents(downloads_dir, S_IRWXU) != 0) {
            cons_show_error("Failed to create download directory "
                            "at '%s' with error '%s'",
                            downloads_dir, strerror(errno));
            g_free(downloads_dir);
            goto out;
        }

        // Generate an unique filename from the URL that should be stored in the
        // downloads directory.
        filename = unique_filename_from_url(url, downloads_dir);
        g_free(downloads_dir);

        // Download, decrypt and open the cleartext version of the AESGCM
        // encrypted file.
        gchar* id = get_random_string(4);
        _url_aesgcm_method(window, cmd_template, url, filename, id);
        g_free(id);
        goto out;
    }
#endif

    _url_external_method(cmd_template, url, NULL);

out:
    // reset autocompletion to start from latest url and not where we left of
    autocomplete_reset(window->urls_ac);

    free(cmd_template);
    free(filename);

    g_free(scheme);

    return TRUE;
}

gboolean
cmd_url_save(ProfWin* window, const char* const command, gchar** args)
{
    if (window->type != WIN_CHAT && window->type != WIN_MUC && window->type != WIN_PRIVATE) {
        cons_show_error("`/url save` is not supported in this window.");
        return TRUE;
    }

    if (args[1] == NULL) {
        cons_bad_cmd_usage(command);
        return TRUE;
    }

    gchar* url = args[1];
    gchar* path = g_strdup(args[2]);
    gchar* scheme = NULL;
    char* filename = NULL;
    char* cmd_template = NULL;

    scheme = g_uri_parse_scheme(url);
    if (scheme == NULL) {
        cons_show_error("URL '%s' is not valid.", args[1]);
        goto out;
    }

    filename = unique_filename_from_url(url, path);
    if (filename == NULL) {
        cons_show_error("Failed to generate unique filename"
                        "from URL '%s' for path '%s'",
                        url, path);
        goto out;
    }

    cmd_template = prefs_get_string(PREF_URL_SAVE_CMD);
    if (cmd_template == NULL && (g_strcmp0(scheme, "http") == 0 || g_strcmp0(scheme, "https") == 0)) {
        gchar* id = get_random_string(4);
        _url_http_method(window, cmd_template, url, filename, id);
        g_free(id);
#ifdef HAVE_OMEMO
    } else if (g_strcmp0(scheme, "aesgcm") == 0) {
        gchar* id = get_random_string(4);
        _url_aesgcm_method(window, cmd_template, url, filename, id);
        g_free(id);
#endif
    } else if (cmd_template != NULL) {
        _url_external_method(cmd_template, url, filename);
    } else {
        cons_show_error("No download method defined for the scheme '%s'.", scheme);
    }

out:
    // reset autocompletion to start from latest url and not where we left of
    autocomplete_reset(window->urls_ac);

    free(filename);
    free(cmd_template);

    g_free(scheme);
    g_free(path);

    return TRUE;
}

gboolean
_cmd_executable_template(const preference_t setting, const char* command, gchar** args)
{
    guint num_args = g_strv_length(args);
    if (num_args < 2) {
        cons_bad_cmd_usage(command);
        return TRUE;
    }

    if (g_strcmp0(args[1], "set") == 0 && num_args >= 3) {
        gchar* str = g_strjoinv(" ", &args[2]);
        prefs_set_string(setting, str);
        cons_show("`%s` command set to invoke '%s'", command, str);
        g_free(str);

    } else if (g_strcmp0(args[1], "default") == 0) {
        prefs_set_string(setting, NULL);
        gchar* def = prefs_get_string(setting);
        if (def == NULL) {
            def = g_strdup("built-in method");
        }
        cons_show("`%s` command set to invoke %s (default)", command, def);
        g_free(def);
    } else {
        cons_bad_cmd_usage(command);
    }

    return TRUE;
}

gboolean
cmd_executable_avatar(ProfWin* window, const char* const command, gchar** args)
{
    return _cmd_executable_template(PREF_AVATAR_CMD, args[0], args);
}

gboolean
cmd_executable_urlopen(ProfWin* window, const char* const command, gchar** args)
{
    return _cmd_executable_template(PREF_URL_OPEN_CMD, args[0], args);
}

gboolean
cmd_executable_urlsave(ProfWin* window, const char* const command, gchar** args)
{
    return _cmd_executable_template(PREF_URL_SAVE_CMD, args[0], args);
}

gboolean
cmd_executable_editor(ProfWin* window, const char* const command, gchar** args)
{
    return _cmd_executable_template(PREF_COMPOSE_EDITOR, args[0], args);
}

gboolean
cmd_executable_vcard_photo(ProfWin* window, const char* const command, gchar** args)
{
<<<<<<< HEAD
    if (g_strcmp0(args[1], "set") == 0 && args[2] != NULL) {
        prefs_set_string(PREF_VCARD_PHOTO_CMD, args[2]);
        cons_show("`vcard photo open` command set to invoke '%s'", args[2]);
    } else if (g_strcmp0(args[1], "default") == 0) {
        prefs_set_string(PREF_VCARD_PHOTO_CMD, NULL);
        auto_gchar gchar* cmd = prefs_get_string(PREF_VCARD_PHOTO_CMD);
        cons_show("`vcard photo open` command set to invoke '%s' (default)", cmd);
    } else {
        cons_bad_cmd_usage(command);
    }

    return TRUE;
=======
    return _cmd_executable_template(PREF_VCARD_PHOTO_CMD, args[0], args);
>>>>>>> 209a8f4b
}

gboolean
cmd_mam(ProfWin* window, const char* const command, gchar** args)
{
    _cmd_set_boolean_preference(args[0], command, "Message Archive Management", PREF_MAM);

    return TRUE;
}

gboolean
cmd_change_password(ProfWin* window, const char* const command, gchar** args)
{
    jabber_conn_status_t conn_status = connection_get_status();

    if (conn_status != JABBER_CONNECTED) {
        cons_show("You are not currently connected.");
        return TRUE;
    }

    char* user = connection_get_user();
    char* passwd = ui_ask_password(false);
    char* confirm_passwd = ui_ask_password(true);

    if (g_strcmp0(passwd, confirm_passwd) == 0) {
        iq_register_change_password(user, passwd);
    } else {
        cons_show("Aborted! The new password and the confirmed password do not match.");
    }

    free(user);
    free(passwd);
    free(confirm_passwd);

    return TRUE;
}

gboolean
cmd_editor(ProfWin* window, const char* const command, gchar** args)
{
    gchar* message = NULL;

    if (get_message_from_editor(NULL, &message)) {
        return TRUE;
    }

    rl_insert_text(message);
    ui_resize();
    rl_point = rl_end;
    rl_forced_update_display();
    g_free(message);

    return TRUE;
}

gboolean
cmd_correct_editor(ProfWin* window, const char* const command, gchar** args)
{
    if (!_can_correct(window)) {
        return TRUE;
    }

    gchar* initial_message = win_get_last_sent_message(window);

    gchar* message = NULL;
    if (get_message_from_editor(initial_message, &message)) {
        return TRUE;
    }

    if (window->type == WIN_CHAT) {
        ProfChatWin* chatwin = (ProfChatWin*)window;

        cl_ev_send_msg_correct(chatwin, message, FALSE, TRUE);
    } else if (window->type == WIN_MUC) {
        ProfMucWin* mucwin = (ProfMucWin*)window;

        cl_ev_send_muc_msg_corrected(mucwin, message, FALSE, TRUE);
    }

    g_free(message);

    return TRUE;
}

gboolean
cmd_silence(ProfWin* window, const char* const command, gchar** args)
{
    _cmd_set_boolean_preference(args[0], command, "Block all messages from JIDs that are not in the roster", PREF_SILENCE_NON_ROSTER);

    return TRUE;
}

gboolean
cmd_register(ProfWin* window, const char* const command, gchar** args)
{
    gchar* opt_keys[] = { "port", "tls", "auth", NULL };
    gboolean parsed;

    GHashTable* options = parse_options(&args[2], opt_keys, &parsed);
    if (!parsed) {
        cons_bad_cmd_usage(command);
        cons_show("");
        options_destroy(options);
        return TRUE;
    }

    char* tls_policy = g_hash_table_lookup(options, "tls");
    if (!_string_matches_one_of("TLS policy", tls_policy, TRUE, "force", "allow", "trust", "disable", "legacy", NULL)) {
        cons_bad_cmd_usage(command);
        cons_show("");
        options_destroy(options);
        return TRUE;
    }

    int port = 0;
    if (g_hash_table_contains(options, "port")) {
        char* port_str = g_hash_table_lookup(options, "port");
        char* err_msg = NULL;
        gboolean res = strtoi_range(port_str, &port, 1, 65535, &err_msg);
        if (!res) {
            cons_show(err_msg);
            cons_show("");
            free(err_msg);
            port = 0;
            options_destroy(options);
            return TRUE;
        }
    }

    char* username = args[0];
    char* server = args[1];

    char* passwd = ui_ask_password(false);
    char* confirm_passwd = ui_ask_password(true);

    if (g_strcmp0(passwd, confirm_passwd) == 0) {
        log_info("Attempting to register account %s on server %s.", username, server);
        connection_register(server, port, tls_policy, username, passwd);
    } else {
        cons_show("The two passwords do not match.");
    }

    if (connection_get_status() == JABBER_DISCONNECTED) {
        cons_show_error("Connection attempt to server %s port %d failed.", server, port);
        log_info("Connection attempt to server %s port %d failed.", server, port);
        return TRUE;
    }

    free(passwd);
    free(confirm_passwd);

    options_destroy(options);

    log_info("we are leaving the registration process");
    return TRUE;
}

gboolean
cmd_mood(ProfWin* window, const char* const command, gchar** args)
{
    if (g_strcmp0(args[0], "on") == 0) {
        _cmd_set_boolean_preference(args[0], command, "User mood", PREF_MOOD);
        caps_add_feature(STANZA_NS_MOOD_NOTIFY);
    } else if (g_strcmp0(args[0], "off") == 0) {
        _cmd_set_boolean_preference(args[0], command, "User mood", PREF_MOOD);
        caps_remove_feature(STANZA_NS_MOOD_NOTIFY);
    } else if (g_strcmp0(args[0], "set") == 0) {
        if (args[1]) {
            cons_show("Your mood: %s", args[1]);
            if (args[2]) {
                publish_user_mood(args[1], args[2]);
            } else {
                publish_user_mood(args[1], args[1]);
            }
        }
    } else if (g_strcmp0(args[0], "clear") == 0) {
        cons_show("Clearing the user mood.");
        publish_user_mood(NULL, NULL);
    }

    return TRUE;
}

gboolean
cmd_strophe(ProfWin* window, const char* const command, gchar** args)
{
    if (g_strcmp0(args[0], "verbosity") == 0) {
        int verbosity;
        auto_gchar gchar* err_msg = NULL;
        if (string_to_verbosity(args[1], &verbosity, &err_msg)) {
            xmpp_ctx_set_verbosity(connection_get_ctx(), verbosity);
            prefs_set_string(PREF_STROPHE_VERBOSITY, args[1]);
            return TRUE;
        } else {
            cons_show(err_msg);
        }
    } else if (g_strcmp0(args[0], "sm") == 0) {
        if (g_strcmp0(args[1], "no-resend") == 0) {
            cons_show("Stream Management set to 'no-resend'.");
            prefs_set_boolean(PREF_STROPHE_SM_ENABLED, TRUE);
            prefs_set_boolean(PREF_STROPHE_SM_RESEND, FALSE);
            return TRUE;
        } else if (g_strcmp0(args[1], "on") == 0) {
            cons_show("Stream Management enabled.");
            prefs_set_boolean(PREF_STROPHE_SM_ENABLED, TRUE);
            prefs_set_boolean(PREF_STROPHE_SM_RESEND, TRUE);
            return TRUE;
        } else if (g_strcmp0(args[1], "off") == 0) {
            cons_show("Stream Management disabled.");
            prefs_set_boolean(PREF_STROPHE_SM_ENABLED, FALSE);
            prefs_set_boolean(PREF_STROPHE_SM_RESEND, FALSE);
            return TRUE;
        }
    }
    cons_bad_cmd_usage(command);
    return FALSE;
}

gboolean
cmd_vcard(ProfWin* window, const char* const command, gchar** args)
{
    if (connection_get_status() != JABBER_CONNECTED) {
        cons_show("You are not currently connected.");
        return TRUE;
    }

    ProfVcardWin* vcardwin = wins_get_vcard();

    if (vcardwin) {
        ui_focus_win((ProfWin*)vcardwin);
    } else {
        vcardwin = (ProfVcardWin*)vcard_user_create_win();
        ui_focus_win((ProfWin*)vcardwin);
    }
    vcardwin_update();
    return TRUE;
}

gboolean
cmd_vcard_add(ProfWin* window, const char* const command, gchar** args)
{
    if (connection_get_status() != JABBER_CONNECTED) {
        cons_show("You are not currently connected.");
        return TRUE;
    }

    vcard_element_t* element = calloc(1, sizeof(vcard_element_t));
    if (!element) {
        cons_show_error("Memory allocation failed.");
        return TRUE;
    }

    struct tm tm;
    gchar* type = args[1];
    gchar* value = args[2];

    if (g_strcmp0(type, "nickname") == 0) {
        element->type = VCARD_NICKNAME;

        element->nickname = strdup(value);
    } else if (g_strcmp0(type, "birthday") == 0) {
        element->type = VCARD_BIRTHDAY;

        memset(&tm, 0, sizeof(struct tm));
        if (!strptime(value, "%Y-%m-%d", &tm)) {
            cons_show_error("Error parsing ISO8601 date.");
            free(element);
            return TRUE;
        }
        element->birthday = g_date_time_new_local(tm.tm_year + 1900, tm.tm_mon + 1, tm.tm_mday, 0, 0, 0);
    } else if (g_strcmp0(type, "tel") == 0) {
        element->type = VCARD_TELEPHONE;
        if (value) {
            element->telephone.number = strdup(value);
        }
    } else if (g_strcmp0(type, "address") == 0) {
        element->type = VCARD_ADDRESS;
    } else if (g_strcmp0(type, "email") == 0) {
        element->type = VCARD_EMAIL;
        if (value) {
            element->email.userid = strdup(value);
        }
    } else if (g_strcmp0(type, "jid") == 0) {
        element->type = VCARD_JID;
        if (value) {
            element->jid = strdup(value);
        }
    } else if (g_strcmp0(type, "title") == 0) {
        element->type = VCARD_TITLE;
        if (value) {
            element->title = strdup(value);
        }
    } else if (g_strcmp0(type, "role") == 0) {
        element->type = VCARD_ROLE;
        if (value) {
            element->role = strdup(value);
        }
    } else if (g_strcmp0(type, "note") == 0) {
        element->type = VCARD_NOTE;
        if (value) {
            element->note = strdup(value);
        }
    } else if (g_strcmp0(type, "url") == 0) {
        element->type = VCARD_URL;
        if (value) {
            element->url = strdup(value);
        }
    } else {
        cons_bad_cmd_usage(command);
        free(element);
        return TRUE;
    }

    vcard_user_add_element(element);
    vcardwin_update();
    return TRUE;
}

gboolean
cmd_vcard_remove(ProfWin* window, const char* const command, gchar** args)
{
    if (connection_get_status() != JABBER_CONNECTED) {
        cons_show("You are not currently connected.");
        return TRUE;
    }

    if (args[1]) {
        vcard_user_remove_element(atoi(args[1]));
        cons_show("Removed element at index %d", atoi(args[1]));
        vcardwin_update();
    } else {
        cons_bad_cmd_usage(command);
    }
    return TRUE;
}

gboolean
cmd_vcard_get(ProfWin* window, const char* const command, gchar** args)
{
    char* user = args[1];
    xmpp_ctx_t* const ctx = connection_get_ctx();

    if (connection_get_status() != JABBER_CONNECTED) {
        cons_show("You are not currently connected.");
        return TRUE;
    }

    if (user) {
        // get the JID when in MUC window
        if (window->type == WIN_MUC) {
            ProfMucWin* mucwin = (ProfMucWin*)window;
            assert(mucwin->memcheck == PROFMUCWIN_MEMCHECK);

            if (muc_anonymity_type(mucwin->roomjid) == MUC_ANONYMITY_TYPE_NONANONYMOUS) {
                // non-anon muc: get the user's jid and send vcard request to them
                Occupant* occupant = muc_roster_item(mucwin->roomjid, user);
                Jid* jid_occupant = jid_create(occupant->jid);

                vcard_print(ctx, window, jid_occupant->barejid);
                jid_destroy(jid_occupant);
            } else {
                // anon muc: send the vcard request through the MUC's server
                GString* full_jid = g_string_new(mucwin->roomjid);
                g_string_append(full_jid, "/");
                g_string_append(full_jid, user);

                vcard_print(ctx, window, full_jid->str);

                g_string_free(full_jid, TRUE);
            }
        } else {
            char* jid = roster_barejid_from_name(user);
            if (!jid) {
                cons_bad_cmd_usage(command);
                return TRUE;
            }

            vcard_print(ctx, window, jid);
        }
    } else {
        if (window->type == WIN_CHAT) {
            ProfChatWin* chatwin = (ProfChatWin*)window;
            assert(chatwin->memcheck == PROFCHATWIN_MEMCHECK);

            vcard_print(ctx, window, chatwin->barejid);
        } else {
            vcard_print(ctx, window, NULL);
        }
    }

    return TRUE;
}

gboolean
cmd_vcard_photo(ProfWin* window, const char* const command, gchar** args)
{
    char* operation = args[1];
    char* user = args[2];

    xmpp_ctx_t* const ctx = connection_get_ctx();

    if (connection_get_status() != JABBER_CONNECTED) {
        cons_show("You are not currently connected.");
        return TRUE;
    }

    gboolean jidless = (g_strcmp0(operation, "open-self") == 0 || g_strcmp0(operation, "save-self") == 0);

    if (!operation || (!jidless && !user)) {
        cons_bad_cmd_usage(command);
        return TRUE;
    }

    char* jid = NULL;
    char* filepath = NULL;
    int index = 0;

    if (!jidless) {
        if (window->type == WIN_MUC) {
            ProfMucWin* mucwin = (ProfMucWin*)window;
            assert(mucwin->memcheck == PROFMUCWIN_MEMCHECK);

            if (muc_anonymity_type(mucwin->roomjid) == MUC_ANONYMITY_TYPE_NONANONYMOUS) {
                // non-anon muc: get the user's jid and send vcard request to them
                Occupant* occupant = muc_roster_item(mucwin->roomjid, user);
                Jid* jid_occupant = jid_create(occupant->jid);

                jid = g_strdup(jid_occupant->barejid);
                jid_destroy(jid_occupant);
            } else {
                // anon muc: send the vcard request through the MUC's server
                jid = g_strdup_printf("%s/%s", mucwin->roomjid, user);
            }
        } else {
            char* jid_temp = roster_barejid_from_name(user);
            if (!jid_temp) {
                cons_bad_cmd_usage(command);
                return TRUE;
            } else {
                jid = g_strdup(jid_temp);
            }
        }
    }
    if (!g_strcmp0(operation, "open")) {
        // if an index is provided
        if (args[3]) {
            vcard_photo(ctx, jid, NULL, atoi(args[3]), TRUE);
        } else {
            vcard_photo(ctx, jid, NULL, -1, TRUE);
        }
    } else if (!g_strcmp0(operation, "save")) {
        // arguments
        if (g_strv_length(args) > 2) {
            gchar* opt_keys[] = { "output", "index", NULL };
            gboolean parsed;

            GHashTable* options = parse_options(&args[3], opt_keys, &parsed);
            if (!parsed) {
                cons_bad_cmd_usage(command);
                options_destroy(options);
                return TRUE;
            }

            filepath = g_hash_table_lookup(options, "output");
            if (!filepath) {
                filepath = NULL;
            }

            char* index_str = g_hash_table_lookup(options, "index");
            if (!index_str) {
                index = -1;
            } else {
                index = atoi(index_str);
            }

            options_destroy(options);
        } else {
            filepath = NULL;
            index = -1;
        }

        vcard_photo(ctx, jid, filepath, index, FALSE);
    } else if (!g_strcmp0(operation, "open-self")) {
        // if an index is provided
        if (args[2]) {
            vcard_photo(ctx, NULL, NULL, atoi(args[2]), TRUE);
        } else {
            vcard_photo(ctx, NULL, NULL, -1, TRUE);
        }
    } else if (!g_strcmp0(operation, "save-self")) {
        // arguments
        if (g_strv_length(args) > 2) {
            gchar* opt_keys[] = { "output", "index", NULL };
            gboolean parsed;

            GHashTable* options = parse_options(&args[2], opt_keys, &parsed);
            if (!parsed) {
                cons_bad_cmd_usage(command);
                options_destroy(options);
                return TRUE;
            }

            filepath = g_hash_table_lookup(options, "output");
            if (!filepath) {
                filepath = NULL;
            }

            char* index_str = g_hash_table_lookup(options, "index");
            if (!index_str) {
                index = -1;
            } else {
                index = atoi(index_str);
            }

            options_destroy(options);
        } else {
            filepath = NULL;
            index = -1;
        }

        vcard_photo(ctx, NULL, filepath, index, FALSE);
    } else {
        cons_bad_cmd_usage(command);
    }

    if (!jidless) {
        g_free(jid);
    }
    return TRUE;
}

gboolean
cmd_vcard_refresh(ProfWin* window, const char* const command, gchar** args)
{
    if (connection_get_status() != JABBER_CONNECTED) {
        cons_show("You are not currently connected.");
        return TRUE;
    }

    vcard_user_refresh();
    vcardwin_update();
    return TRUE;
}

gboolean
cmd_vcard_set(ProfWin* window, const char* const command, gchar** args)
{
    char* key = args[1];
    char* value = args[2];

    if (connection_get_status() != JABBER_CONNECTED) {
        cons_show("You are not currently connected.");
        return TRUE;
    }

    if (!key) {
        cons_bad_cmd_usage(command);
        return TRUE;
    }

    gboolean is_num = TRUE;
    for (int i = 0; i < strlen(key); i++) {
        if (!isdigit((int)key[i])) {
            is_num = FALSE;
            break;
        }
    }

    if (g_strcmp0(key, "fullname") == 0 && value) {
        vcard_user_set_fullname(value);
        cons_show("User vCard's full name has been set");
    } else if (g_strcmp0(key, "name") == 0 && value) {
        char* value2 = args[3];

        if (!value2) {
            cons_bad_cmd_usage(command);
            return TRUE;
        }

        if (g_strcmp0(value, "family") == 0) {
            vcard_user_set_name_family(value2);
            cons_show("User vCard's family name has been set");
        } else if (g_strcmp0(value, "given") == 0) {
            vcard_user_set_name_given(value2);
            cons_show("User vCard's given name has been set");
        } else if (g_strcmp0(value, "middle") == 0) {
            vcard_user_set_name_middle(value2);
            cons_show("User vCard's middle name has been set");
        } else if (g_strcmp0(value, "prefix") == 0) {
            vcard_user_set_name_prefix(value2);
            cons_show("User vCard's prefix name has been set");
        } else if (g_strcmp0(value, "suffix") == 0) {
            vcard_user_set_name_suffix(value2);
            cons_show("User vCard's suffix name has been set");
        }
    } else if (is_num) {
        char* value2 = args[3];
        struct tm tm;

        vcard_element_t* element = vcard_user_get_element_index(atoi(key));

        if (!element) {
            cons_bad_cmd_usage(command);
            return TRUE;
        }

        if (!value2 || !value) {
            // Set the main field of element at index <key> to <value>, or from an editor

            switch (element->type) {
            case VCARD_NICKNAME:
                if (!value) {
                    gchar* editor_value;
                    if (get_message_from_editor(element->nickname, &editor_value)) {
                        return TRUE;
                    }

                    if (element->nickname) {
                        free(element->nickname);
                    }
                    element->nickname = editor_value;
                } else {
                    if (element->nickname) {
                        free(element->nickname);
                    }
                    element->nickname = strdup(value);
                }
                break;
            case VCARD_BIRTHDAY:
                memset(&tm, 0, sizeof(struct tm));
                if (!strptime(value, "%Y-%m-%d", &tm)) {
                    cons_show_error("Error parsing ISO8601 date.");
                    return TRUE;
                }

                if (element->birthday) {
                    g_date_time_unref(element->birthday);
                }
                element->birthday = g_date_time_new_local(tm.tm_year + 1900, tm.tm_mon + 1, tm.tm_mday, 0, 0, 0);
                break;
            case VCARD_TELEPHONE:
                if (!value) {
                    gchar* editor_value;
                    if (get_message_from_editor(element->telephone.number, &editor_value)) {
                        return TRUE;
                    }

                    if (element->telephone.number) {
                        free(element->telephone.number);
                    }
                    element->telephone.number = editor_value;
                } else {
                    if (element->telephone.number) {
                        free(element->telephone.number);
                    }
                    element->telephone.number = strdup(value);
                }

                break;
            case VCARD_EMAIL:
                if (!value) {
                    gchar* editor_value;
                    if (get_message_from_editor(element->email.userid, &editor_value)) {
                        return TRUE;
                    }

                    if (element->email.userid) {
                        free(element->email.userid);
                    }
                    element->email.userid = editor_value;
                } else {
                    if (element->email.userid) {
                        free(element->email.userid);
                    }
                    element->email.userid = strdup(value);
                }
                break;
            case VCARD_JID:
                if (!value) {
                    gchar* editor_value;
                    if (get_message_from_editor(element->jid, &editor_value)) {
                        return TRUE;
                    }

                    if (element->jid) {
                        free(element->jid);
                    }
                    element->jid = editor_value;
                } else {
                    if (element->jid) {
                        free(element->jid);
                    }
                    element->jid = strdup(value);
                }
                break;
            case VCARD_TITLE:
                if (!value) {
                    gchar* editor_value;
                    if (get_message_from_editor(element->title, &editor_value)) {
                        return TRUE;
                    }

                    if (element->title) {
                        free(element->title);
                    }
                    element->title = editor_value;
                } else {
                    if (element->title) {
                        free(element->title);
                    }
                    element->title = strdup(value);
                }
                break;
            case VCARD_ROLE:
                if (!value) {
                    gchar* editor_value;
                    if (get_message_from_editor(element->role, &editor_value)) {
                        return TRUE;
                    }

                    if (element->role) {
                        free(element->role);
                    }
                    element->role = editor_value;
                } else {
                    if (element->role) {
                        free(element->role);
                    }
                    element->role = strdup(value);
                }
                break;
            case VCARD_NOTE:
                if (!value) {
                    gchar* editor_value;
                    if (get_message_from_editor(element->note, &editor_value)) {
                        return TRUE;
                    }

                    if (element->note) {
                        free(element->note);
                    }
                    element->note = editor_value;
                } else {
                    if (element->note) {
                        free(element->note);
                    }
                    element->note = strdup(value);
                }
                break;
            case VCARD_URL:
                if (!value) {
                    gchar* editor_value;
                    if (get_message_from_editor(element->url, &editor_value)) {
                        return TRUE;
                    }

                    if (element->url) {
                        free(element->url);
                    }
                    element->url = editor_value;
                } else {
                    if (element->url) {
                        free(element->url);
                    }
                    element->url = strdup(value);
                }
                break;
            default:
                cons_show_error("Element unsupported");
            }
        } else if (value) {
            if (g_strcmp0(value, "pobox") == 0 && element->type == VCARD_ADDRESS) {
                if (!value2) {
                    gchar* editor_value;
                    if (get_message_from_editor(element->address.pobox, &editor_value)) {
                        return TRUE;
                    }

                    if (element->address.pobox) {
                        free(element->address.pobox);
                    }
                    element->address.pobox = editor_value;
                } else {
                    if (element->address.pobox) {
                        free(element->address.pobox);
                    }
                    element->address.pobox = strdup(value2);
                }
            } else if (g_strcmp0(value, "extaddr") == 0 && element->type == VCARD_ADDRESS) {
                if (!value2) {
                    gchar* editor_value;
                    if (get_message_from_editor(element->address.extaddr, &editor_value)) {
                        return TRUE;
                    }

                    if (element->address.extaddr) {
                        free(element->address.extaddr);
                    }
                    element->address.extaddr = editor_value;
                } else {
                    if (element->address.extaddr) {
                        free(element->address.extaddr);
                    }
                    element->address.extaddr = strdup(value2);
                }
            } else if (g_strcmp0(value, "street") == 0 && element->type == VCARD_ADDRESS) {
                if (!value2) {
                    gchar* editor_value;
                    if (get_message_from_editor(element->address.street, &editor_value)) {
                        return TRUE;
                    }

                    if (element->address.street) {
                        free(element->address.street);
                    }
                    element->address.street = editor_value;
                } else {
                    if (element->address.street) {
                        free(element->address.street);
                    }
                    element->address.street = strdup(value2);
                }
            } else if (g_strcmp0(value, "locality") == 0 && element->type == VCARD_ADDRESS) {
                if (!value2) {
                    gchar* editor_value;
                    if (get_message_from_editor(element->address.locality, &editor_value)) {
                        return TRUE;
                    }

                    if (element->address.locality) {
                        free(element->address.locality);
                    }
                    element->address.locality = editor_value;
                } else {
                    if (element->address.locality) {
                        free(element->address.locality);
                    }
                    element->address.locality = strdup(value2);
                }
            } else if (g_strcmp0(value, "region") == 0 && element->type == VCARD_ADDRESS) {
                if (!value2) {
                    gchar* editor_value;
                    if (get_message_from_editor(element->address.region, &editor_value)) {
                        return TRUE;
                    }

                    if (element->address.region) {
                        free(element->address.region);
                    }
                    element->address.region = editor_value;
                } else {
                    if (element->address.region) {
                        free(element->address.region);
                    }
                    element->address.region = strdup(value2);
                }
            } else if (g_strcmp0(value, "pocode") == 0 && element->type == VCARD_ADDRESS) {
                if (!value2) {
                    gchar* editor_value;
                    if (get_message_from_editor(element->address.pcode, &editor_value)) {
                        return TRUE;
                    }

                    if (element->address.pcode) {
                        free(element->address.pcode);
                    }
                    element->address.pcode = editor_value;
                } else {
                    if (element->address.pcode) {
                        free(element->address.pcode);
                    }
                    element->address.pcode = strdup(value2);
                }
            } else if (g_strcmp0(value, "country") == 0 && element->type == VCARD_ADDRESS) {
                if (!value2) {
                    gchar* editor_value;
                    if (get_message_from_editor(element->address.country, &editor_value)) {
                        return TRUE;
                    }

                    if (element->address.country) {
                        free(element->address.country);
                    }
                    element->address.country = editor_value;
                } else {
                    if (element->address.country) {
                        free(element->address.country);
                    }
                    element->address.country = strdup(value2);
                }
            } else if (g_strcmp0(value, "type") == 0 && element->type == VCARD_ADDRESS) {
                if (g_strcmp0(value2, "domestic") == 0) {
                    element->address.options &= ~VCARD_INTL;
                    element->address.options |= VCARD_DOM;
                } else if (g_strcmp0(value2, "international") == 0) {
                    element->address.options &= ~VCARD_DOM;
                    element->address.options |= VCARD_INTL;
                } else {
                    cons_bad_cmd_usage(command);
                    return TRUE;
                }
            } else if (g_strcmp0(value, "home") == 0) {
                switch (element->type) {
                case VCARD_ADDRESS:
                    if (g_strcmp0(value2, "on") == 0) {
                        element->address.options |= VCARD_HOME;
                    } else if (g_strcmp0(value2, "off") == 0) {
                        element->address.options &= ~VCARD_HOME;
                    } else {
                        cons_bad_cmd_usage(command);
                        return TRUE;
                    }
                    break;
                case VCARD_TELEPHONE:
                    if (g_strcmp0(value2, "on") == 0) {
                        element->telephone.options |= VCARD_HOME;
                    } else if (g_strcmp0(value2, "off") == 0) {
                        element->telephone.options &= ~VCARD_HOME;
                    } else {
                        cons_bad_cmd_usage(command);
                        return TRUE;
                    }
                    break;
                case VCARD_EMAIL:
                    if (g_strcmp0(value2, "on") == 0) {
                        element->email.options |= VCARD_HOME;
                    } else if (g_strcmp0(value2, "off") == 0) {
                        element->email.options &= ~VCARD_HOME;
                    } else {
                        cons_bad_cmd_usage(command);
                        return TRUE;
                    }
                    break;
                default:
                    cons_bad_cmd_usage(command);
                    return TRUE;
                }
            } else if (g_strcmp0(value, "work") == 0) {
                switch (element->type) {
                case VCARD_ADDRESS:
                    if (g_strcmp0(value2, "on") == 0) {
                        element->address.options |= VCARD_WORK;
                    } else if (g_strcmp0(value2, "off") == 0) {
                        element->address.options &= ~VCARD_WORK;
                    } else {
                        cons_bad_cmd_usage(command);
                        return TRUE;
                    }
                    break;
                case VCARD_TELEPHONE:
                    if (g_strcmp0(value2, "on") == 0) {
                        element->telephone.options |= VCARD_WORK;
                    } else if (g_strcmp0(value2, "off") == 0) {
                        element->telephone.options &= ~VCARD_WORK;
                    } else {
                        cons_bad_cmd_usage(command);
                        return TRUE;
                    }
                    break;
                case VCARD_EMAIL:
                    if (g_strcmp0(value2, "on") == 0) {
                        element->email.options |= VCARD_WORK;
                    } else if (g_strcmp0(value2, "off") == 0) {
                        element->email.options &= ~VCARD_WORK;
                    } else {
                        cons_bad_cmd_usage(command);
                        return TRUE;
                    }
                    break;
                default:
                    cons_bad_cmd_usage(command);
                    return TRUE;
                }
            } else if (g_strcmp0(value, "voice") == 0 && element->type == VCARD_TELEPHONE) {
                if (g_strcmp0(value2, "on") == 0) {
                    element->telephone.options |= VCARD_TEL_VOICE;
                } else if (g_strcmp0(value2, "off") == 0) {
                    element->telephone.options &= ~VCARD_TEL_VOICE;
                } else {
                    cons_bad_cmd_usage(command);
                    return TRUE;
                }
            } else if (g_strcmp0(value, "fax") == 0 && element->type == VCARD_TELEPHONE) {
                if (g_strcmp0(value2, "on") == 0) {
                    element->telephone.options |= VCARD_TEL_FAX;
                } else if (g_strcmp0(value2, "off") == 0) {
                    element->telephone.options &= ~VCARD_TEL_FAX;
                } else {
                    cons_bad_cmd_usage(command);
                    return TRUE;
                }
            } else if (g_strcmp0(value, "pager") == 0 && element->type == VCARD_TELEPHONE) {
                if (g_strcmp0(value2, "on") == 0) {
                    element->telephone.options |= VCARD_TEL_PAGER;
                } else if (g_strcmp0(value2, "off") == 0) {
                    element->telephone.options &= ~VCARD_TEL_PAGER;
                } else {
                    cons_bad_cmd_usage(command);
                    return TRUE;
                }
            } else if (g_strcmp0(value, "msg") == 0 && element->type == VCARD_TELEPHONE) {
                if (g_strcmp0(value2, "on") == 0) {
                    element->telephone.options |= VCARD_TEL_MSG;
                } else if (g_strcmp0(value2, "off") == 0) {
                    element->telephone.options &= ~VCARD_TEL_MSG;
                } else {
                    cons_bad_cmd_usage(command);
                    return TRUE;
                }
            } else if (g_strcmp0(value, "cell") == 0 && element->type == VCARD_TELEPHONE) {
                if (g_strcmp0(value2, "on") == 0) {
                    element->telephone.options |= VCARD_TEL_CELL;
                } else if (g_strcmp0(value2, "off") == 0) {
                    element->telephone.options &= ~VCARD_TEL_CELL;
                } else {
                    cons_bad_cmd_usage(command);
                    return TRUE;
                }
            } else if (g_strcmp0(value, "video") == 0 && element->type == VCARD_TELEPHONE) {
                if (g_strcmp0(value2, "on") == 0) {
                    element->telephone.options |= VCARD_TEL_VIDEO;
                } else if (g_strcmp0(value2, "off") == 0) {
                    element->telephone.options &= ~VCARD_TEL_VIDEO;
                } else {
                    cons_bad_cmd_usage(command);
                    return TRUE;
                }
            } else if (g_strcmp0(value, "bbs") == 0 && element->type == VCARD_TELEPHONE) {
                if (g_strcmp0(value2, "on") == 0) {
                    element->telephone.options |= VCARD_TEL_BBS;
                } else if (g_strcmp0(value2, "off") == 0) {
                    element->telephone.options &= ~VCARD_TEL_BBS;
                } else {
                    cons_bad_cmd_usage(command);
                    return TRUE;
                }
            } else if (g_strcmp0(value, "modem") == 0 && element->type == VCARD_TELEPHONE) {
                if (g_strcmp0(value2, "on") == 0) {
                    element->telephone.options |= VCARD_TEL_MODEM;
                } else if (g_strcmp0(value2, "off") == 0) {
                    element->telephone.options &= ~VCARD_TEL_MODEM;
                } else {
                    cons_bad_cmd_usage(command);
                    return TRUE;
                }
            } else if (g_strcmp0(value, "isdn") == 0 && element->type == VCARD_TELEPHONE) {
                if (g_strcmp0(value2, "on") == 0) {
                    element->telephone.options |= VCARD_TEL_ISDN;
                } else if (g_strcmp0(value2, "off") == 0) {
                    element->telephone.options &= ~VCARD_TEL_ISDN;
                } else {
                    cons_bad_cmd_usage(command);
                    return TRUE;
                }
            } else if (g_strcmp0(value, "pcs") == 0 && element->type == VCARD_TELEPHONE) {
                if (g_strcmp0(value2, "on") == 0) {
                    element->telephone.options |= VCARD_TEL_PCS;
                } else if (g_strcmp0(value2, "off") == 0) {
                    element->telephone.options &= ~VCARD_TEL_PCS;
                } else {
                    cons_bad_cmd_usage(command);
                    return TRUE;
                }
            } else if (g_strcmp0(value, "preferred") == 0) {
                switch (element->type) {
                case VCARD_ADDRESS:
                    if (g_strcmp0(value2, "on") == 0) {
                        element->address.options |= VCARD_PREF;
                    } else if (g_strcmp0(value2, "off") == 0) {
                        element->address.options &= ~VCARD_PREF;
                    } else {
                        cons_bad_cmd_usage(command);
                        return TRUE;
                    }
                    break;
                case VCARD_TELEPHONE:
                    if (g_strcmp0(value2, "on") == 0) {
                        element->telephone.options |= VCARD_PREF;
                    } else if (g_strcmp0(value2, "off") == 0) {
                        element->telephone.options &= ~VCARD_PREF;
                    } else {
                        cons_bad_cmd_usage(command);
                        return TRUE;
                    }
                    break;
                case VCARD_EMAIL:
                    if (g_strcmp0(value2, "on") == 0) {
                        element->email.options |= VCARD_PREF;
                    } else if (g_strcmp0(value2, "off") == 0) {
                        element->email.options &= ~VCARD_PREF;
                    } else {
                        cons_bad_cmd_usage(command);
                        return TRUE;
                    }
                    break;
                default:
                    cons_bad_cmd_usage(command);
                    return TRUE;
                }
            } else if (g_strcmp0(value, "parcel") == 0 && element->type == VCARD_ADDRESS) {
                if (g_strcmp0(value2, "on") == 0) {
                    element->address.options |= VCARD_PARCEL;
                } else if (g_strcmp0(value2, "off") == 0) {
                    element->address.options &= ~VCARD_PARCEL;
                } else {
                    cons_bad_cmd_usage(command);
                    return TRUE;
                }
            } else if (g_strcmp0(value, "postal") == 0 && element->type == VCARD_ADDRESS) {
                if (g_strcmp0(value2, "on") == 0) {
                    element->address.options |= VCARD_POSTAL;
                } else if (g_strcmp0(value2, "off") == 0) {
                    element->address.options &= ~VCARD_POSTAL;
                } else {
                    cons_bad_cmd_usage(command);
                    return TRUE;
                }
            } else if (g_strcmp0(value, "internet") == 0 && element->type == VCARD_EMAIL) {
                if (g_strcmp0(value2, "on") == 0) {
                    element->email.options |= VCARD_EMAIL_INTERNET;
                } else if (g_strcmp0(value2, "off") == 0) {
                    element->email.options &= ~VCARD_EMAIL_INTERNET;
                } else {
                    cons_bad_cmd_usage(command);
                    return TRUE;
                }
            } else if (g_strcmp0(value, "x400") == 0 && element->type == VCARD_EMAIL) {
                if (g_strcmp0(value2, "on") == 0) {
                    element->email.options |= VCARD_EMAIL_X400;
                } else if (g_strcmp0(value2, "off") == 0) {
                    element->email.options &= ~VCARD_EMAIL_X400;
                } else {
                    cons_bad_cmd_usage(command);
                    return TRUE;
                }
            } else {
                cons_bad_cmd_usage(command);
                return TRUE;
            }
        } else {
            cons_bad_cmd_usage(command);
            return TRUE;
        }
    } else {
        cons_bad_cmd_usage(command);
        return TRUE;
    }

    vcardwin_update();
    return TRUE;
}

gboolean
cmd_vcard_save(ProfWin* window, const char* const command, gchar** args)
{
    if (connection_get_status() != JABBER_CONNECTED) {
        cons_show("You are not currently connected.");
        return TRUE;
    }

    vcard_user_save();
    cons_show("User vCard uploaded");
    return TRUE;
}<|MERGE_RESOLUTION|>--- conflicted
+++ resolved
@@ -9674,22 +9674,7 @@
 gboolean
 cmd_executable_vcard_photo(ProfWin* window, const char* const command, gchar** args)
 {
-<<<<<<< HEAD
-    if (g_strcmp0(args[1], "set") == 0 && args[2] != NULL) {
-        prefs_set_string(PREF_VCARD_PHOTO_CMD, args[2]);
-        cons_show("`vcard photo open` command set to invoke '%s'", args[2]);
-    } else if (g_strcmp0(args[1], "default") == 0) {
-        prefs_set_string(PREF_VCARD_PHOTO_CMD, NULL);
-        auto_gchar gchar* cmd = prefs_get_string(PREF_VCARD_PHOTO_CMD);
-        cons_show("`vcard photo open` command set to invoke '%s' (default)", cmd);
-    } else {
-        cons_bad_cmd_usage(command);
-    }
-
-    return TRUE;
-=======
     return _cmd_executable_template(PREF_VCARD_PHOTO_CMD, args[0], args);
->>>>>>> 209a8f4b
 }
 
 gboolean
