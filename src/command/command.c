--- conflicted
+++ resolved
@@ -1713,22 +1713,10 @@
             cons_show("Unknown command: %s", inp);
             break;
 
-<<<<<<< HEAD
-        case WIN_DUCK:
-            if (status != JABBER_CONNECTED) {
-                ui_current_print_line("You are not currently connected.");
-            } else {
-                message_send_duck(inp);
-                ui_duck(inp);
-            }
-            break;
-
         case WIN_PLUGIN:
             plugins_win_process_line(recipient, inp);
             break;
 
-=======
->>>>>>> 67755ca7
         default:
             break;
     }
