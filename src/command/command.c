--- conflicted
+++ resolved
@@ -2776,11 +2776,8 @@
     bookmark_autocomplete_reset();
     prefs_reset_room_trigger_ac();
     win_reset_search_attempts();
-<<<<<<< HEAD
+    win_close_reset_search_attempts();
     plugins_reset_autocomplete();
-=======
-    win_close_reset_search_attempts();
->>>>>>> 2e99df1a
 }
 
 gboolean
