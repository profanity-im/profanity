/*
 * command.c
 *
 * Copyright (C) 2012 - 2016 James Booth <boothj5@gmail.com>
 *
 * This file is part of Profanity.
 *
 * Profanity is free software: you can redistribute it and/or modify
 * it under the terms of the GNU General Public License as published by
 * the Free Software Foundation, either version 3 of the License, or
 * (at your option) any later version.
 *
 * Profanity is distributed in the hope that it will be useful,
 * but WITHOUT ANY WARRANTY; without even the implied warranty of
 * MERCHANTABILITY or FITNESS FOR A PARTICULAR PURPOSE.  See the
 * GNU General Public License for more details.
 *
 * You should have received a copy of the GNU General Public License
 * along with Profanity.  If not, see <http://www.gnu.org/licenses/>.
 *
 * In addition, as a special exception, the copyright holders give permission to
 * link the code of portions of this program with the OpenSSL library under
 * certain conditions as described in each individual source file, and
 * distribute linked combinations including the two.
 *
 * You must obey the GNU General Public License in all respects for all of the
 * code used other than OpenSSL. If you modify file(s) with this exception, you
 * may extend this exception to your version of the file(s), but you are not
 * obligated to do so. If you do not wish to do so, delete this exception
 * statement from your version. If you delete this exception statement from all
 * source files in the program, then also delete it here.
 *
 */

#include "prof_config.h"

#include <assert.h>
#include <errno.h>
#include <limits.h>
#include <stdlib.h>
#include <stdio.h>
#include <string.h>

#include <glib.h>

#include "chat_session.h"
#include "command/command.h"
#include "command/commands.h"
#include "common.h"
#include "config/accounts.h"
#include "config/preferences.h"
#include "config/theme.h"
#include "config/tlscerts.h"
#include "config/scripts.h"
#include "contact.h"
#include "roster_list.h"
#include "jid.h"
#include "xmpp/form.h"
#include "log.h"
#include "muc.h"
#include "plugins/plugins.h"
#ifdef PROF_HAVE_LIBOTR
#include "otr/otr.h"
#endif
#ifdef PROF_HAVE_LIBGPGME
#include "pgp/gpg.h"
#endif
#include "profanity.h"
#include "tools/autocomplete.h"
#include "tools/parser.h"
#include "tools/tinyurl.h"
#include "xmpp/xmpp.h"
#include "xmpp/bookmark.h"
#include "ui/ui.h"
#include "window_list.h"

static gboolean _cmd_execute(ProfWin *window, const char *const command, const char *const inp);

static char* _cmd_complete_parameters(ProfWin *window, const char *const input);

static char* _script_autocomplete_func(const char *const prefix);

static char* _sub_autocomplete(ProfWin *window, const char *const input);
static char* _notify_autocomplete(ProfWin *window, const char *const input);
static char* _theme_autocomplete(ProfWin *window, const char *const input);
static char* _autoaway_autocomplete(ProfWin *window, const char *const input);
static char* _autoconnect_autocomplete(ProfWin *window, const char *const input);
static char* _account_autocomplete(ProfWin *window, const char *const input);
static char* _who_autocomplete(ProfWin *window, const char *const input);
static char* _roster_autocomplete(ProfWin *window, const char *const input);
static char* _group_autocomplete(ProfWin *window, const char *const input);
static char* _bookmark_autocomplete(ProfWin *window, const char *const input);
static char* _otr_autocomplete(ProfWin *window, const char *const input);
static char* _pgp_autocomplete(ProfWin *window, const char *const input);
static char* _connect_autocomplete(ProfWin *window, const char *const input);
static char* _statuses_autocomplete(ProfWin *window, const char *const input);
static char* _alias_autocomplete(ProfWin *window, const char *const input);
static char* _join_autocomplete(ProfWin *window, const char *const input);
static char* _log_autocomplete(ProfWin *window, const char *const input);
static char* _form_autocomplete(ProfWin *window, const char *const input);
static char* _form_field_autocomplete(ProfWin *window, const char *const input);
static char* _occupants_autocomplete(ProfWin *window, const char *const input);
static char* _kick_autocomplete(ProfWin *window, const char *const input);
static char* _ban_autocomplete(ProfWin *window, const char *const input);
static char* _affiliation_autocomplete(ProfWin *window, const char *const input);
static char* _role_autocomplete(ProfWin *window, const char *const input);
static char* _resource_autocomplete(ProfWin *window, const char *const input);
static char* _titlebar_autocomplete(ProfWin *window, const char *const input);
static char* _inpblock_autocomplete(ProfWin *window, const char *const input);
static char* _time_autocomplete(ProfWin *window, const char *const input);
static char* _receipts_autocomplete(ProfWin *window, const char *const input);
static char* _help_autocomplete(ProfWin *window, const char *const input);
static char* _wins_autocomplete(ProfWin *window, const char *const input);
static char* _tls_autocomplete(ProfWin *window, const char *const input);
static char* _script_autocomplete(ProfWin *window, const char *const input);
static char* _subject_autocomplete(ProfWin *window, const char *const input);
static char* _console_autocomplete(ProfWin *window, const char *const input);
static char* _win_autocomplete(ProfWin *window, const char *const input);
static char* _close_autocomplete(ProfWin *window, const char *const input);

GHashTable *commands = NULL;

#define CMD_TAG_CHAT        "chat"
#define CMD_TAG_GROUPCHAT   "groupchat"
#define CMD_TAG_ROSTER      "roster"
#define CMD_TAG_PRESENCE    "presence"
#define CMD_TAG_CONNECTION  "connection"
#define CMD_TAG_DISCOVERY   "discovery"
#define CMD_TAG_UI          "ui"
#define CMD_TAG_PLUGINS     "plugins"

#define CMD_NOTAGS          { { NULL },
#define CMD_TAGS(...)       { { __VA_ARGS__, NULL },
#define CMD_SYN(...)        { __VA_ARGS__, NULL },
#define CMD_DESC(desc)      desc,
#define CMD_NOARGS          { { NULL, NULL } },
#define CMD_ARGS(...)       { __VA_ARGS__, { NULL, NULL } },
#define CMD_NOEXAMPLES      { NULL } }
#define CMD_EXAMPLES(...)   { __VA_ARGS__, NULL } }

/*
 * Command list
 */
static struct cmd_t command_defs[] =
{
    { "/help",
        cmd_help, parse_args, 0, 2, NULL,
        CMD_NOTAGS
        CMD_SYN(
            "/help [<area>|<command>]")
        CMD_DESC(
            "Help on using Profanity. Passing no arguments list help areas. "
            "For command help, optional arguments are shown using square brackets e.g. [argument], "
            "arguments representing variables rather than a literal name are surrounded by angle brackets "
            "e.g. <argument>. "
            "Arguments that may be one of a number of values are separated by a pipe "
            "e.g. val1|val2|val3.")
        CMD_ARGS(
            { "<area>",    "Summary help for commands in a certain area of functionality." },
            { "<command>", "Full help for a specific command, for example '/help connect'." })
        CMD_EXAMPLES(
            "/help commands",
            "/help presence",
            "/help who")
    },

    { "/about",
        cmd_about, parse_args, 0, 0, NULL,
        CMD_NOTAGS
        CMD_SYN(
            "/about")
        CMD_DESC(
            "Show version and license information.")
        CMD_NOARGS
        CMD_NOEXAMPLES
    },

    { "/connect",
        cmd_connect, parse_args, 0, 7, NULL,
        CMD_TAGS(
            CMD_TAG_CONNECTION)
        CMD_SYN(
            "/connect [<account>]",
            "/connect <account> [server <server>] [port <port>] [tls force|allow|disable]")
        CMD_DESC(
            "Login to a chat service. "
            "If no account is specified, the default is used if one is configured. "
            "A local account is created with the JID as it's name if it doesn't already exist.")
        CMD_ARGS(
            { "<account>",         "The local account you wish to connect with, or a JID if connecting for the first time." },
            { "server <server>",   "Supply a server if it is different to the domain part of your JID." },
            { "port <port>",       "The port to use if different to the default (5222, or 5223 for SSL)." },
            { "tls force",         "Force TLS connection, and fail if one cannot be established, this is default behaviour." },
            { "tls allow",         "Use TLS for the connection if it is available." },
            { "tls disable",       "Disable TLS for the connection." })
        CMD_EXAMPLES(
            "/connect",
            "/connect myuser@gmail.com",
            "/connect myuser@mycompany.com server talk.google.com",
            "/connect bob@someplace port 5678",
            "/connect me@localhost.test.org server 127.0.0.1 tls disable",
            "/connect me@chatty server chatty.com port 5443")
        },

    { "/tls",
        cmd_tls, parse_args, 1, 3, NULL,
        CMD_TAGS(
            CMD_TAG_CONNECTION,
            CMD_TAG_UI)
        CMD_SYN(
            "/tls allow",
            "/tls always",
            "/tls deny",
            "/tls cert [<fingerprint>]",
            "/tls trust",
            "/tls trusted",
            "/tls revoke <fingerprint>",
            "/tls certpath",
            "/tls certpath set <path>",
            "/tls certpath clear",
            "/tls show on|off")
        CMD_DESC(
            "Handle TLS certificates. ")
        CMD_ARGS(
            { "allow",                "Allow connection to continue with TLS certificate." },
            { "always",               "Always allow connections with TLS certificate." },
            { "deny",                 "Abort connection." },
            { "cert",                 "Show the current TLS certificate." },
            { "cert <fingerprint>",   "Show details of trusted certificate." },
            { "trust",                "Add the current TLS certificate to manually trusted certificates." },
            { "trusted",              "List summary of manually trusted certificates (with '/tls always' or '/tls trust')." },
            { "revoke <fingerprint>", "Remove a manually trusted certificate." },
            { "certpath",             "Show the trusted certificate path." },
            { "certpath set <path>",  "Specify filesystem path containing trusted certificates." },
            { "certpath clear",       "Clear the trusted certificate path." },
            { "show on|off",          "Show or hide the TLS indicator in the titlebar." })
        CMD_NOEXAMPLES
    },

    { "/disconnect",
        cmd_disconnect, parse_args, 0, 0, NULL,
        CMD_TAGS(
            CMD_TAG_CONNECTION)
        CMD_SYN(
            "/disconnect")
        CMD_DESC(
            "Disconnect from the current chat service.")
        CMD_NOARGS
        CMD_NOEXAMPLES
    },

    { "/msg",
        cmd_msg, parse_args_with_freetext, 1, 2, NULL,
        CMD_TAGS(
            CMD_TAG_CHAT)
        CMD_SYN(
            "/msg <contact> [<message>]",
            "/msg <nick> [<message>]")
        CMD_DESC(
            "Send a one to one chat message, or a private message to a chat room occupant. "
            "If the message is omitted, a new chat window will be opened without sending a message. "
            "Use quotes if the nickname includes spaces.")
        CMD_ARGS(
            { "<contact>",             "Open chat window with contact, by JID or nickname." },
            { "<contact> [<message>]", "Send message to contact, by JID or nickname." },
            { "<nick>",                "Open private chat window with chat room occupant." },
            { "<nick> [<message>]",    "Send a private message to a chat room occupant." })
        CMD_EXAMPLES(
            "/msg myfriend@server.com Hey, here's a message!",
            "/msg otherfriend@server.com",
            "/msg Bob Here is a private message",
            "/msg \"My Friend\" Hi, how are you?")
    },

    { "/roster",
        cmd_roster, parse_args_with_freetext, 0, 4, NULL,
        CMD_TAGS(
            CMD_TAG_ROSTER,
            CMD_TAG_UI)
        CMD_SYN(
            "/roster",
            "/roster online",
            "/roster show [offline|resource|presence|status|empty|priority|contacts|rooms]",
            "/roster hide [offline|resource|presence|status|empty|priority|contacts|rooms]",
            "/roster by group|presence|none",
            "/roster count unread|items|off",
            "/roster count zero on|off",
            "/roster order name|presence",
            "/roster unread before|after|off",
            "/roster room char <char>|none",
            "/roster room private char <char>|none",
            "/roster room position first|last",
            "/roster room by service|none",
            "/roster room order name|unread",
            "/roster room unread before|after|off",
            "/roster private room|group|off",
            "/roster private char <char>|none",
            "/roster header char <char>|none",
            "/roster presence indent <indent>",
            "/roster contact char <char>|none",
            "/roster contact indent <indent>",
            "/roster resource char <char>|none",
            "/roster resource indent <indent>",
            "/roster resource join on|off",
            "/roster size <percent>",
            "/roster wrap on|off",
            "/roster add <jid> [<nick>]",
            "/roster remove <jid>",
            "/roster remove_all contacts",
            "/roster nick <jid> <nick>",
            "/roster clearnick <jid>")
        CMD_DESC(
            "Manage your roster, and roster display settings. "
            "Passing no arguments lists all contacts in your roster.")
        CMD_ARGS(
            { "online",                     "Show all online contacts in console." },
            { "show",                       "Show the roster panel." },
            { "show offline",               "Show offline contacts in roster panel." },
            { "show resource",              "Show contact's connected resources in roster panel." },
            { "show presence",              "Show contact's presence in roster panel." },
            { "show status",                "Show contact's status message in roster panel." },
            { "show empty",                 "Show empty groups in roster panel." },
            { "show priority",              "Show resource priority in roster panel." },
            { "show contacts",              "Show contacts in roster panel." },
            { "show rooms",                 "Show chat rooms in roster panel." },
            { "hide",                       "Hide the roster panel." },
            { "hide offline",               "Hide offline contacts in roster panel." },
            { "hide resource",              "Hide contact's connected resources in roster panel." },
            { "hide presence",              "Hide contact's presence in roster panel." },
            { "hide status",                "Hide contact's status message in roster panel." },
            { "hide empty",                 "Hide empty groups in roster panel." },
            { "hide priority",              "Hide resource priority in roster panel." },
            { "hide contacts",              "Hide contacts in roster panel." },
            { "hide rooms",                 "Hide chat rooms in roster panel." },
            { "by group",                   "Group contacts in roster panel by roster group." },
            { "by presence",                "Group contacts in roster panel by presence." },
            { "by none",                    "No grouping in roster panel." },
            { "count unread",               "Show unread message count with roster headers." },
            { "count items",                "Show item count with roster headers." },
            { "count off",                  "Do not show any count with roster headers." },
            { "count zero on",              "Show roster header count when 0." },
            { "count zero off",             "Hide roster header count when 0." },
            { "order name",                 "Order roster contacts by name only." },
            { "order presence",             "Order roster contacts by presence, and then by name." },
            { "unread before",              "Show unread message count before contact." },
            { "unread after",               "Show unread message count after contact." },
            { "unread off",                 "Do not show unread message count for contacts." },
            { "room char <char>",           "Prefix rooms with specified character." },
            { "room char none",             "Remove room character prefix." },
            { "room private char <char>",   "Prefix private room chat with specified character when displayed with room." },
            { "room private char none",     "Remove private room chat character prefix when displayed with room." },
            { "room position first",        "Show rooms first in roster." },
            { "room position last",         "Show rooms last in roster." },
            { "room by service",            "Group rooms by chat service." },
            { "room by none",               "Do not group rooms." },
            { "room order name",            "Order rooms by name." },
            { "room order unread",          "Order rooms by unread messages, and then by name." },
            { "room unread before",         "Show unread message count before room." },
            { "room unread after",          "Show unread message count after room." },
            { "room unread off",            "Do not show unread message count for rooms." },
            { "private room",               "Show room private chats with the room." },
            { "private group",              "Show room private chats as a separate roster group." },
            { "private off",                "Do not show room private chats." },
            { "private char <char>",        "Prefix private room chats with specified character when displayed in separate group." },
            { "private char none",          "Remove private room chat character prefix." },
            { "header char <char>",         "Prefix roster headers with specified character." },
            { "header char none",           "Remove roster header character prefix." },
            { "contact char <char>",        "Prefix roster contacts with specified character." },
            { "contact char none",          "Remove roster contact character prefix." },
            { "contact indent <indent>",    "Indent contact line by <indent> spaces (0 to 10)." },
            { "resource char <char>",       "Prefix roster resources with specified character." },
            { "resource char none",         "Remove roster resource character prefix." },
            { "resource indent <indent>",   "Indent resource line by <indent> spaces (0 to 10)." },
            { "resource join on|off",       "Join resource with previous line when only one available resource." },
            { "presence indent <indent>",   "Indent presence line by <indent> spaces (-1 to 10), a value of -1 will show presence on the previous line." },
            { "size <precent>",             "Percentage of the screen taken up by the roster (1-99)." },
            { "wrap on|off",                "Enable or disable line wrapping in roster panel." },
            { "add <jid> [<nick>]",         "Add a new item to the roster." },
            { "remove <jid>",               "Removes an item from the roster." },
            { "remove_all contacts",        "Remove all items from roster." },
            { "nick <jid> <nick>",          "Change a contacts nickname." },
            { "clearnick <jid>",            "Removes the current nickname." })
        CMD_EXAMPLES(
            "/roster",
            "/roster add someone@contacts.org",
            "/roster add someone@contacts.org Buddy",
            "/roster remove someone@contacts.org",
            "/roster nick myfriend@chat.org My Friend",
            "/roster clearnick kai@server.com",
            "/roster size 15")
    },

    { "/group",
        cmd_group, parse_args_with_freetext, 0, 3, NULL,
        CMD_TAGS(
            CMD_TAG_ROSTER,
            CMD_TAG_UI)
        CMD_SYN(
            "/group",
            "/group show <group>",
            "/group add <group> <contat>"
            "/group remove <group> <contact>")
        CMD_DESC(
            "View, add to, and remove from roster groups. "
            "Passing no argument will list all roster groups.")
        CMD_ARGS(
            { "show <group>",             "List all roster items a group." },
            { "add <group> <contact>",    "Add a contact to a group." },
            { "remove <group> <contact>", "Remove a contact from a group." })
        CMD_EXAMPLES(
            "/group",
            "/group show friends",
            "/group add friends newfriend@server.org",
            "/group add family Brother",
            "/group remove colleagues boss@work.com")
    },

    { "/info",
        cmd_info, parse_args, 0, 1, NULL,
        CMD_TAGS(
            CMD_TAG_ROSTER,
            CMD_TAG_CHAT,
            CMD_TAG_GROUPCHAT)
        CMD_SYN(
            "/info",
            "/info <contact>|<nick>")
        CMD_DESC(
            "Show information about a contact, room, or room member. "
            "Passing no argument in a chat window will use the current recipient. "
            "Passing no argument in a chat room will display information about the room.")
        CMD_ARGS(
            { "<contact>", "The contact you wish to view information about." },
            { "<nick>",    "When in a chat room, the occupant you wish to view information about." })
        CMD_EXAMPLES(
            "/info mybuddy@chat.server.org",
            "/info kai")
    },

    { "/caps",
        cmd_caps, parse_args, 0, 1, NULL,
        CMD_TAGS(
            CMD_TAG_DISCOVERY,
            CMD_TAG_CHAT,
            CMD_TAG_GROUPCHAT)
        CMD_SYN(
            "/caps",
            "/caps <fulljid>|<nick>")
        CMD_DESC(
            "Find out a contacts, or room members client software capabilities. "
            "If in private chat initiated from a chat room, no parameter is required.")
        CMD_ARGS(
            { "<fulljid>", "If in the console or a chat window, the full JID for which you wish to see capabilities." },
            { "<nick>",    "If in a chat room, nickname for which you wish to see capabilities." })
        CMD_EXAMPLES(
            "/caps mybuddy@chat.server.org/laptop",
            "/caps mybuddy@chat.server.org/phone",
            "/caps bruce")
    },

    { "/software",
        cmd_software, parse_args, 0, 1, NULL,
        CMD_TAGS(
            CMD_TAG_DISCOVERY,
            CMD_TAG_CHAT,
            CMD_TAG_GROUPCHAT)
        CMD_SYN(
            "/software",
            "/software <fulljid>|<nick>")
        CMD_DESC(
            "Find out a contact, or room members software version information. "
            "If in private chat initiated from a chat room, no parameter is required. "
            "If the contact's software does not support software version requests, nothing will be displayed.")
        CMD_ARGS(
            { "<fulljid>", "If in the console or a chat window, the full JID for which you wish to see software information." },
            { "<nick>",    "If in a chat room, nickname for which you wish to see software information." })
        CMD_EXAMPLES(
            "/software mybuddy@chat.server.org/laptop",
            "/software mybuddy@chat.server.org/phone",
            "/software bruce")
    },

    { "/status",
        cmd_status, parse_args, 0, 1, NULL,
        CMD_TAGS(
            CMD_TAG_CHAT,
            CMD_TAG_GROUPCHAT)
        CMD_SYN(
            "/status",
            "/status <contact>|<nick>")
        CMD_DESC(
            "Find out a contact, or room members presence information. "
            "If in a chat window the parameter is not required, the current recipient will be used.")
        CMD_ARGS(
            { "<contact>", "The contact who's presence you which to see." },
            { "<nick>",    "If in a chat room, the occupant who's presence you wish to see." })
        CMD_EXAMPLES(
            "/status buddy@server.com",
            "/status jon")
    },

    { "/resource",
        cmd_resource, parse_args, 1, 2, &cons_resource_setting,
        CMD_TAGS(
            CMD_TAG_CHAT,
            CMD_TAG_UI)
        CMD_SYN(
            "/resource set <resource>",
            "/resource off",
            "/resource title on|off",
            "/resource message on|off")
        CMD_DESC(
            "Override chat session resource, and manage resource display settings.")
        CMD_ARGS(
            { "set <resource>", "Set the resource to which messages will be sent." },
            { "off",            "Let the server choose which resource to route messages to." },
            { "title on|off",   "Show or hide the current resource in the titlebar." },
            { "message on|off", "Show or hide the resource when showing an incoming message." })
        CMD_NOEXAMPLES
    },

    { "/join",
        cmd_join, parse_args, 0, 5, NULL,
        CMD_TAGS(
            CMD_TAG_GROUPCHAT)
        CMD_SYN(
            "/join",
            "/join <room> [nick <nick>] [password <password>]")
        CMD_DESC(
            "Join a chat room at the conference server. "
            "If no room is supplied, a generated name will be used with the format private-chat-[UUID]. "
            "If the domain part is not included in the room name, the account preference 'muc.service' will be used. "
            "If no nickname is specified the account preference 'muc.nick' will be used which by default is the localpart of your JID. "
            "If the room doesn't exist, and the server allows it, a new one will be created.")
        CMD_ARGS(
            { "<room>",              "The chat room to join." },
            { "nick <nick>",         "Nickname to use in the room." },
            { "password <password>", "Password if the room requires one." })
        CMD_EXAMPLES(
            "/join",
            "/join jdev@conference.jabber.org",
            "/join jdev@conference.jabber.org nick mynick",
            "/join private@conference.jabber.org nick mynick password mypassword",
            "/join jdev")
    },

    { "/leave",
        cmd_leave, parse_args, 0, 0, NULL,
        CMD_TAGS(
            CMD_TAG_GROUPCHAT)
        CMD_SYN(
            "/leave")
        CMD_DESC(
            "Leave the current chat room.")
        CMD_NOARGS
        CMD_NOEXAMPLES
    },

    { "/invite",
        cmd_invite, parse_args_with_freetext, 1, 2, NULL,
        CMD_TAGS(
            CMD_TAG_GROUPCHAT)
        CMD_SYN(
            "/invite <contact> [<message>]")
        CMD_DESC(
            "Send an invite to a contact for the current chat room.")
        CMD_ARGS(
            { "<contact>", "The contact you wish to invite." },
            { "<message>", "An optional message to send with the invite." })
        CMD_NOEXAMPLES
    },

    { "/invites",
        cmd_invites, parse_args_with_freetext, 0, 0, NULL,
        CMD_TAGS(
            CMD_TAG_GROUPCHAT)
        CMD_SYN(
            "/invites")
        CMD_DESC(
            "Show all rooms that you have been invited to, and not accepted or declined.")
        CMD_NOARGS
        CMD_NOEXAMPLES
    },

    { "/decline",
        cmd_decline, parse_args_with_freetext, 1, 1, NULL,
        CMD_TAGS(
            CMD_TAG_GROUPCHAT)
        CMD_SYN(
            "/decline <room>")
        CMD_DESC(
            "Decline a chat room invitation.")
        CMD_ARGS(
            { "<room>", "The room for the invite you wish to decline." })
        CMD_NOEXAMPLES
    },

    { "/room",
        cmd_room, parse_args, 1, 1, NULL,
        CMD_TAGS(
            CMD_TAG_GROUPCHAT)
        CMD_SYN(
            "/room accept|destroy|config")
        CMD_DESC(
            "Chat room configuration.")
        CMD_ARGS(
            { "accept",  "Accept default room configuration." },
            { "destroy", "Reject default room configuration, and destroy the room." },
            { "config",  "Edit room configuration." })
        CMD_NOEXAMPLES
    },

    { "/kick",
        cmd_kick, parse_args_with_freetext, 1, 2, NULL,
        CMD_TAGS(
            CMD_TAG_GROUPCHAT)
        CMD_SYN(
            "/kick <nick> [<reason>]")
        CMD_DESC(
            "Kick occupant from chat room.")
        CMD_ARGS(
            { "<nick>",   "Nickname of the occupant to kick from the room." },
            { "<reason>", "Optional reason for kicking the occupant." })
        CMD_NOEXAMPLES
    },

    { "/ban",
        cmd_ban, parse_args_with_freetext, 1, 2, NULL,
        CMD_TAGS(
            CMD_TAG_GROUPCHAT)
        CMD_SYN(
            "/ban <jid> [<reason>]")
        CMD_DESC(
            "Ban user from chat room.")
        CMD_ARGS(
            { "<jid>",    "Bare JID of the user to ban from the room." },
            { "<reason>", "Optional reason for banning the user." })
        CMD_NOEXAMPLES
    },

    { "/subject",
        cmd_subject, parse_args_with_freetext, 0, 2, NULL,
        CMD_TAGS(
            CMD_TAG_GROUPCHAT)
        CMD_SYN(
            "/subject set <subject>",
            "/subject edit <subject>",
            "/subject prepend <text>",
            "/subject append <text>",
            "/subject clear")
        CMD_DESC(
            "Set, modify, or clear room subject.")
        CMD_ARGS(
            { "set <subject>",  "Set the room subject." },
            { "edit <subject>", "Edit the current room subject, tab autocompletion will display the subject to edit." },
            { "prepend <text>", "Prepend text to the current room subject, use double quotes if a trailing space is needed." },
            { "append <text>",  "Append text to the current room subject, use double quotes if a preceding space is needed." },
            { "clear",          "Clear the room subject." })
        CMD_NOEXAMPLES
    },

    { "/affiliation",
        cmd_affiliation, parse_args_with_freetext, 1, 4, NULL,
        CMD_TAGS(
            CMD_TAG_GROUPCHAT)
        CMD_SYN(
            "/affiliation set <affiliation> <jid> [<reason>]",
            "/affiliation list [<affiliation>]")
        CMD_DESC(
            "Manage room affiliations. "
            "Affiliation may be one of owner, admin, member, outcast or none.")
        CMD_ARGS(
            { "set <affiliation> <jid> [<reason>]", "Set the affiliation of user with jid, with an optional reason." },
            { "list [<affiliation>]",               "List all users with the specified affiliation, or all if none specified." })
        CMD_NOEXAMPLES
    },

    { "/role",
        cmd_role, parse_args_with_freetext, 1, 4, NULL,
        CMD_TAGS(
            CMD_TAG_GROUPCHAT)
        CMD_SYN(
            "/role set <role> <nick> [<reason>]",
            "/role list [<role>]")
        CMD_DESC(
            "Manage room roles. "
            "Role may be one of moderator, participant, visitor or none.")
        CMD_ARGS(
            { "set <role> <nick> [<reason>]", "Set the role of occupant with nick, with an optional reason." },
            { "list [<role>]",                "List all occupants with the specified role, or all if none specified." })
        CMD_NOEXAMPLES
    },

    { "/occupants",
        cmd_occupants, parse_args, 1, 3, cons_occupants_setting,
        CMD_TAGS(
            CMD_TAG_GROUPCHAT,
            CMD_TAG_UI)
        CMD_SYN(
            "/occupants show|hide [jid]",
            "/occupants default show|hide [jid]",
            "/occupants size [<percent>]")
        CMD_DESC(
            "Show or hide room occupants, and occupants panel display settings.")
        CMD_ARGS(
            { "show",                  "Show the occupants panel in current room." },
            { "hide",                  "Hide the occupants panel in current room." },
            { "show jid",              "Show jid in the occupants panel in current room." },
            { "hide jid",              "Hide jid in the occupants panel in current room." },
            { "default show|hide",     "Whether occupants are shown by default in new rooms." },
            { "default show|hide jid", "Whether occupants jids are shown by default in new rooms." },
            { "size <percent>",        "Percentage of the screen taken by the occupants list in rooms (1-99)." })
        CMD_NOEXAMPLES
    },

    { "/form",
        cmd_form, parse_args, 1, 2, NULL,
        CMD_TAGS(
            CMD_TAG_GROUPCHAT)
        CMD_SYN(
            "/form show",
            "/form submit",
            "/form cancel",
            "/form help [<tag>]")
        CMD_DESC(
            "Form configuration.")
        CMD_ARGS(
            { "show",         "Show the current form." },
            { "submit",       "Submit the current form." },
            { "cancel",       "Cancel changes to the current form." },
            { "help [<tag>]", "Display help for form, or a specific field." })
        CMD_NOEXAMPLES
    },

    { "/rooms",
        cmd_rooms, parse_args, 0, 1, NULL,
        CMD_TAGS(
            CMD_TAG_GROUPCHAT)
        CMD_SYN(
            "/rooms [<service>]")
        CMD_DESC(
            "List the chat rooms available at the specified conference service. "
            "If no argument is supplied, the account preference 'muc.service' is used, 'conference.<domain-part>' by default.")
        CMD_ARGS(
            { "<service>", "The conference service to query." })
        CMD_EXAMPLES(
            "/rooms conference.jabber.org")
    },

    { "/bookmark",
        cmd_bookmark, parse_args, 0, 8, NULL,
        CMD_TAGS(
            CMD_TAG_GROUPCHAT)
        CMD_SYN(
            "/bookmark",
            "/bookmark list",
            "/bookmark add <room> [nick <nick>] [password <password>] [autojoin on|off]",
            "/bookmark update <room> [nick <nick>] [password <password>] [autojoin on|off]",
            "/bookmark remove <room>",
            "/bookmark join <room>")
        CMD_DESC(
            "Manage bookmarks and join bookmarked rooms. "
            "In a chat room, no arguments will bookmark the current room, setting autojoin to \"on\".")
        CMD_ARGS(
            { "list", "List all bookmarks." },
            { "add <room>", "Add a bookmark." },
            { "remove <room>", "Remove a bookmark." },
            { "update <room>", "Update the properties associated with a bookmark." },
            { "nick <nick>", "Nickname used in the chat room." },
            { "password <password>", "Password if required, may be stored in plaintext on your server." },
            { "autojoin on|off", "Whether to join the room automatically on login." },
            { "join <room>", "Join room using the properties associated with the bookmark." })
        CMD_NOEXAMPLES
    },

    { "/disco",
        cmd_disco, parse_args, 1, 2, NULL,
        CMD_TAGS(
            CMD_TAG_DISCOVERY)
        CMD_SYN(
            "/disco info [<jid>]",
            "/disco items [<jid>]")
        CMD_DESC(
            "Find out information about an entities supported services. "
            "Calling with no arguments will query the server you are currently connected to.")
        CMD_ARGS(
            { "info [<jid>]", "List protocols and features supported by an entity." },
            { "items [<jid>]", "List items associated with an entity." })
        CMD_EXAMPLES(
            "/disco info",
            "/disco items myserver.org",
            "/disco items conference.jabber.org",
            "/disco info myfriend@server.com/laptop")
    },

    { "/lastactivity",
        cmd_lastactivity, parse_args, 0, 1, NULL,
        CMD_TAGS(
            CMD_TAG_PRESENCE)
        CMD_SYN(
            "/lastactivity on|off",
            "/lastactivity [<jid>]")
        CMD_DESC(
            "Enable/disable sending last activity, and send last activity requests.")
        CMD_ARGS(
            { "on|off", "Enable or disable sending of last activity." },
            { "<jid>",  "The JID of the entity to query, omitting the JID will query your server." })
        CMD_EXAMPLES(
            "/lastactivity",
            "/lastactivity off",
            "/lastactivity alice@securechat.org",
            "/lastactivity alice@securechat.org/laptop",
            "/lastactivity someserver.com")
    },

    { "/nick",
        cmd_nick, parse_args_with_freetext, 1, 1, NULL,
        CMD_TAGS(
            CMD_TAG_GROUPCHAT)
        CMD_SYN(
            "/nick <nickname>")
        CMD_DESC(
            "Change your nickname in the current chat room.")
        CMD_ARGS(
            { "<nickname>", "Your new nickname." })
        CMD_NOEXAMPLES
    },

    { "/win",
        cmd_win, parse_args, 1, 1, NULL,
        CMD_TAGS(
            CMD_TAG_UI)
        CMD_SYN(
            "/win console",
            "/win <num>",
            "/win <barejid>",
            "/win <nick>",
            "/win <roomjid>",
            "/win <roomoccupantjid>",
            "/win xmlconsole")
        CMD_DESC(
            "Move to the specified window.")
        CMD_ARGS(
            { "console",            "Go to the Console window." },
            { "<num>",              "Go to specified window number." },
            { "<barejid>",          "Go to chat window with contact by JID if open." },
            { "<nick>",             "Go to chat window with contact by nickname if open." },
            { "<roomjid>",          "Go to chat room window with roomjid if open." },
            { "<roomoccupantjid>",  "Go to private chat roomoccupantjid if open." },
            { "xmlconsole",         "Go to the XML Console window if open." })
        CMD_EXAMPLES(
            "/win console",
            "/win 4",
            "/win friend@chat.org",
            "/win Eddie",
            "/win bigroom@conference.chat.org",
            "/win bigroom@conference.chat.org/bruce")
    },

    { "/wins",
        cmd_wins, parse_args, 0, 3, NULL,
        CMD_TAGS(
            CMD_TAG_UI)
        CMD_SYN(
            "/wins",
            "/wins unread",
            "/wins tidy",
            "/wins autotidy on|off",
            "/wins prune",
            "/wins swap <source> <target>")
        CMD_DESC(
            "Manage windows. "
            "Passing no argument will list all currently active windows and information about their usage.")
        CMD_ARGS(
            { "unread",                 "List windows with unread messages." },
            { "tidy",                   "Move windows so there are no gaps." },
            { "autotidy on|off",        "Automatically remove gaps when closing windows." },
            { "prune",                  "Close all windows with no unread messages, and then tidy so there are no gaps." },
            { "swap <source> <target>", "Swap windows, target may be an empty position." })
        CMD_NOEXAMPLES
    },

    { "/sub",
        cmd_sub, parse_args, 1, 2, NULL,
        CMD_TAGS(
            CMD_TAG_ROSTER)
        CMD_SYN(
            "/sub request [<jid>]",
            "/sub allow [<jid>]",
            "/sub deny [<jid>]",
            "/sub show [<jid>]",
            "/sub sent",
            "/sub received")
        CMD_DESC(
            "Manage subscriptions to contact presence. "
            "If jid is omitted, the contact of the current window is used.")
        CMD_ARGS(
            { "request [<jid>]", "Send a subscription request to the user." },
            { "allow [<jid>]",   "Approve a contact's subscription request." },
            { "deny [<jid>]",    "Remove subscription for a contact, or deny a request." },
            { "show [<jid>]",    "Show subscription status for a contact." },
            { "sent",            "Show all sent subscription requests pending a response." },
            { "received",        "Show all received subscription requests awaiting your response." })
        CMD_EXAMPLES(
            "/sub request myfriend@jabber.org",
            "/sub allow myfriend@jabber.org",
            "/sub request",
            "/sub sent")
    },

    { "/tiny",
        cmd_tiny, parse_args, 1, 1, NULL,
        CMD_TAGS(
            CMD_TAG_CHAT,
            CMD_TAG_GROUPCHAT)
        CMD_SYN(
            "/tiny <url>")
        CMD_DESC(
            "Send url as tinyurl in current chat.")
        CMD_ARGS(
            { "<url>", "The url to make tiny." })
        CMD_EXAMPLES(
            "Example: /tiny http://www.profanity.im")
    },

    { "/who",
        cmd_who, parse_args, 0, 2, NULL,
        CMD_TAGS(
            CMD_TAG_CHAT,
            CMD_TAG_GROUPCHAT,
            CMD_TAG_ROSTER)
        CMD_SYN(
            "/who",
            "/who online|offline|away|dnd|xa|chat|available|unavailable|any [<group>]",
            "/who moderator|participant|visitor",
            "/who owner|admin|member")
        CMD_DESC(
            "Show contacts or room occupants with chosen status, role or affiliation")
        CMD_ARGS(
            { "offline|away|dnd|xa|chat", "Show contacts or room occupants with specified presence." },
            { "online", "Contacts that are online, chat, away, xa, dnd." },
            { "available", "Contacts that are available for chat - online, chat." },
            { "unavailable", "Contacts that are not available for chat - offline, away, xa, dnd." },
            { "any", "Contacts with any status (same as calling with no argument)." },
            { "<group>", "Filter the results by the specified roster group, not applicable in chat rooms." },
            { "moderator|participant|visitor", "Room occupants with the specified role." },
            { "owner|admin|member", "Room occupants with the specified affiliation." })
        CMD_EXAMPLES(
            "/who",
            "/who xa",
            "/who online friends",
            "/who any family",
            "/who participant",
            "/who admin")
    },

    { "/close",
        cmd_close, parse_args, 0, 1, NULL,
        CMD_TAGS(
            CMD_TAG_UI)
        CMD_SYN(
            "/close",
            "/close <num>",
            "/close <barejid>",
            "/close <nick>",
            "/close <roomjid>",
            "/close <roomoccupantjid>",
            "/close xmlconsole",
            "/close all|read")
        CMD_DESC(
            "Close windows. "
            "Passing no argument closes the current window.")
        CMD_ARGS(
            { "<num>",              "Close specified window number." },
            { "<barejid>",          "Close chat window with contact by JID if open." },
            { "<nick>",             "Close chat window with contact by nickname if open." },
            { "<roomjid>",          "Close chat room window with roomjid if open." },
            { "<roomoccupantjid>",  "Close private chat roomoccupantjid if open." },
            { "xmlconsole",         "Close the XML Console window if open." },
            { "all",                "Close all windows." },
            { "read",               "Close all windows that have no unread messages." })
        CMD_NOEXAMPLES
    },

    { "/clear",
        cmd_clear, parse_args, 0, 0, NULL,
        CMD_TAGS(
            CMD_TAG_UI)
        CMD_SYN(
            "/clear")
        CMD_DESC(
            "Clear the current window.")
        CMD_NOARGS
        CMD_NOEXAMPLES
    },

    { "/quit",
        cmd_quit, parse_args, 0, 0, NULL,
        CMD_NOTAGS
        CMD_SYN(
            "/quit")
        CMD_DESC(
            "Logout of any current session, and quit Profanity.")
        CMD_NOARGS
        CMD_NOEXAMPLES
    },

    { "/privileges",
        cmd_privileges, parse_args, 1, 1, &cons_privileges_setting,
        CMD_TAGS(
            CMD_TAG_GROUPCHAT,
            CMD_TAG_UI)
        CMD_SYN(
            "/privileges on|off")
        CMD_DESC(
            "Group occupants panel by role, and show role information in chat rooms.")
        CMD_ARGS(
            { "on|off", "Enable or disable privilege information." })
        CMD_NOEXAMPLES
    },

    { "/charset",
        cmd_charset, parse_args, 0, 0, NULL,
        CMD_TAGS(
            CMD_TAG_UI)
        CMD_SYN(
            "/charset")
        CMD_DESC(
            "Display information about the current character set supported by the terminal. ")
        CMD_NOARGS
        CMD_NOEXAMPLES
    },

    { "/beep",
        cmd_beep, parse_args, 1, 1, &cons_beep_setting,
        CMD_TAGS(
            CMD_TAG_UI)
        CMD_SYN(
            "/beep on|off")
        CMD_DESC(
            "Switch the terminal bell on or off. "
            "The bell will sound when incoming messages are received. "
            "If the terminal does not support sounds, it may attempt to flash the screen instead.")
        CMD_ARGS(
            { "on|off", "Enable or disable terminal bell." })
        CMD_NOEXAMPLES
    },

    { "/console",
        cmd_console, parse_args, 2, 2, &cons_console_setting,
        CMD_TAGS(
            CMD_TAG_UI,
            CMD_TAG_CHAT,
            CMD_TAG_GROUPCHAT)
        CMD_SYN(
            "/console chat all|first|none",
            "/console muc all|first|none",
            "/console private all|first|none")
        CMD_DESC(
            "Configure what is displayed in the console window when messages are received. "
            "The default is set to 'all' for all types of messages.")
        CMD_ARGS(
            { "chat all",       "Indicate all new chat messages in the console." },
            { "chat first",     "Indicate only the first new message per chat in the console." },
            { "chat none",      "Do not show any new chat messages in the console window." },
            { "muc all",        "Indicate all new chat room messages in the console." },
            { "muc first",      "Indicate only the first new message in each room in the console." },
            { "muc none",       "Do not show any new chat room messages in the console window." },
            { "private all",    "Indicate all new private room messages in the console." },
            { "private first",  "Indicate only the first private room message in the console." },
            { "private none",   "Do not show any new private room messages in the console window." })
        CMD_NOEXAMPLES
    },

    { "/encwarn",
        cmd_encwarn, parse_args, 1, 1, &cons_encwarn_setting,
        CMD_TAGS(
            CMD_TAG_CHAT,
            CMD_TAG_UI)
        CMD_SYN(
            "/encwarn on|off")
        CMD_DESC(
            "Titlebar encryption warning.")
        CMD_ARGS(
            { "on|off", "Enable or disable the unencrypted warning message in the titlebar." })
        CMD_NOEXAMPLES
    },

    { "/presence",
        cmd_presence, parse_args, 1, 1, &cons_presence_setting,
        CMD_TAGS(
            CMD_TAG_UI,
            CMD_TAG_CHAT)
        CMD_SYN(
            "/presence on|off")
        CMD_DESC(
            "Show the contacts presence in the titlebar.")
        CMD_ARGS(
            { "on|off", "Switch display of the contacts presence in the titlebar on or off." })
        CMD_NOEXAMPLES
    },

    { "/wrap",
        cmd_wrap, parse_args, 1, 1, &cons_wrap_setting,
        CMD_TAGS(
            CMD_TAG_UI)
        CMD_SYN(
            "/wrap on|off")
        CMD_DESC(
            "Word wrapping.")
        CMD_ARGS(
            { "on|off", "Enable or disable word wrapping in the main window." })
        CMD_NOEXAMPLES
    },

    { "/time",
        cmd_time, parse_args, 1, 3, &cons_time_setting,
        CMD_TAGS(
            CMD_TAG_UI)
        CMD_SYN(
            "/time console|chat|muc|mucconfig|private|xml set <format>",
            "/time console|chat|muc|mucconfig|private|xml off",
            "/time statusbar set <format>",
            "/time statusbar off",
            "/time lastactivity set <format>")
        CMD_DESC(
            "Configure time display preferences. "
            "Time formats are strings supported by g_date_time_format. "
            "See https://developer.gnome.org/glib/stable/glib-GDateTime.html#g-date-time-format for more details. "
            "Setting the format to an unsupported string, will display the string. "
            "If the format contains spaces, it must be surrounded with double quotes.")
        CMD_ARGS(
            { "console set <format>",      "Set time format for console window." },
            { "console off",               "Do not show time in console window." },
            { "chat set <format>",         "Set time format for chat windows." },
            { "chat off",                  "Do not show time in chat windows." },
            { "muc set <format>",          "Set time format for chat room windows." },
            { "muc off",                   "Do not show time in chat room windows." },
            { "mucconfig set <format>",    "Set time format for chat room config windows." },
            { "mucconfig off",             "Do not show time in chat room config windows." },
            { "private set <format>",      "Set time format for private chat windows." },
            { "private off",               "Do not show time in private chat windows." },
            { "xml set <format>",          "Set time format for XML console window." },
            { "xml off",                   "Do not show time in XML console window." },
            { "statusbar set <format>",    "Change time format in statusbar." },
            { "statusbar off",             "Do not show time in status bar." },
            { "lastactivity set <format>", "Change time format for last activity." })
        CMD_EXAMPLES(
            "/time console set %H:%M:%S",
            "/time chat set \"%d-%m-%y %H:%M:%S\"",
            "/time xml off",
            "/time statusbar set %H:%M",
            "/time lastactivity set \"%d-%m-%y %H:%M:%S\"")
    },

    { "/inpblock",
        cmd_inpblock, parse_args, 2, 2, &cons_inpblock_setting,
        CMD_TAGS(
            CMD_TAG_UI)
        CMD_SYN(
            "/inpblock timeout <millis>",
            "/inpblock dynamic on|off")
        CMD_DESC(
            "How long to wait for keyboard input before checking for new messages or checking for state changes such as 'idle'.")
        CMD_ARGS(
            { "timeout <millis>", "Time to wait (1-1000) in milliseconds before reading input from the terminal buffer, default: 1000." },
            { "dynamic on|off", "Start with 0 millis and dynamically increase up to timeout when no activity, default: on." })
        CMD_NOEXAMPLES
    },

    { "/notify",
        cmd_notify, parse_args_with_freetext, 0, 4, NULL,
        CMD_TAGS(
            CMD_TAG_UI,
            CMD_TAG_CHAT,
            CMD_TAG_GROUPCHAT)
        CMD_SYN(
            "/notify chat on|off",
            "/notify chat current on|off",
            "/notify chat text on|off",
            "/notify room on|off",
            "/notify room mention on|off",
            "/notify room current on|off",
            "/notify room text on|off",
            "/notify room trigger add <text>",
            "/notify room trigger remove <text>",
            "/notify room trigger list",
            "/notify room trigger on|off",
            "/notify on|off",
            "/notify mention on|off",
            "/notify trigger on|off",
            "/notify reset",
            "/notify remind <seconds>",
            "/notify typing on|off",
            "/notify typing current on|off",
            "/notify invite on|off",
            "/notify sub on|off")
        CMD_DESC(
            "Settings for various kinds of desktop notifications.")
        CMD_ARGS(
            { "chat on|off",                "Notifications for regular chat messages." },
            { "chat current on|off",        "Whether to show regular chat message notifications when the window is focussed." },
            { "chat text on|off",           "Show message text in regular message notifications." },
            { "room on|off",                "Notifications for all chat room messages, 'mention' only notifies when your nick is mentioned." },
            { "room mention on|off",        "Notifications for all chat room messages when your nick is mentioned." },
            { "room current on|off",        "Whether to show all chat room messages notifications when the window is focussed." },
            { "room text on|off",           "Show message text in chat room message notifications." },
            { "room trigger add <text>",    "Notify when specified text included in all chat room messages." },
            { "room trigger remove <text>", "Remove chat room notification trigger." },
            { "room trigger list",          "List all chat room triggers." },
            { "room trigger on|off",        "Enable or disable all chat room notification triggers." },
            { "on|off",                     "Override the global message setting for the current chat room." },
            { "mention on|off",             "Override the global 'mention' setting for the current chat room." },
            { "trigger on|off",             "Override the global 'trigger' setting for the current chat room." },
            { "remind <seconds>",           "Notification reminder period for unread messages, use 0 to disable." },
            { "typing on|off",              "Notifications when contacts are typing." },
            { "typing current on|off",      "Whether typing notifications are triggered for the current window." },
            { "invite on|off",              "Notifications for chat room invites." },
            { "sub on|off",                 "Notifications for subscription requests." })
        CMD_EXAMPLES(
            "/notify chat on",
            "/notify chat text on",
            "/notify room mention on",
            "/notify room trigger add beer",
            "/notify room trigger on",
            "/notify room current off",
            "/notify room text off",
            "/notify remind 60",
            "/notify typing on",
            "/notify invite on")
    },

    { "/flash",
        cmd_flash, parse_args, 1, 1, &cons_flash_setting,
        CMD_TAGS(
            CMD_TAG_UI)
        CMD_SYN(
            "/flash on|off")
        CMD_DESC(
            "Make the terminal flash when incoming messages are received in another window. "
            "If the terminal doesn't support flashing, it may attempt to beep.")
        CMD_ARGS(
            { "on|off", "Enable or disable terminal flash." })
        CMD_NOEXAMPLES
    },

    { "/intype",
        cmd_intype, parse_args, 1, 1, &cons_intype_setting,
        CMD_TAGS(
            CMD_TAG_UI,
            CMD_TAG_CHAT)
        CMD_SYN(
            "/intype on|off")
        CMD_DESC(
            "Show when a contact is typing in the console, and in active message window.")
        CMD_ARGS(
            { "on|off", "Enable or disable contact typing messages." })
        CMD_NOEXAMPLES
    },

    { "/splash",
        cmd_splash, parse_args, 1, 1, &cons_splash_setting,
        CMD_TAGS(
            CMD_TAG_UI)
        CMD_SYN(
            "/splash on|off")
        CMD_DESC(
            "Switch on or off the ascii logo on start up and when the /about command is called.")
        CMD_ARGS(
            { "on|off", "Enable or disable splash logo." })
        CMD_NOEXAMPLES
    },

    { "/autoconnect",
        cmd_autoconnect, parse_args, 1, 2, &cons_autoconnect_setting,
        CMD_TAGS(
            CMD_TAG_CONNECTION)
        CMD_SYN(
            "/autoconnect set <account>",
            "/autoconnect off")
        CMD_DESC(
            "Enable or disable autoconnect on start up. "
            "The setting can be overridden by the -a (--account) command line option.")
        CMD_ARGS(
            { "set <account>", "Connect with account on start up." },
            { "off",           "Disable autoconnect." })
        CMD_EXAMPLES(
            "/autoconnect set jc@stuntteam.org",
            "/autoconnect off")
    },

    { "/vercheck",
        cmd_vercheck, parse_args, 0, 1, NULL,
        CMD_TAGS(
            CMD_TAG_UI)
        CMD_SYN(
            "/vercheck on|off")
        CMD_DESC(
            "Check for new versions when Profanity starts, and when the /about command is run.")
        CMD_ARGS(
            { "on|off", "Enable or disable the version check." })
        CMD_NOEXAMPLES
    },

    { "/titlebar",
        cmd_titlebar, parse_args, 2, 2, &cons_titlebar_setting,
        CMD_TAGS(
            CMD_TAG_UI)
        CMD_SYN(
            "/titlebar show on|off",
            "/titlebar goodbye on|off")
        CMD_DESC(
            "Allow Profanity to modify the window title bar.")
        CMD_ARGS(
            { "show on|off",    "Show current logged in user, and unread messages as the window title." },
            { "goodbye on|off", "Show a message in the title when exiting profanity." })
        CMD_NOEXAMPLES
    },

    { "/alias",
        cmd_alias, parse_args_with_freetext, 1, 3, NULL,
        CMD_NOTAGS
        CMD_SYN(
            "/alias list",
            "/alias add <name> <value>",
            "/alias remove <name>")
        CMD_DESC(
            "Add, remove or list command aliases.")
        CMD_ARGS(
            { "list",               "List all aliases." },
            { "add <name> <value>", "Add a new command alias." },
            { "remove <name>",      "Remove a command alias." })
        CMD_EXAMPLES(
            "/alias add friends /who online friends",
            "/alias add /q /quit",
            "/alias a /away \"I'm in a meeting.\"",
            "/alias remove q",
            "/alias list")
    },

    { "/chlog",
        cmd_chlog, parse_args, 1, 1, &cons_chlog_setting,
        CMD_TAGS(
            CMD_TAG_CHAT)
        CMD_SYN(
            "/chlog on|off")
        CMD_DESC(
            "Switch chat logging on or off. "
            "This setting will be enabled if /history is set to on. "
            "When disabling this option, /history will also be disabled. "
            "See the /grlog setting for enabling logging of chat room (groupchat) messages.")
        CMD_ARGS(
            { "on|off", "Enable or disable chat logging." })
        CMD_NOEXAMPLES
    },

    { "/grlog",
        cmd_grlog, parse_args, 1, 1, &cons_grlog_setting,
        CMD_TAGS(
            CMD_TAG_GROUPCHAT)
        CMD_SYN(
            "/grlog on|off")
        CMD_DESC(
            "Switch chat room logging on or off. "
            "See the /chlog setting for enabling logging of one to one chat.")
        CMD_ARGS(
            { "on|off", "Enable or disable chat room logging." })
        CMD_NOEXAMPLES
    },

    { "/states",
        cmd_states, parse_args, 1, 1, &cons_states_setting,
        CMD_TAGS(
            CMD_TAG_CHAT)
        CMD_SYN(
            "/states on|off")
        CMD_DESC(
            "Send chat state notifications to recipient during chat sessions, such as typing, paused, active, gone.")
        CMD_ARGS(
            { "on|off", "Enable or disable sending of chat state notifications." })
        CMD_NOEXAMPLES
    },

    { "/pgp",
        cmd_pgp, parse_args, 1, 3, NULL,
        CMD_TAGS(
            CMD_TAG_CHAT,
            CMD_TAG_UI)
        CMD_SYN(
            "/pgp libver",
            "/pgp keys",
            "/pgp contacts",
            "/pgp setkey <contact> <keyid>",
            "/pgp start [<contact>]",
            "/pgp end",
            "/pgp log on|off|redact",
            "/pgp char <char>")
        CMD_DESC(
            "Open PGP commands to manage keys, and perform PGP encryption during chat sessions. "
            "See the /account command to set your own PGP key.")
        CMD_ARGS(
            { "libver",                   "Show which version of the libgpgme library is being used." },
            { "keys",                     "List all keys known to the system." },
            { "contacts",                 "Show contacts with assigned public keys." },
            { "setkey <contact> <keyid>", "Manually associate a contact with a public key." },
            { "start [<contact>]",        "Start PGP encrypted chat, current contact will be used if not specified." },
            { "end",                      "End PGP encrypted chat with the current recipient." },
            { "log on|off",               "Enable or disable plaintext logging of PGP encrypted messages." },
            { "log redact",               "Log PGP encrypted messages, but replace the contents with [redacted]. This is the default." },
            { "char <char>",              "Set the character to be displayed next to PGP encrypted messages." })
        CMD_EXAMPLES(
            "/pgp log off",
            "/pgp setkey buddy@buddychat.org BA19CACE5A9592C5",
            "/pgp start buddy@buddychat.org",
            "/pgp end",
            "/pgp char P")
    },

    { "/otr",
        cmd_otr, parse_args, 1, 3, NULL,
        CMD_TAGS(
            CMD_TAG_CHAT,
            CMD_TAG_UI)
        CMD_SYN(
            "/otr libver",
            "/otr gen",
            "/otr myfp|theirfp",
            "/otr start [<contact>]",
            "/otr end",
            "/otr trust|untrust",
            "/otr secret <secret>",
            "/otr question <question> <answer>",
            "/otr answer <answer>",
            "/otr policy manual|opportunistic|always [<contact>]",
            "/otr log on|off|redact",
            "/otr char <char>")
        CMD_DESC(
            "Off The Record (OTR) commands to manage keys, and perform OTR encryption during chat sessions.")
        CMD_ARGS(
            { "libver",                         "Show which version of the libotr library is being used." },
            { "gen",                            "Generate your private key." },
            { "myfp",                           "Show your fingerprint." },
            { "theirfp",                        "Show contacts fingerprint." },
            { "start [<contact>]",              "Start an OTR session with contact, or current recipient if omitted." },
            { "end",                            "End the current OTR session," },
            { "trust|untrust",                  "Indicate whether or not you trust the contact's fingerprint." },
            { "secret <secret>",                "Verify a contact's identity using a shared secret." },
            { "question <question> <answer>",   "Verify a contact's identity using a question and expected answer." },
            { "answer <answer>",                "Respond to a question answer verification request with your answer." },
            { "policy manual",                  "Set the global OTR policy to manual, OTR sessions must be started manually." },
            { "policy manual <contact>",        "Set the OTR policy to manual for a specific contact." },
            { "policy opportunistic",           "Set the global OTR policy to opportunistic, an OTR session will be attempted upon starting a conversation." },
            { "policy opportunistic <contact>", "Set the OTR policy to opportunistic for a specific contact." },
            { "policy always",                  "Set the global OTR policy to always, an error will be displayed if an OTR session cannot be initiated upon starting a conversation." },
            { "policy always <contact>",        "Set the OTR policy to always for a specific contact." },
            { "log on|off",                     "Enable or disable plaintext logging of OTR encrypted messages." },
            { "log redact",                     "Log OTR encrypted messages, but replace the contents with [redacted]. This is the default." },
            { "char <char>",                    "Set the character to be displayed next to OTR encrypted messages." })
        CMD_EXAMPLES(
            "/otr log off",
            "/otr policy manual",
            "/otr policy opportunistic mrfriend@workchat.org",
            "/otr gen",
            "/otr start buddy@buddychat.org",
            "/otr myfp",
            "/otr theirfp",
            "/otr question \"What is the name of my rabbit?\" fiffi",
            "/otr end",
            "/otr char *")
    },

    { "/outtype",
        cmd_outtype, parse_args, 1, 1, &cons_outtype_setting,
        CMD_TAGS(
            CMD_TAG_CHAT)
        CMD_SYN(
            "/outtype on|off")
        CMD_DESC(
            "Send typing notifications, chat states (/states) will be enabled if this setting is enabled.")
        CMD_ARGS(
            { "on|off", "Enable or disable sending typing notifications." })
        CMD_NOEXAMPLES
    },

    { "/gone",
        cmd_gone, parse_args, 1, 1, &cons_gone_setting,
        CMD_TAGS(
            CMD_TAG_CHAT)
        CMD_SYN(
            "/gone <minutes>")
        CMD_DESC(
            "Send a 'gone' state to the recipient after the specified number of minutes. "
            "Chat states (/states) will be enabled if this setting is set.")
        CMD_ARGS(
            { "<minutes>", "Number of minutes of inactivity before sending the 'gone' state, a value of 0 will disable sending this state." })
        CMD_NOEXAMPLES
    },

    { "/history",
        cmd_history, parse_args, 1, 1, &cons_history_setting,
        CMD_TAGS(
            CMD_TAG_UI,
            CMD_TAG_CHAT)
        CMD_SYN(
            "/history on|off")
        CMD_DESC(
            "Switch chat history on or off, /chlog will automatically be enabled when this setting is on. "
            "When history is enabled, previous messages are shown in chat windows.")
        CMD_ARGS(
            { "on|off", "Enable or disable showing chat history." })
        CMD_NOEXAMPLES
    },

    { "/log",
        cmd_log, parse_args, 1, 2, &cons_log_setting,
        CMD_NOTAGS
        CMD_SYN(
            "/log where",
            "/log rotate on|off",
            "/log maxsize <bytes>",
            "/log shared on|off")
        CMD_DESC(
            "Manage profanity log settings.")
        CMD_ARGS(
            { "where",           "Show the current log file location." },
            { "rotate on|off",   "Rotate log, default on." },
            { "maxsize <bytes>", "With rotate enabled, specifies the max log size, defaults to 1048580 (1MB)." },
            { "shared on|off",   "Share logs between all instances, default: on. When off, the process id will be included in the log." })
        CMD_NOEXAMPLES
    },

    { "/carbons",
        cmd_carbons, parse_args, 1, 1, &cons_carbons_setting,
        CMD_TAGS(
            CMD_TAG_CHAT)
        CMD_SYN(
            "/carbons on|off")
        CMD_DESC(
            "Enable or disable message carbons. "
            "Message carbons ensure that both sides of all conversations are shared with all the user's clients that implement this protocol.")
        CMD_ARGS(
            { "on|off", "Enable or disable message carbons." })
        CMD_NOEXAMPLES
    },

    { "/receipts",
        cmd_receipts, parse_args, 2, 2, &cons_receipts_setting,
        CMD_TAGS(
            CMD_TAG_CHAT)
        CMD_SYN(
            "/receipts request on|off",
            "/receipts send on|off")
        CMD_DESC(
            "Enable or disable message delivery receipts. The interface will indicate when a message has been received.")
        CMD_ARGS(
            { "request on|off", "Whether or not to request a receipt upon sending a message." },
            { "send on|off",    "Whether or not to send a receipt if one has been requested with a received message." })
        CMD_NOEXAMPLES
    },

    { "/reconnect",
        cmd_reconnect, parse_args, 1, 1, &cons_reconnect_setting,
        CMD_TAGS(
            CMD_TAG_CONNECTION)
        CMD_SYN(
            "/reconnect <seconds>")
        CMD_DESC(
            "Set the reconnect attempt interval for when the connection is lost.")
        CMD_ARGS(
            { "<seconds>", "Number of seconds before attempting to reconnect, a value of 0 disables reconnect." })
        CMD_NOEXAMPLES
    },

    { "/autoping",
        cmd_autoping, parse_args, 2, 2, &cons_autoping_setting,
        CMD_TAGS(
            CMD_TAG_CONNECTION)
        CMD_SYN(
            "/autoping set <seconds>",
            "/autoping timeout <seconds>")
        CMD_DESC(
            "Set the interval between sending ping requests to the server to ensure the connection is kept alive.")
        CMD_ARGS(
            { "set <seconds>",      "Number of seconds between sending pings, a value of 0 disables autoping." },
            { "timeout <seconds>",  "Seconds to wait for autoping responses, after which the connection is considered broken." })
        CMD_NOEXAMPLES
    },

    { "/ping",
        cmd_ping, parse_args, 0, 1, NULL,
        CMD_TAGS(
            CMD_TAG_CONNECTION)
        CMD_SYN(
            "/ping [<jid>]")
        CMD_DESC(
            "Sends an IQ ping stanza to the specified JID. "
            "If no JID is supplied, your chat server will be pinged.")
        CMD_ARGS(
            { "<jid>", "The Jabber ID to send the ping request to." })
        CMD_NOEXAMPLES
    },

    { "/autoaway",
        cmd_autoaway, parse_args_with_freetext, 2, 3, &cons_autoaway_setting,
        CMD_TAGS(
            CMD_TAG_PRESENCE)
        CMD_SYN(
            "/autoaway mode idle|away|off",
            "/autoaway time away|xa <minutes>",
            "/autoaway message away|xa <message>|off",
            "/autoaway check on|off")
        CMD_DESC(
            "Manage autoway settings for idle time.")
        CMD_ARGS(
            { "mode idle",              "Sends idle time, status remains online." },
            { "mode away",              "Sends away and xa presence as well as idle time." },
            { "mode off",               "Disabled (default)." },
            { "time away <minutes>",    "Number of minutes before the away presence is sent, default: 15." },
            { "time xa <minutes>",      "Number of minutes before the xa presence is sent, default: 0 (disabled)." },
            { "message away <message>", "Optional message to send with the away presence, default: off (disabled)." },
            { "message xa <message>",   "Optional message to send with the xa presence, default: off (disabled)." },
            { "message away off",       "Send no message with away presence." },
            { "message xa off",         "Send no message with xa presence." },
            { "check on|off",           "When enabled, checks for activity and sends online presence, default: on." })
        CMD_EXAMPLES(
            "/autoaway mode away",
            "/autoaway time away 30",
            "/autoaway message away Away from computer for a while",
            "/autoaway time xa 120",
            "/autoaway message xa Away from computer for a very long time",
            "/autoaway check off")
    },

    { "/priority",
        cmd_priority, parse_args, 1, 1, NULL,
        CMD_TAGS(
            CMD_TAG_PRESENCE)
        CMD_SYN(
            "/priority <priority>")
        CMD_DESC(
            "Set priority for the current account. "
            "See the /account command for specific priority settings per presence status.")
        CMD_ARGS(
            { "<priority>", "Number between -128 and 127, default: 0." })
        CMD_NOEXAMPLES
    },

    { "/account",
        cmd_account, parse_args, 0, 4, NULL,
        CMD_TAGS(
            CMD_TAG_CONNECTION
            CMD_TAG_PRESENCE,
            CMD_TAG_CHAT,
            CMD_TAG_GROUPCHAT)
        CMD_SYN(
            "/account",
            "/account list",
            "/account show <account>",
            "/account enable|disable <account>",
            "/account default set <account>",
            "/account default off",
            "/account add <account>",
            "/account remove <account>",
            "/account rename <account> <newaccount>",
            "/account set <account> jid <jid>",
            "/account set <account> server <server>",
            "/account set <account> port <port>",
            "/account set <account> status <presence>",
            "/account set <account> status last",
            "/account set <account> <presence> <priority>",
            "/account set <account> resource <resource>",
            "/account set <account> password <password>",
            "/account set <account> eval_password <command>",
            "/account set <account> muc <service>",
            "/account set <account> nick <nick>",
            "/account set <account> otr <policy>",
            "/account set <account> pgpkeyid <pgpkeyid>",
            "/account set <account> startscript <script>",
            "/account set <account> tls force|allow|disable",
            "/account set <account> theme <theme>",
            "/account clear <account> password",
            "/account clear <account> eval_password",
            "/account clear <account> server",
            "/account clear <account> port",
            "/account clear <account> otr",
            "/account clear <account> pgpkeyid",
            "/account clear <account> startscript")
        CMD_DESC(
            "Commands for creating and managing accounts. "
            "Calling with no arguments will display information for the current account.")
        CMD_ARGS(
            { "list",                                   "List all accounts." },
            { "enable <account>",                       "Enable the account, it will be used for autocompletion." },
            { "show <account>",                         "Show details for the specified account." },
            { "disable <account>",                      "Disable the account." },
            { "default set <account>",                  "Set the default account, used when no argument passed to the /connect command." },
            { "default off",                            "Clear the default account setting." },
            { "add <account>",                          "Create a new account." },
            { "remove <account>",                       "Remove an account." },
            { "rename <account> <newaccount>",          "Rename 'account' to 'newaccount'." },
            { "set <account> jid <jid>",                "Set the Jabber ID for the account, account name will be used if not set." },
            { "set <account> server <server>",          "The chat server, if different to the domainpart of the JID." },
            { "set <account> port <port>",              "The port used for connecting if not the default (5222, or 5223 for SSL)." },
            { "set <account> status <presence>",        "The presence status to use on login." },
            { "set <account> status last",              "Use your last status before logging out, when logging in." },
            { "set <account> <presence> <priority>",    "Set the priority (-128..127) to use for the specified presence." },
            { "set <account> resource <resource>",      "The resource to be used for this account." },
            { "set <account> password <password>",      "Password for the account, note this is currently stored in plaintext if set." },
            { "set <account> eval_password <command>",  "Shell command evaluated to retrieve password for the account. Can be used to retrieve password from keyring." },
            { "set <account> muc <service>",            "The default MUC chat service to use, defaults to 'conference.<domainpart>' where the domain part is from the account JID." },
            { "set <account> nick <nick>",              "The default nickname to use when joining chat rooms." },
            { "set <account> otr <policy>",             "Override global OTR policy for this account, see /otr." },
            { "set <account> pgpkeyid <pgpkeyid>",      "Set the ID of the PGP key for this account, see /pgp." },
            { "set <account> startscript <script>",     "Set the script to execute after connecting." },
            { "set <account> tls force",                "Force TLS connection, and fail if one cannot be established, this is default behaviour." },
            { "set <account> tls allow",                "Use TLS for the connection if it is available." },
            { "set <account> tls disable",              "Disable TLS for the connection." },
            { "set <account> <theme>",                  "Set the UI theme for the account." },
            { "clear <account> server",                 "Remove the server setting for this account." },
            { "clear <account> port",                   "Remove the port setting for this account." },
            { "clear <account> password",               "Remove the password setting for this account." },
            { "clear <account> eval_password",          "Remove the eval_password setting for this account." },
            { "clear <account> otr",                    "Remove the OTR policy setting for this account." },
            { "clear <account> pgpkeyid",               "Remove pgpkeyid associated with this account." },
            { "clear <account> startscript",            "Remove startscript associated with this account." },
            { "clear <account> theme",                  "Clear the theme setting for the account, the global theme will be used." })
        CMD_EXAMPLES(
            "/account add me",
            "/account set me jid me@chatty",
            "/account set me server talk.chat.com",
            "/account set me port 5111",
            "/account set me muc chatservice.mycompany.com",
            "/account set me nick dennis",
            "/account set me status dnd",
            "/account set me dnd -1",
            "/account rename me gtalk")
    },

    { "/plugins",
        cmd_plugins, parse_args, 0, 0, NULL,
        CMD_NOTAGS
        CMD_SYN(
            "/plugins")
        CMD_DESC(
            "Show currently installed plugins. ")
        CMD_NOARGS
        CMD_NOEXAMPLES
    },

    { "/prefs",
        cmd_prefs, parse_args, 0, 1, NULL,
        CMD_NOTAGS
        CMD_SYN(
            "/prefs [ui|desktop|chat|log|conn|presence|otr|pgp]")
        CMD_DESC(
            "Show preferences for different areas of functionality. "
            "Passing no arguments shows all preferences.")
        CMD_ARGS(
            { "ui",       "User interface preferences." },
            { "desktop",  "Desktop notification preferences." },
            { "chat",     "Chat state preferences." },
            { "log",      "Logging preferences." },
            { "conn",     "Connection handling preferences." },
            { "presence", "Chat presence preferences." },
            { "otr",      "Off The Record preferences." },
            { "pgp",      "OpenPGP preferences." })
        CMD_NOEXAMPLES
    },

    { "/theme",
        cmd_theme, parse_args, 1, 2, &cons_theme_setting,
        CMD_TAGS(
            CMD_TAG_UI)
        CMD_SYN(
            "/theme list",
            "/theme load <theme>",
            "/theme colours",
            "/theme properties")
        CMD_DESC(
            "Load a theme, includes colours and UI options.")
        CMD_ARGS(
            { "list",           "List all available themes." },
            { "load <theme>",   "Load the specified theme. 'default' will reset to the default theme." },
            { "colours",        "Show colour values as rendered by the terminal." },
            { "properties",     "Show colour settings for current theme." })
        CMD_EXAMPLES(
            "/theme list",
            "/theme load forest")
    },

    { "/statuses",
        cmd_statuses, parse_args, 2, 2, &cons_statuses_setting,
        CMD_TAGS(
            CMD_TAG_UI,
            CMD_TAG_CHAT,
            CMD_TAG_GROUPCHAT)
        CMD_SYN(
            "/statuses console|chat|muc all|online|none")
        CMD_DESC(
            "Configure which presence changes are displayed in various windows. "
            "The default is 'all' for all windows.")
        CMD_ARGS(
            { "console", "Configure what is displayed in the console window." },
            { "chat",    "Configure what is displayed in chat windows." },
            { "muc",     "Configure what is displayed in chat room windows." },
            { "all",     "Show all presence changes." },
            { "online",  "Show only online/offline changes." },
            { "none",    "Don't show any presence changes." })
        CMD_EXAMPLES(
            "/statuses console none",
            "/statuses chat online",
            "/statuses muc all")
    },

    { "/xmlconsole",
        cmd_xmlconsole, parse_args, 0, 0, NULL,
        CMD_TAGS(
            CMD_TAG_UI)
        CMD_SYN(
            "/xmlconsole")
        CMD_DESC(
            "Open the XML console to view incoming and outgoing XMPP traffic.")
        CMD_NOARGS
        CMD_NOEXAMPLES
    },

    { "/away",
        cmd_away, parse_args_with_freetext, 0, 1, NULL,
        CMD_TAGS(
            CMD_TAG_PRESENCE)
        CMD_SYN(
            "/away [<message>]")
        CMD_DESC(
            "Set your status to 'away'.")
        CMD_ARGS(
            { "<message>",  "Optional message to use with the status." })
        CMD_EXAMPLES(
            "/away",
            "/away Gone for lunch")
    },

    { "/chat",
        cmd_chat, parse_args_with_freetext, 0, 1, NULL,
        CMD_TAGS(
            CMD_TAG_PRESENCE)
        CMD_SYN(
            "/chat [<message>]")
        CMD_DESC(
            "Set your status to 'chat' (available for chat).")
        CMD_ARGS(
            { "<message>",  "Optional message to use with the status." })
        CMD_EXAMPLES(
            "/chat",
            "/chat Please talk to me!")
    },

    { "/dnd",
        cmd_dnd, parse_args_with_freetext, 0, 1, NULL,
        CMD_TAGS(
            CMD_TAG_PRESENCE)
        CMD_SYN(
            "/dnd [<message>]")
        CMD_DESC(
            "Set your status to 'dnd' (do not disturb).")
        CMD_ARGS(
            { "<message>",  "Optional message to use with the status." })
        CMD_EXAMPLES(
            "/dnd",
            "/dnd I'm in the zone")
    },

    { "/online",
        cmd_online, parse_args_with_freetext, 0, 1, NULL,
        CMD_TAGS(
            CMD_TAG_PRESENCE)
        CMD_SYN(
            "/online [<message>]")
        CMD_DESC(
            "Set your status to 'online'.")
        CMD_ARGS(
            { "<message>",  "Optional message to use with the status." })
        CMD_EXAMPLES(
            "/online",
            "/online Up the Irons!")
    },

    { "/xa",
        cmd_xa, parse_args_with_freetext, 0, 1, NULL,
        CMD_TAGS(
            CMD_TAG_PRESENCE)
        CMD_SYN(
            "/xa [<message>]")
        CMD_DESC(
            "Set your status to 'xa' (extended away).")
        CMD_ARGS(
            { "<message>",  "Optional message to use with the status." })
        CMD_EXAMPLES(
            "/xa",
            "/xa This meeting is going to be a long one")
    },

    { "/script",
        cmd_script, parse_args, 1, 2, NULL,
        CMD_NOTAGS
        CMD_SYN(
            "/script run <script>",
            "/script list",
            "/script show <script>")
        CMD_DESC(
            "Run command scripts. "
            "Scripts are stored in $XDG_DATA_HOME/profanity/scripts/ which is usually $HOME/.local/share/profanity/scripts/.")
        CMD_ARGS(
            { "script run <script>",    "Execute a script." },
            { "script list",            "List all scripts TODO." },
            { "script show <script>",   "Show the commands in script TODO." })
        CMD_EXAMPLES(
            "/script list",
            "/script run myscript",
            "/script show somescript")
    },

    { "/export",
        cmd_export, parse_args, 1, 1, NULL,
        CMD_NOTAGS
        CMD_SYN(
            "/export <filepath>")
        CMD_DESC(
            "Exports contacts to a csv file.")
        CMD_ARGS(
            { "<filepath>", "Path to the output file." })
        CMD_EXAMPLES(
            "/export /path/to/output.csv",
            "/export ~/contacts.csv")
    },
};

static Autocomplete commands_ac;
static Autocomplete who_room_ac;
static Autocomplete who_roster_ac;
static Autocomplete help_ac;
static Autocomplete help_commands_ac;
static Autocomplete notify_ac;
static Autocomplete notify_chat_ac;
static Autocomplete notify_room_ac;
static Autocomplete notify_typing_ac;
static Autocomplete notify_trigger_ac;
static Autocomplete prefs_ac;
static Autocomplete sub_ac;
static Autocomplete log_ac;
static Autocomplete autoaway_ac;
static Autocomplete autoaway_mode_ac;
static Autocomplete autoaway_presence_ac;
static Autocomplete autoconnect_ac;
static Autocomplete titlebar_ac;
static Autocomplete theme_ac;
static Autocomplete theme_load_ac;
static Autocomplete account_ac;
static Autocomplete account_set_ac;
static Autocomplete account_clear_ac;
static Autocomplete account_default_ac;
static Autocomplete account_status_ac;
static Autocomplete disco_ac;
static Autocomplete wins_ac;
static Autocomplete roster_ac;
static Autocomplete roster_show_ac;
static Autocomplete roster_by_ac;
static Autocomplete roster_count_ac;
static Autocomplete roster_order_ac;
static Autocomplete roster_header_ac;
static Autocomplete roster_contact_ac;
static Autocomplete roster_resource_ac;
static Autocomplete roster_presence_ac;
static Autocomplete roster_char_ac;
static Autocomplete roster_remove_all_ac;
static Autocomplete roster_room_ac;
static Autocomplete roster_room_position_ac;
static Autocomplete roster_room_by_ac;
static Autocomplete roster_room_order_ac;
static Autocomplete roster_unread_ac;
static Autocomplete roster_private_ac;
static Autocomplete group_ac;
static Autocomplete bookmark_ac;
static Autocomplete bookmark_property_ac;
static Autocomplete otr_ac;
static Autocomplete otr_log_ac;
static Autocomplete otr_policy_ac;
static Autocomplete connect_property_ac;
static Autocomplete tls_property_ac;
static Autocomplete statuses_ac;
static Autocomplete statuses_setting_ac;
static Autocomplete alias_ac;
static Autocomplete aliases_ac;
static Autocomplete join_property_ac;
static Autocomplete room_ac;
static Autocomplete affiliation_ac;
static Autocomplete role_ac;
static Autocomplete privilege_cmd_ac;
static Autocomplete subject_ac;
static Autocomplete form_ac;
static Autocomplete form_field_multi_ac;
static Autocomplete occupants_ac;
static Autocomplete occupants_default_ac;
static Autocomplete occupants_show_ac;
static Autocomplete time_ac;
static Autocomplete time_format_ac;
static Autocomplete resource_ac;
static Autocomplete inpblock_ac;
static Autocomplete receipts_ac;
static Autocomplete pgp_ac;
static Autocomplete pgp_log_ac;
static Autocomplete tls_ac;
static Autocomplete tls_certpath_ac;
static Autocomplete script_ac;
static Autocomplete script_show_ac;
static Autocomplete console_ac;
static Autocomplete console_msg_ac;
static Autocomplete autoping_ac;

/*
 * Initialise command autocompleter and history
 */
void
cmd_init(void)
{
    log_info("Initialising commands");

    commands_ac = autocomplete_new();
    aliases_ac = autocomplete_new();

    help_ac = autocomplete_new();
    autocomplete_add(help_ac, "commands");
    autocomplete_add(help_ac, "navigation");

    // load command defs into hash table
    commands = g_hash_table_new(g_str_hash, g_str_equal);
    unsigned int i;
    for (i = 0; i < ARRAY_SIZE(command_defs); i++) {
        Command *pcmd = command_defs+i;

        // add to hash
        g_hash_table_insert(commands, pcmd->cmd, pcmd);

        // add to commands and help autocompleters
        autocomplete_add(commands_ac, pcmd->cmd);
        autocomplete_add(help_ac, pcmd->cmd+1);
    }

    // load aliases
    GList *aliases = prefs_get_aliases();
    GList *curr = aliases;
    while (curr) {
        ProfAlias *alias = curr->data;
        GString *ac_alias = g_string_new("/");
        g_string_append(ac_alias, alias->name);
        autocomplete_add(commands_ac, ac_alias->str);
        autocomplete_add(aliases_ac, alias->name);
        g_string_free(ac_alias, TRUE);
        curr = g_list_next(curr);
    }
    prefs_free_aliases(aliases);

    help_commands_ac = autocomplete_new();
    autocomplete_add(help_commands_ac, "chat");
    autocomplete_add(help_commands_ac, "groupchat");
    autocomplete_add(help_commands_ac, "roster");
    autocomplete_add(help_commands_ac, "presence");
    autocomplete_add(help_commands_ac, "discovery");
    autocomplete_add(help_commands_ac, "connection");
    autocomplete_add(help_commands_ac, "ui");
    autocomplete_add(help_commands_ac, "plugins");

    prefs_ac = autocomplete_new();
    autocomplete_add(prefs_ac, "ui");
    autocomplete_add(prefs_ac, "desktop");
    autocomplete_add(prefs_ac, "chat");
    autocomplete_add(prefs_ac, "log");
    autocomplete_add(prefs_ac, "conn");
    autocomplete_add(prefs_ac, "presence");
    autocomplete_add(prefs_ac, "otr");
    autocomplete_add(prefs_ac, "pgp");

    notify_ac = autocomplete_new();
    autocomplete_add(notify_ac, "chat");
    autocomplete_add(notify_ac, "room");
    autocomplete_add(notify_ac, "typing");
    autocomplete_add(notify_ac, "remind");
    autocomplete_add(notify_ac, "invite");
    autocomplete_add(notify_ac, "sub");
    autocomplete_add(notify_ac, "on");
    autocomplete_add(notify_ac, "off");
    autocomplete_add(notify_ac, "mention");
    autocomplete_add(notify_ac, "trigger");
    autocomplete_add(notify_ac, "reset");

    notify_chat_ac = autocomplete_new();
    autocomplete_add(notify_chat_ac, "on");
    autocomplete_add(notify_chat_ac, "off");
    autocomplete_add(notify_chat_ac, "current");
    autocomplete_add(notify_chat_ac, "text");

    notify_room_ac = autocomplete_new();
    autocomplete_add(notify_room_ac, "on");
    autocomplete_add(notify_room_ac, "off");
    autocomplete_add(notify_room_ac, "mention");
    autocomplete_add(notify_room_ac, "current");
    autocomplete_add(notify_room_ac, "text");
    autocomplete_add(notify_room_ac, "trigger");

    notify_typing_ac = autocomplete_new();
    autocomplete_add(notify_typing_ac, "on");
    autocomplete_add(notify_typing_ac, "off");
    autocomplete_add(notify_typing_ac, "current");

    notify_trigger_ac = autocomplete_new();
    autocomplete_add(notify_trigger_ac, "add");
    autocomplete_add(notify_trigger_ac, "remove");
    autocomplete_add(notify_trigger_ac, "list");
    autocomplete_add(notify_trigger_ac, "on");
    autocomplete_add(notify_trigger_ac, "off");

    sub_ac = autocomplete_new();
    autocomplete_add(sub_ac, "request");
    autocomplete_add(sub_ac, "allow");
    autocomplete_add(sub_ac, "deny");
    autocomplete_add(sub_ac, "show");
    autocomplete_add(sub_ac, "sent");
    autocomplete_add(sub_ac, "received");

    titlebar_ac = autocomplete_new();
    autocomplete_add(titlebar_ac, "show");
    autocomplete_add(titlebar_ac, "goodbye");

    log_ac = autocomplete_new();
    autocomplete_add(log_ac, "maxsize");
    autocomplete_add(log_ac, "rotate");
    autocomplete_add(log_ac, "shared");
    autocomplete_add(log_ac, "where");

    autoaway_ac = autocomplete_new();
    autocomplete_add(autoaway_ac, "mode");
    autocomplete_add(autoaway_ac, "time");
    autocomplete_add(autoaway_ac, "message");
    autocomplete_add(autoaway_ac, "check");

    autoaway_mode_ac = autocomplete_new();
    autocomplete_add(autoaway_mode_ac, "away");
    autocomplete_add(autoaway_mode_ac, "idle");
    autocomplete_add(autoaway_mode_ac, "off");

    autoaway_presence_ac = autocomplete_new();
    autocomplete_add(autoaway_presence_ac, "away");
    autocomplete_add(autoaway_presence_ac, "xa");

    autoconnect_ac = autocomplete_new();
    autocomplete_add(autoconnect_ac, "set");
    autocomplete_add(autoconnect_ac, "off");

    theme_ac = autocomplete_new();
    autocomplete_add(theme_ac, "load");
    autocomplete_add(theme_ac, "list");
    autocomplete_add(theme_ac, "colours");
    autocomplete_add(theme_ac, "properties");

    disco_ac = autocomplete_new();
    autocomplete_add(disco_ac, "info");
    autocomplete_add(disco_ac, "items");

    account_ac = autocomplete_new();
    autocomplete_add(account_ac, "list");
    autocomplete_add(account_ac, "show");
    autocomplete_add(account_ac, "add");
    autocomplete_add(account_ac, "remove");
    autocomplete_add(account_ac, "enable");
    autocomplete_add(account_ac, "disable");
    autocomplete_add(account_ac, "default");
    autocomplete_add(account_ac, "rename");
    autocomplete_add(account_ac, "set");
    autocomplete_add(account_ac, "clear");

    account_set_ac = autocomplete_new();
    autocomplete_add(account_set_ac, "jid");
    autocomplete_add(account_set_ac, "server");
    autocomplete_add(account_set_ac, "port");
    autocomplete_add(account_set_ac, "status");
    autocomplete_add(account_set_ac, "online");
    autocomplete_add(account_set_ac, "chat");
    autocomplete_add(account_set_ac, "away");
    autocomplete_add(account_set_ac, "xa");
    autocomplete_add(account_set_ac, "dnd");
    autocomplete_add(account_set_ac, "resource");
    autocomplete_add(account_set_ac, "password");
    autocomplete_add(account_set_ac, "eval_password");
    autocomplete_add(account_set_ac, "muc");
    autocomplete_add(account_set_ac, "nick");
    autocomplete_add(account_set_ac, "otr");
    autocomplete_add(account_set_ac, "pgpkeyid");
    autocomplete_add(account_set_ac, "startscript");
    autocomplete_add(account_set_ac, "tls");
    autocomplete_add(account_set_ac, "theme");

    account_clear_ac = autocomplete_new();
    autocomplete_add(account_clear_ac, "password");
    autocomplete_add(account_clear_ac, "eval_password");
    autocomplete_add(account_clear_ac, "server");
    autocomplete_add(account_clear_ac, "port");
    autocomplete_add(account_clear_ac, "otr");
    autocomplete_add(account_clear_ac, "pgpkeyid");
    autocomplete_add(account_clear_ac, "startscript");
    autocomplete_add(account_clear_ac, "theme");

    account_default_ac = autocomplete_new();
    autocomplete_add(account_default_ac, "set");
    autocomplete_add(account_default_ac, "off");

    account_status_ac = autocomplete_new();
    autocomplete_add(account_status_ac, "online");
    autocomplete_add(account_status_ac, "chat");
    autocomplete_add(account_status_ac, "away");
    autocomplete_add(account_status_ac, "xa");
    autocomplete_add(account_status_ac, "dnd");
    autocomplete_add(account_status_ac, "last");

    wins_ac = autocomplete_new();
    autocomplete_add(wins_ac, "unread");
    autocomplete_add(wins_ac, "prune");
    autocomplete_add(wins_ac, "tidy");
    autocomplete_add(wins_ac, "autotidy");
    autocomplete_add(wins_ac, "swap");

    roster_ac = autocomplete_new();
    autocomplete_add(roster_ac, "add");
    autocomplete_add(roster_ac, "online");
    autocomplete_add(roster_ac, "nick");
    autocomplete_add(roster_ac, "clearnick");
    autocomplete_add(roster_ac, "remove");
    autocomplete_add(roster_ac, "remove_all");
    autocomplete_add(roster_ac, "show");
    autocomplete_add(roster_ac, "hide");
    autocomplete_add(roster_ac, "by");
    autocomplete_add(roster_ac, "count");
    autocomplete_add(roster_ac, "order");
    autocomplete_add(roster_ac, "unread");
    autocomplete_add(roster_ac, "room");
    autocomplete_add(roster_ac, "size");
    autocomplete_add(roster_ac, "wrap");
    autocomplete_add(roster_ac, "header");
    autocomplete_add(roster_ac, "contact");
    autocomplete_add(roster_ac, "resource");
    autocomplete_add(roster_ac, "presence");
    autocomplete_add(roster_ac, "private");

    roster_private_ac = autocomplete_new();
    autocomplete_add(roster_private_ac, "room");
    autocomplete_add(roster_private_ac, "group");
    autocomplete_add(roster_private_ac, "off");
    autocomplete_add(roster_private_ac, "char");

    roster_header_ac = autocomplete_new();
    autocomplete_add(roster_header_ac, "char");

    roster_contact_ac = autocomplete_new();
    autocomplete_add(roster_contact_ac, "char");
    autocomplete_add(roster_contact_ac, "indent");

    roster_resource_ac = autocomplete_new();
    autocomplete_add(roster_resource_ac, "char");
    autocomplete_add(roster_resource_ac, "indent");
    autocomplete_add(roster_resource_ac, "join");

    roster_presence_ac = autocomplete_new();
    autocomplete_add(roster_presence_ac, "indent");

    roster_char_ac = autocomplete_new();
    autocomplete_add(roster_char_ac, "none");

    roster_show_ac = autocomplete_new();
    autocomplete_add(roster_show_ac, "offline");
    autocomplete_add(roster_show_ac, "resource");
    autocomplete_add(roster_show_ac, "presence");
    autocomplete_add(roster_show_ac, "status");
    autocomplete_add(roster_show_ac, "empty");
    autocomplete_add(roster_show_ac, "priority");
    autocomplete_add(roster_show_ac, "contacts");
    autocomplete_add(roster_show_ac, "unsubscribed");
    autocomplete_add(roster_show_ac, "rooms");

    roster_by_ac = autocomplete_new();
    autocomplete_add(roster_by_ac, "group");
    autocomplete_add(roster_by_ac, "presence");
    autocomplete_add(roster_by_ac, "none");

    roster_count_ac = autocomplete_new();
    autocomplete_add(roster_count_ac, "unread");
    autocomplete_add(roster_count_ac, "items");
    autocomplete_add(roster_count_ac, "off");
    autocomplete_add(roster_count_ac, "zero");

    roster_order_ac = autocomplete_new();
    autocomplete_add(roster_order_ac, "name");
    autocomplete_add(roster_order_ac, "presence");

    roster_unread_ac = autocomplete_new();
    autocomplete_add(roster_unread_ac, "before");
    autocomplete_add(roster_unread_ac, "after");
    autocomplete_add(roster_unread_ac, "off");

    roster_room_ac = autocomplete_new();
    autocomplete_add(roster_room_ac, "char");
    autocomplete_add(roster_room_ac, "position");
    autocomplete_add(roster_room_ac, "by");
    autocomplete_add(roster_room_ac, "order");
    autocomplete_add(roster_room_ac, "unread");
    autocomplete_add(roster_room_ac, "private");

    roster_room_by_ac = autocomplete_new();
    autocomplete_add(roster_room_by_ac, "service");
    autocomplete_add(roster_room_by_ac, "none");

    roster_room_order_ac = autocomplete_new();
    autocomplete_add(roster_room_order_ac, "name");
    autocomplete_add(roster_room_order_ac, "unread");

    roster_room_position_ac = autocomplete_new();
    autocomplete_add(roster_room_position_ac, "first");
    autocomplete_add(roster_room_position_ac, "last");

    roster_remove_all_ac = autocomplete_new();
    autocomplete_add(roster_remove_all_ac, "contacts");

    group_ac = autocomplete_new();
    autocomplete_add(group_ac, "show");
    autocomplete_add(group_ac, "add");
    autocomplete_add(group_ac, "remove");

    theme_load_ac = NULL;

    who_roster_ac = autocomplete_new();
    autocomplete_add(who_roster_ac, "chat");
    autocomplete_add(who_roster_ac, "online");
    autocomplete_add(who_roster_ac, "away");
    autocomplete_add(who_roster_ac, "xa");
    autocomplete_add(who_roster_ac, "dnd");
    autocomplete_add(who_roster_ac, "offline");
    autocomplete_add(who_roster_ac, "available");
    autocomplete_add(who_roster_ac, "unavailable");
    autocomplete_add(who_roster_ac, "any");

    who_room_ac = autocomplete_new();
    autocomplete_add(who_room_ac, "chat");
    autocomplete_add(who_room_ac, "online");
    autocomplete_add(who_room_ac, "away");
    autocomplete_add(who_room_ac, "xa");
    autocomplete_add(who_room_ac, "dnd");
    autocomplete_add(who_room_ac, "available");
    autocomplete_add(who_room_ac, "unavailable");
    autocomplete_add(who_room_ac, "moderator");
    autocomplete_add(who_room_ac, "participant");
    autocomplete_add(who_room_ac, "visitor");
    autocomplete_add(who_room_ac, "owner");
    autocomplete_add(who_room_ac, "admin");
    autocomplete_add(who_room_ac, "member");

    bookmark_ac = autocomplete_new();
    autocomplete_add(bookmark_ac, "list");
    autocomplete_add(bookmark_ac, "add");
    autocomplete_add(bookmark_ac, "update");
    autocomplete_add(bookmark_ac, "remove");
    autocomplete_add(bookmark_ac, "join");

    bookmark_property_ac = autocomplete_new();
    autocomplete_add(bookmark_property_ac, "nick");
    autocomplete_add(bookmark_property_ac, "password");
    autocomplete_add(bookmark_property_ac, "autojoin");

    otr_ac = autocomplete_new();
    autocomplete_add(otr_ac, "gen");
    autocomplete_add(otr_ac, "start");
    autocomplete_add(otr_ac, "end");
    autocomplete_add(otr_ac, "myfp");
    autocomplete_add(otr_ac, "theirfp");
    autocomplete_add(otr_ac, "trust");
    autocomplete_add(otr_ac, "untrust");
    autocomplete_add(otr_ac, "secret");
    autocomplete_add(otr_ac, "log");
    autocomplete_add(otr_ac, "libver");
    autocomplete_add(otr_ac, "policy");
    autocomplete_add(otr_ac, "question");
    autocomplete_add(otr_ac, "answer");
    autocomplete_add(otr_ac, "char");

    otr_log_ac = autocomplete_new();
    autocomplete_add(otr_log_ac, "on");
    autocomplete_add(otr_log_ac, "off");
    autocomplete_add(otr_log_ac, "redact");

    otr_policy_ac = autocomplete_new();
    autocomplete_add(otr_policy_ac, "manual");
    autocomplete_add(otr_policy_ac, "opportunistic");
    autocomplete_add(otr_policy_ac, "always");

    connect_property_ac = autocomplete_new();
    autocomplete_add(connect_property_ac, "server");
    autocomplete_add(connect_property_ac, "port");
    autocomplete_add(connect_property_ac, "tls");

    tls_property_ac = autocomplete_new();
    autocomplete_add(tls_property_ac, "force");
    autocomplete_add(tls_property_ac, "allow");
    autocomplete_add(tls_property_ac, "disable");

    join_property_ac = autocomplete_new();
    autocomplete_add(join_property_ac, "nick");
    autocomplete_add(join_property_ac, "password");

    statuses_ac = autocomplete_new();
    autocomplete_add(statuses_ac, "console");
    autocomplete_add(statuses_ac, "chat");
    autocomplete_add(statuses_ac, "muc");

    statuses_setting_ac = autocomplete_new();
    autocomplete_add(statuses_setting_ac, "all");
    autocomplete_add(statuses_setting_ac, "online");
    autocomplete_add(statuses_setting_ac, "none");

    alias_ac = autocomplete_new();
    autocomplete_add(alias_ac, "add");
    autocomplete_add(alias_ac, "remove");
    autocomplete_add(alias_ac, "list");

    room_ac = autocomplete_new();
    autocomplete_add(room_ac, "accept");
    autocomplete_add(room_ac, "destroy");
    autocomplete_add(room_ac, "config");

    affiliation_ac = autocomplete_new();
    autocomplete_add(affiliation_ac, "owner");
    autocomplete_add(affiliation_ac, "admin");
    autocomplete_add(affiliation_ac, "member");
    autocomplete_add(affiliation_ac, "none");
    autocomplete_add(affiliation_ac, "outcast");

    role_ac = autocomplete_new();
    autocomplete_add(role_ac, "moderator");
    autocomplete_add(role_ac, "participant");
    autocomplete_add(role_ac, "visitor");
    autocomplete_add(role_ac, "none");

    privilege_cmd_ac = autocomplete_new();
    autocomplete_add(privilege_cmd_ac, "list");
    autocomplete_add(privilege_cmd_ac, "set");

    subject_ac = autocomplete_new();
    autocomplete_add(subject_ac, "set");
    autocomplete_add(subject_ac, "edit");
    autocomplete_add(subject_ac, "prepend");
    autocomplete_add(subject_ac, "append");
    autocomplete_add(subject_ac, "clear");

    form_ac = autocomplete_new();
    autocomplete_add(form_ac, "submit");
    autocomplete_add(form_ac, "cancel");
    autocomplete_add(form_ac, "show");
    autocomplete_add(form_ac, "help");

    form_field_multi_ac = autocomplete_new();
    autocomplete_add(form_field_multi_ac, "add");
    autocomplete_add(form_field_multi_ac, "remove");

    occupants_ac = autocomplete_new();
    autocomplete_add(occupants_ac, "show");
    autocomplete_add(occupants_ac, "hide");
    autocomplete_add(occupants_ac, "default");
    autocomplete_add(occupants_ac, "size");

    occupants_default_ac = autocomplete_new();
    autocomplete_add(occupants_default_ac, "show");
    autocomplete_add(occupants_default_ac, "hide");

    occupants_show_ac = autocomplete_new();
    autocomplete_add(occupants_show_ac, "jid");

    time_ac = autocomplete_new();
    autocomplete_add(time_ac, "console");
    autocomplete_add(time_ac, "chat");
    autocomplete_add(time_ac, "muc");
    autocomplete_add(time_ac, "mucconfig");
    autocomplete_add(time_ac, "private");
    autocomplete_add(time_ac, "xml");
    autocomplete_add(time_ac, "statusbar");
    autocomplete_add(time_ac, "lastactivity");

    time_format_ac = autocomplete_new();
    autocomplete_add(time_format_ac, "set");
    autocomplete_add(time_format_ac, "off");

    resource_ac = autocomplete_new();
    autocomplete_add(resource_ac, "set");
    autocomplete_add(resource_ac, "off");
    autocomplete_add(resource_ac, "title");
    autocomplete_add(resource_ac, "message");

    inpblock_ac = autocomplete_new();
    autocomplete_add(inpblock_ac, "timeout");
    autocomplete_add(inpblock_ac, "dynamic");

    receipts_ac = autocomplete_new();
    autocomplete_add(receipts_ac, "send");
    autocomplete_add(receipts_ac, "request");

    pgp_ac = autocomplete_new();
    autocomplete_add(pgp_ac, "keys");
    autocomplete_add(pgp_ac, "contacts");
    autocomplete_add(pgp_ac, "setkey");
    autocomplete_add(pgp_ac, "libver");
    autocomplete_add(pgp_ac, "start");
    autocomplete_add(pgp_ac, "end");
    autocomplete_add(pgp_ac, "log");
    autocomplete_add(pgp_ac, "char");

    pgp_log_ac = autocomplete_new();
    autocomplete_add(pgp_log_ac, "on");
    autocomplete_add(pgp_log_ac, "off");
    autocomplete_add(pgp_log_ac, "redact");

    tls_ac = autocomplete_new();
    autocomplete_add(tls_ac, "allow");
    autocomplete_add(tls_ac, "always");
    autocomplete_add(tls_ac, "deny");
    autocomplete_add(tls_ac, "cert");
    autocomplete_add(tls_ac, "trust");
    autocomplete_add(tls_ac, "trusted");
    autocomplete_add(tls_ac, "revoke");
    autocomplete_add(tls_ac, "certpath");
    autocomplete_add(tls_ac, "show");

    tls_certpath_ac = autocomplete_new();
    autocomplete_add(tls_certpath_ac, "set");
    autocomplete_add(tls_certpath_ac, "clear");

    script_ac = autocomplete_new();
    autocomplete_add(script_ac, "run");
    autocomplete_add(script_ac, "list");
    autocomplete_add(script_ac, "show");

    script_show_ac = NULL;

    console_ac = autocomplete_new();
    autocomplete_add(console_ac, "chat");
    autocomplete_add(console_ac, "muc");
    autocomplete_add(console_ac, "private");

    console_msg_ac = autocomplete_new();
    autocomplete_add(console_msg_ac, "all");
    autocomplete_add(console_msg_ac, "first");
    autocomplete_add(console_msg_ac, "none");

    autoping_ac = autocomplete_new();
    autocomplete_add(autoping_ac, "set");
    autocomplete_add(autoping_ac, "timeout");
}

void
cmd_uninit(void)
{
    autocomplete_free(commands_ac);
    autocomplete_free(who_room_ac);
    autocomplete_free(who_roster_ac);
    autocomplete_free(help_ac);
    autocomplete_free(help_commands_ac);
    autocomplete_free(notify_ac);
    autocomplete_free(notify_chat_ac);
    autocomplete_free(notify_room_ac);
    autocomplete_free(notify_typing_ac);
    autocomplete_free(notify_trigger_ac);
    autocomplete_free(sub_ac);
    autocomplete_free(titlebar_ac);
    autocomplete_free(log_ac);
    autocomplete_free(prefs_ac);
    autocomplete_free(autoaway_ac);
    autocomplete_free(autoaway_mode_ac);
    autocomplete_free(autoaway_presence_ac);
    autocomplete_free(autoconnect_ac);
    autocomplete_free(theme_ac);
    autocomplete_free(theme_load_ac);
    autocomplete_free(account_ac);
    autocomplete_free(account_set_ac);
    autocomplete_free(account_clear_ac);
    autocomplete_free(account_default_ac);
    autocomplete_free(account_status_ac);
    autocomplete_free(disco_ac);
    autocomplete_free(wins_ac);
    autocomplete_free(roster_ac);
    autocomplete_free(roster_header_ac);
    autocomplete_free(roster_contact_ac);
    autocomplete_free(roster_resource_ac);
    autocomplete_free(roster_presence_ac);
    autocomplete_free(roster_char_ac);
    autocomplete_free(roster_show_ac);
    autocomplete_free(roster_by_ac);
    autocomplete_free(roster_count_ac);
    autocomplete_free(roster_order_ac);
    autocomplete_free(roster_room_ac);
    autocomplete_free(roster_room_by_ac);
    autocomplete_free(roster_unread_ac);
    autocomplete_free(roster_room_position_ac);
    autocomplete_free(roster_room_order_ac);
    autocomplete_free(roster_remove_all_ac);
    autocomplete_free(roster_private_ac);
    autocomplete_free(group_ac);
    autocomplete_free(bookmark_ac);
    autocomplete_free(bookmark_property_ac);
    autocomplete_free(otr_ac);
    autocomplete_free(otr_log_ac);
    autocomplete_free(otr_policy_ac);
    autocomplete_free(connect_property_ac);
    autocomplete_free(tls_property_ac);
    autocomplete_free(statuses_ac);
    autocomplete_free(statuses_setting_ac);
    autocomplete_free(alias_ac);
    autocomplete_free(aliases_ac);
    autocomplete_free(join_property_ac);
    autocomplete_free(room_ac);
    autocomplete_free(affiliation_ac);
    autocomplete_free(role_ac);
    autocomplete_free(privilege_cmd_ac);
    autocomplete_free(subject_ac);
    autocomplete_free(form_ac);
    autocomplete_free(form_field_multi_ac);
    autocomplete_free(occupants_ac);
    autocomplete_free(occupants_default_ac);
    autocomplete_free(occupants_show_ac);
    autocomplete_free(time_ac);
    autocomplete_free(time_format_ac);
    autocomplete_free(resource_ac);
    autocomplete_free(inpblock_ac);
    autocomplete_free(receipts_ac);
    autocomplete_free(pgp_ac);
    autocomplete_free(pgp_log_ac);
    autocomplete_free(tls_ac);
    autocomplete_free(tls_certpath_ac);
    autocomplete_free(script_ac);
    autocomplete_free(script_show_ac);
    autocomplete_free(console_ac);
    autocomplete_free(console_msg_ac);
    autocomplete_free(autoping_ac);
}

gboolean
cmd_exists(char *cmd)
{
    if (commands_ac == NULL) {
        return FALSE;
    } else {
        return autocomplete_contains(commands_ac, cmd);
    }
}

void
<<<<<<< HEAD
cmd_autocomplete_add(const char * const value)
=======
cmd_autocomplete_add(const char *const value)
>>>>>>> ac91e7ef
{
    if (commands_ac) {
        autocomplete_add(commands_ac, value);
    }
}

void
cmd_help_autocomplete_add(const char *const value)
{
    if (help_ac) {
        autocomplete_add(help_ac, value);
    }
}

void
cmd_autocomplete_add_form_fields(DataForm *form)
{
    if (form == NULL) {
        return;
    }

    GSList *fields = autocomplete_create_list(form->tag_ac);
    GSList *curr_field = fields;
    while (curr_field) {
        GString *field_str = g_string_new("/");
        g_string_append(field_str, curr_field->data);
        cmd_autocomplete_add(field_str->str);
        g_string_free(field_str, TRUE);
        curr_field = g_slist_next(curr_field);
    }
    g_slist_free_full(fields, free);
}

void
cmd_autocomplete_remove_form_fields(DataForm *form)
{
    if (form == NULL) {
        return;
    }

    GSList *fields = autocomplete_create_list(form->tag_ac);
    GSList *curr_field = fields;
    while (curr_field) {
        GString *field_str = g_string_new("/");
        g_string_append(field_str, curr_field->data);
        cmd_autocomplete_remove(field_str->str);
        g_string_free(field_str, TRUE);
        curr_field = g_slist_next(curr_field);
    }
    g_slist_free_full(fields, free);
}

void
<<<<<<< HEAD
cmd_autocomplete_remove(const char * const value)
=======
cmd_autocomplete_remove(const char *const value)
>>>>>>> ac91e7ef
{
    if (commands_ac) {
        autocomplete_remove(commands_ac, value);
    }
}

void
cmd_alias_add(char *value)
{
    if (aliases_ac) {
        autocomplete_add(aliases_ac, value);
    }
}

void
cmd_alias_remove(char *value)
{
    if (aliases_ac) {
        autocomplete_remove(aliases_ac, value);
    }
}

// Command autocompletion functions
char*
cmd_autocomplete(ProfWin *window, const char *const input)
{
    // autocomplete command
    if ((strncmp(input, "/", 1) == 0) && (!str_contains(input, strlen(input), ' '))) {
        char *found = NULL;
        found = autocomplete_complete(commands_ac, input, TRUE);
        if (found) {
            return found;
        }

    // autocomplete parameters
    } else {
        char *found = _cmd_complete_parameters(window, input);
        if (found) {
            return found;
        }
    }

    return NULL;
}

void
cmd_reset_autocomplete(ProfWin *window)
{
    jabber_conn_status_t conn_status = jabber_get_connection_status();
    if (conn_status == JABBER_CONNECTED) {
        roster_reset_search_attempts();

        if (window->type == WIN_CHAT) {
            ProfChatWin *chatwin = (ProfChatWin*)window;
            assert(chatwin->memcheck == PROFCHATWIN_MEMCHECK);
            PContact contact = roster_get_contact(chatwin->barejid);
            if (contact) {
                p_contact_resource_ac_reset(contact);
            }
        }
    }

    muc_invites_reset_ac();
    accounts_reset_all_search();
    accounts_reset_enabled_search();
    tlscerts_reset_ac();
    prefs_reset_boolean_choice();
    presence_reset_sub_request_search();
#ifdef PROF_HAVE_LIBGPGME
    p_gpg_autocomplete_key_reset();
#endif
    autocomplete_reset(help_ac);
    autocomplete_reset(help_commands_ac);
    autocomplete_reset(notify_ac);
    autocomplete_reset(notify_chat_ac);
    autocomplete_reset(notify_room_ac);
    autocomplete_reset(notify_typing_ac);
    autocomplete_reset(notify_trigger_ac);
    autocomplete_reset(sub_ac);

    autocomplete_reset(who_room_ac);
    autocomplete_reset(who_roster_ac);
    autocomplete_reset(prefs_ac);
    autocomplete_reset(log_ac);
    autocomplete_reset(commands_ac);
    autocomplete_reset(autoaway_ac);
    autocomplete_reset(autoaway_mode_ac);
    autocomplete_reset(autoaway_presence_ac);
    autocomplete_reset(autoconnect_ac);
    autocomplete_reset(theme_ac);
    if (theme_load_ac) {
        autocomplete_free(theme_load_ac);
        theme_load_ac = NULL;
    }
    autocomplete_reset(account_ac);
    autocomplete_reset(account_set_ac);
    autocomplete_reset(account_clear_ac);
    autocomplete_reset(account_default_ac);
    autocomplete_reset(account_status_ac);
    autocomplete_reset(disco_ac);
    autocomplete_reset(wins_ac);
    autocomplete_reset(roster_ac);
    autocomplete_reset(roster_header_ac);
    autocomplete_reset(roster_contact_ac);
    autocomplete_reset(roster_resource_ac);
    autocomplete_reset(roster_presence_ac);
    autocomplete_reset(roster_char_ac);
    autocomplete_reset(roster_show_ac);
    autocomplete_reset(roster_by_ac);
    autocomplete_reset(roster_count_ac);
    autocomplete_reset(roster_order_ac);
    autocomplete_reset(roster_room_ac);
    autocomplete_reset(roster_room_by_ac);
    autocomplete_reset(roster_unread_ac);
    autocomplete_reset(roster_room_position_ac);
    autocomplete_reset(roster_room_order_ac);
    autocomplete_reset(roster_remove_all_ac);
    autocomplete_reset(roster_private_ac);
    autocomplete_reset(group_ac);
    autocomplete_reset(titlebar_ac);
    autocomplete_reset(bookmark_ac);
    autocomplete_reset(bookmark_property_ac);
    autocomplete_reset(otr_ac);
    autocomplete_reset(otr_log_ac);
    autocomplete_reset(otr_policy_ac);
    autocomplete_reset(connect_property_ac);
    autocomplete_reset(tls_property_ac);
    autocomplete_reset(statuses_ac);
    autocomplete_reset(statuses_setting_ac);
    autocomplete_reset(alias_ac);
    autocomplete_reset(aliases_ac);
    autocomplete_reset(join_property_ac);
    autocomplete_reset(room_ac);
    autocomplete_reset(affiliation_ac);
    autocomplete_reset(role_ac);
    autocomplete_reset(privilege_cmd_ac);
    autocomplete_reset(subject_ac);
    autocomplete_reset(form_ac);
    autocomplete_reset(form_field_multi_ac);
    autocomplete_reset(occupants_ac);
    autocomplete_reset(occupants_default_ac);
    autocomplete_reset(occupants_show_ac);
    autocomplete_reset(time_ac);
    autocomplete_reset(time_format_ac);
    autocomplete_reset(resource_ac);
    autocomplete_reset(inpblock_ac);
    autocomplete_reset(receipts_ac);
    autocomplete_reset(pgp_ac);
    autocomplete_reset(pgp_log_ac);
    autocomplete_reset(tls_ac);
    autocomplete_reset(tls_certpath_ac);
    autocomplete_reset(console_ac);
    autocomplete_reset(console_msg_ac);
    autocomplete_reset(autoping_ac);
    autocomplete_reset(script_ac);
    if (script_show_ac) {
        autocomplete_free(script_show_ac);
        script_show_ac = NULL;
    }

    if (window->type == WIN_MUC) {
        ProfMucWin *mucwin = (ProfMucWin*)window;
        assert(mucwin->memcheck == PROFMUCWIN_MEMCHECK);
        muc_autocomplete_reset(mucwin->roomjid);
        muc_jid_autocomplete_reset(mucwin->roomjid);
    }

    if (window->type == WIN_MUC_CONFIG) {
        ProfMucConfWin *confwin = (ProfMucConfWin*)window;
        assert(confwin->memcheck == PROFCONFWIN_MEMCHECK);
        if (confwin->form) {
            form_reset_autocompleters(confwin->form);
        }
    }

    bookmark_autocomplete_reset();
    prefs_reset_room_trigger_ac();
    win_reset_search_attempts();
    win_close_reset_search_attempts();
    plugins_reset_autocomplete();
}

gboolean
cmd_valid_tag(const char *const str)
{
    return ((g_strcmp0(str, CMD_TAG_CHAT) == 0) ||
        (g_strcmp0(str, CMD_TAG_GROUPCHAT) == 0) ||
        (g_strcmp0(str, CMD_TAG_PRESENCE) == 0) ||
        (g_strcmp0(str, CMD_TAG_ROSTER) == 0) ||
        (g_strcmp0(str, CMD_TAG_DISCOVERY) == 0) ||
        (g_strcmp0(str, CMD_TAG_CONNECTION) == 0) ||
        (g_strcmp0(str, CMD_TAG_UI) == 0) ||
        (g_strcmp0(str, CMD_TAG_PLUGINS) == 0));
}

gboolean
cmd_has_tag(Command *pcmd, const char *const tag)
{
    int i = 0;
    for (i = 0; pcmd->help.tags[i] != NULL; i++) {
        if (g_strcmp0(tag, pcmd->help.tags[i]) == 0) {
            return TRUE;
        }
    }

    return FALSE;
}

/*
 * Take a line of input and process it, return TRUE if profanity is to
 * continue, FALSE otherwise
 */
gboolean
cmd_process_input(ProfWin *window, char *inp)
{
    log_debug("Input received: %s", inp);
    gboolean result = FALSE;
    g_strchomp(inp);

    // just carry on if no input
    if (strlen(inp) == 0) {
        result = TRUE;

    // handle command if input starts with a '/'
    } else if (inp[0] == '/') {
        char *inp_cpy = strdup(inp);
        char *command = strtok(inp_cpy, " ");
        result = _cmd_execute(window, command, inp);
        free(inp_cpy);

    // call a default handler if input didn't start with '/'
    } else {
        result = cmd_execute_default(window, inp);
    }

    return result;
}

// Command execution

void
cmd_execute_connect(ProfWin *window, const char *const account)
{
    GString *command = g_string_new("/connect ");
    g_string_append(command, account);
    cmd_process_input(window, command->str);
    g_string_free(command, TRUE);
}

static gboolean
_cmd_execute(ProfWin *window, const char *const command, const char *const inp)
{
    if (g_str_has_prefix(command, "/field") && window->type == WIN_MUC_CONFIG) {
        gboolean result = FALSE;
        gchar **args = parse_args_with_freetext(inp, 1, 2, &result);
        if (!result) {
            ui_current_print_formatted_line('!', 0, "Invalid command, see /form help");
            result = TRUE;
        } else {
            gchar **tokens = g_strsplit(inp, " ", 2);
            char *field = tokens[0] + 1;
            result = cmd_form_field(window, field, args);
            g_strfreev(tokens);
        }

        g_strfreev(args);
        return result;
    }

    Command *cmd = g_hash_table_lookup(commands, command);
    gboolean result = FALSE;

    if (cmd) {
        gchar **args = cmd->parser(inp, cmd->min_args, cmd->max_args, &result);
        if (result == FALSE) {
            ui_invalid_command_usage(cmd->cmd, cmd->setting_func);
            return TRUE;
        } else {
            gboolean result = cmd->func(window, command, args);
            g_strfreev(args);
            return result;
        }
    } else if (plugins_run_command(inp)) {
        return TRUE;
    } else {
        gboolean ran_alias = FALSE;
        gboolean alias_result = cmd_execute_alias(window, inp, &ran_alias);
        if (!ran_alias) {
            return cmd_execute_default(window, inp);
        } else {
            return alias_result;
        }
    }
}

static char*
_cmd_complete_parameters(ProfWin *window, const char *const input)
{
    int i;
    char *result = NULL;

    jabber_conn_status_t conn_status = jabber_get_connection_status();

    // autocomplete boolean settings
    gchar *boolean_choices[] = { "/beep", "/intype", "/states", "/outtype",
        "/flash", "/splash", "/chlog", "/grlog", "/history", "/vercheck",
        "/privileges", "/presence", "/wrap", "/winstidy", "/carbons", "/encwarn", "/lastactivity" };

    for (i = 0; i < ARRAY_SIZE(boolean_choices); i++) {
        result = autocomplete_param_with_func(input, boolean_choices[i], prefs_autocomplete_boolean_choice);
        if (result) {
            return result;
        }
    }

    // autocomplete nickname in chat rooms
    if (window->type == WIN_MUC) {
        ProfMucWin *mucwin = (ProfMucWin*)window;
        assert(mucwin->memcheck == PROFMUCWIN_MEMCHECK);
        Autocomplete nick_ac = muc_roster_ac(mucwin->roomjid);
        if (nick_ac) {
            gchar *nick_choices[] = { "/msg", "/info", "/caps", "/status", "/software" } ;

            // Remove quote character before and after names when doing autocomplete
            char *unquoted = strip_arg_quotes(input);
            for (i = 0; i < ARRAY_SIZE(nick_choices); i++) {
                result = autocomplete_param_with_ac(unquoted, nick_choices[i], nick_ac, TRUE);
                if (result) {
                    free(unquoted);
                    return result;
                }
            }
            free(unquoted);
        }

    // otherwise autocomplete using roster
    } else if (conn_status == JABBER_CONNECTED) {
        gchar *contact_choices[] = { "/msg", "/info", "/status" };
        // Remove quote character before and after names when doing autocomplete
        char *unquoted = strip_arg_quotes(input);
        for (i = 0; i < ARRAY_SIZE(contact_choices); i++) {
            result = autocomplete_param_with_func(unquoted, contact_choices[i], roster_contact_autocomplete);
            if (result) {
                free(unquoted);
                return result;
            }
        }
        free(unquoted);

        gchar *resource_choices[] = { "/caps", "/software", "/ping" };
        for (i = 0; i < ARRAY_SIZE(resource_choices); i++) {
            result = autocomplete_param_with_func(input, resource_choices[i], roster_fulljid_autocomplete);
            if (result) {
                return result;
            }
        }
    }

    if (conn_status == JABBER_CONNECTED) {
        result = autocomplete_param_with_func(input, "/invite", roster_contact_autocomplete);
        if (result) {
            return result;
        }
    }

    gchar *invite_choices[] = { "/decline", "/join" };
    for (i = 0; i < ARRAY_SIZE(invite_choices); i++) {
        result = autocomplete_param_with_func(input, invite_choices[i], muc_invites_find);
        if (result) {
            return result;
        }
    }

    gchar *cmds[] = { "/prefs", "/disco", "/room", "/autoping" };
    Autocomplete completers[] = { prefs_ac, disco_ac, room_ac, autoping_ac };

    for (i = 0; i < ARRAY_SIZE(cmds); i++) {
        result = autocomplete_param_with_ac(input, cmds[i], completers[i], TRUE);
        if (result) {
            return result;
        }
    }

    GHashTable *ac_funcs = g_hash_table_new(g_str_hash, g_str_equal);
    g_hash_table_insert(ac_funcs, "/help",          _help_autocomplete);
    g_hash_table_insert(ac_funcs, "/who",           _who_autocomplete);
    g_hash_table_insert(ac_funcs, "/sub",           _sub_autocomplete);
    g_hash_table_insert(ac_funcs, "/notify",        _notify_autocomplete);
    g_hash_table_insert(ac_funcs, "/autoaway",      _autoaway_autocomplete);
    g_hash_table_insert(ac_funcs, "/theme",         _theme_autocomplete);
    g_hash_table_insert(ac_funcs, "/log",           _log_autocomplete);
    g_hash_table_insert(ac_funcs, "/account",       _account_autocomplete);
    g_hash_table_insert(ac_funcs, "/roster",        _roster_autocomplete);
    g_hash_table_insert(ac_funcs, "/group",         _group_autocomplete);
    g_hash_table_insert(ac_funcs, "/bookmark",      _bookmark_autocomplete);
    g_hash_table_insert(ac_funcs, "/autoconnect",   _autoconnect_autocomplete);
    g_hash_table_insert(ac_funcs, "/otr",           _otr_autocomplete);
    g_hash_table_insert(ac_funcs, "/pgp",           _pgp_autocomplete);
    g_hash_table_insert(ac_funcs, "/connect",       _connect_autocomplete);
    g_hash_table_insert(ac_funcs, "/statuses",      _statuses_autocomplete);
    g_hash_table_insert(ac_funcs, "/alias",         _alias_autocomplete);
    g_hash_table_insert(ac_funcs, "/join",          _join_autocomplete);
    g_hash_table_insert(ac_funcs, "/form",          _form_autocomplete);
    g_hash_table_insert(ac_funcs, "/occupants",     _occupants_autocomplete);
    g_hash_table_insert(ac_funcs, "/kick",          _kick_autocomplete);
    g_hash_table_insert(ac_funcs, "/ban",           _ban_autocomplete);
    g_hash_table_insert(ac_funcs, "/affiliation",   _affiliation_autocomplete);
    g_hash_table_insert(ac_funcs, "/role",          _role_autocomplete);
    g_hash_table_insert(ac_funcs, "/resource",      _resource_autocomplete);
    g_hash_table_insert(ac_funcs, "/titlebar",      _titlebar_autocomplete);
    g_hash_table_insert(ac_funcs, "/inpblock",      _inpblock_autocomplete);
    g_hash_table_insert(ac_funcs, "/time",          _time_autocomplete);
    g_hash_table_insert(ac_funcs, "/receipts",      _receipts_autocomplete);
    g_hash_table_insert(ac_funcs, "/wins",          _wins_autocomplete);
    g_hash_table_insert(ac_funcs, "/tls",           _tls_autocomplete);
    g_hash_table_insert(ac_funcs, "/script",        _script_autocomplete);
    g_hash_table_insert(ac_funcs, "/subject",       _subject_autocomplete);
    g_hash_table_insert(ac_funcs, "/console",       _console_autocomplete);
    g_hash_table_insert(ac_funcs, "/win",           _win_autocomplete);
    g_hash_table_insert(ac_funcs, "/close",         _close_autocomplete);

    int len = strlen(input);
    char parsed[len+1];
    i = 0;
    while (i < len) {
        if (input[i] == ' ') {
            break;
        } else {
            parsed[i] = input[i];
        }
        i++;
    }
    parsed[i] = '\0';

    char * (*ac_func)(ProfWin*, const char * const) = g_hash_table_lookup(ac_funcs, parsed);
    if (ac_func) {
        result = ac_func(window, input);
        if (result) {
            g_hash_table_destroy(ac_funcs);
            return result;
        }
    }
    g_hash_table_destroy(ac_funcs);

    result = plugins_autocomplete(input);
    if (result) {
<<<<<<< HEAD
        if (result) {
            return result;
        }
=======
        return result;
>>>>>>> ac91e7ef
    }

    if (g_str_has_prefix(input, "/field")) {
        result = _form_field_autocomplete(window, input);
        if (result) {
            return result;
        }
    }

    return NULL;
}

static char*
_sub_autocomplete(ProfWin *window, const char *const input)
{
    char *result = NULL;
    result = autocomplete_param_with_func(input, "/sub allow", presence_sub_request_find);
    if (result) {
        return result;
    }
    result = autocomplete_param_with_func(input, "/sub deny", presence_sub_request_find);
    if (result) {
        return result;
    }
    result = autocomplete_param_with_ac(input, "/sub", sub_ac, TRUE);
    if (result) {
        return result;
    }

    return NULL;
}

static char*
_who_autocomplete(ProfWin *window, const char *const input)
{
    char *result = NULL;

    if (window->type == WIN_MUC) {
        result = autocomplete_param_with_ac(input, "/who", who_room_ac, TRUE);
        if (result) {
            return result;
        }
    } else {
        jabber_conn_status_t conn_status = jabber_get_connection_status();
        if (conn_status == JABBER_CONNECTED) {
            int i = 0;
            gchar *group_commands[] = { "/who any", "/who online", "/who offline",
                "/who chat", "/who away", "/who xa", "/who dnd", "/who available",
                "/who unavailable" };

            for (i = 0; i < ARRAY_SIZE(group_commands); i++) {
                result = autocomplete_param_with_func(input, group_commands[i], roster_group_autocomplete);
                if (result) {
                    return result;
                }
            }
        }

        result = autocomplete_param_with_ac(input, "/who", who_roster_ac, TRUE);
        if (result) {
            return result;
        }
    }

    return result;
}

static char*
_roster_autocomplete(ProfWin *window, const char *const input)
{
    char *result = NULL;
    result = autocomplete_param_with_ac(input, "/roster room private char", roster_char_ac, TRUE);
    if (result) {
        return result;
    }
    result = autocomplete_param_with_ac(input, "/roster room private", roster_header_ac, TRUE);
    if (result) {
        return result;
    }
    result = autocomplete_param_with_ac(input, "/roster header char", roster_char_ac, TRUE);
    if (result) {
        return result;
    }
    result = autocomplete_param_with_ac(input, "/roster contact char", roster_char_ac, TRUE);
    if (result) {
        return result;
    }
    result = autocomplete_param_with_ac(input, "/roster room char", roster_char_ac, TRUE);
    if (result) {
        return result;
    }
    result = autocomplete_param_with_ac(input, "/roster private char", roster_char_ac, TRUE);
    if (result) {
        return result;
    }
    result = autocomplete_param_with_ac(input, "/roster resource char", roster_char_ac, TRUE);
    if (result) {
        return result;
    }
    result = autocomplete_param_with_func(input, "/roster resource join", prefs_autocomplete_boolean_choice);
    if (result) {
        return result;
    }
    result = autocomplete_param_with_ac(input, "/roster room position", roster_room_position_ac, TRUE);
    if (result) {
        return result;
    }
    result = autocomplete_param_with_ac(input, "/roster room by", roster_room_by_ac, TRUE);
    if (result) {
        return result;
    }
    result = autocomplete_param_with_ac(input, "/roster room order", roster_room_order_ac, TRUE);
    if (result) {
        return result;
    }
    result = autocomplete_param_with_ac(input, "/roster room unread", roster_unread_ac, TRUE);
    if (result) {
        return result;
    }
    result = autocomplete_param_with_func(input, "/roster count zero", prefs_autocomplete_boolean_choice);
    if (result) {
        return result;
    }

    jabber_conn_status_t conn_status = jabber_get_connection_status();
    if (conn_status == JABBER_CONNECTED) {
        result = autocomplete_param_with_func(input, "/roster nick", roster_barejid_autocomplete);
        if (result) {
            return result;
        }
        result = autocomplete_param_with_func(input, "/roster clearnick", roster_barejid_autocomplete);
        if (result) {
            return result;
        }
        result = autocomplete_param_with_func(input, "/roster remove", roster_barejid_autocomplete);
        if (result) {
            return result;
        }
    }

    result = autocomplete_param_with_ac(input, "/roster remove_all", roster_remove_all_ac, TRUE);
    if (result) {
        return result;
    }
    result = autocomplete_param_with_ac(input, "/roster show", roster_show_ac, TRUE);
    if (result) {
        return result;
    }
    result = autocomplete_param_with_ac(input, "/roster hide", roster_show_ac, TRUE);
    if (result) {
        return result;
    }
    result = autocomplete_param_with_ac(input, "/roster by", roster_by_ac, TRUE);
    if (result) {
        return result;
    }
    result = autocomplete_param_with_ac(input, "/roster count", roster_count_ac, TRUE);
    if (result) {
        return result;
    }
    result = autocomplete_param_with_ac(input, "/roster order", roster_order_ac, TRUE);
    if (result) {
        return result;
    }
    result = autocomplete_param_with_ac(input, "/roster unread", roster_unread_ac, TRUE);
    if (result) {
        return result;
    }
    result = autocomplete_param_with_ac(input, "/roster room", roster_room_ac, TRUE);
    if (result) {
        return result;
    }
    result = autocomplete_param_with_func(input, "/roster wrap", prefs_autocomplete_boolean_choice);
    if (result) {
        return result;
    }
    result = autocomplete_param_with_ac(input, "/roster header", roster_header_ac, TRUE);
    if (result) {
        return result;
    }
    result = autocomplete_param_with_ac(input, "/roster contact", roster_contact_ac, TRUE);
    if (result) {
        return result;
    }
    result = autocomplete_param_with_ac(input, "/roster resource", roster_resource_ac, TRUE);
    if (result) {
        return result;
    }
    result = autocomplete_param_with_ac(input, "/roster presence", roster_presence_ac, TRUE);
    if (result) {
        return result;
    }
    result = autocomplete_param_with_ac(input, "/roster private", roster_private_ac, TRUE);
    if (result) {
        return result;
    }
    result = autocomplete_param_with_ac(input, "/roster", roster_ac, TRUE);
    if (result) {
        return result;
    }

    return NULL;
}

static char*
_group_autocomplete(ProfWin *window, const char *const input)
{
    char *result = NULL;

    jabber_conn_status_t conn_status = jabber_get_connection_status();

    if (conn_status == JABBER_CONNECTED) {
        result = autocomplete_param_with_func(input, "/group show", roster_group_autocomplete);
        if (result) {
            return result;
        }
        result = autocomplete_param_no_with_func(input, "/group add", 4, roster_contact_autocomplete);
        if (result) {
            return result;
        }
        result = autocomplete_param_no_with_func(input, "/group remove", 4, roster_contact_autocomplete);
        if (result) {
            return result;
        }
        result = autocomplete_param_with_func(input, "/group add", roster_group_autocomplete);
        if (result) {
            return result;
        }
        result = autocomplete_param_with_func(input, "/group remove", roster_group_autocomplete);
        if (result) {
            return result;
        }
    }

    result = autocomplete_param_with_ac(input, "/group", group_ac, TRUE);
    if (result) {
        return result;
    }

    return NULL;
}

static char*
_bookmark_autocomplete(ProfWin *window, const char *const input)
{
    char *found = NULL;

    gboolean result;
    gchar **args = parse_args(input, 3, 8, &result);
    gboolean handle_options = result && (g_strv_length(args) > 2);

    if (handle_options && ((strcmp(args[0], "add") == 0) || (strcmp(args[0], "update") == 0)) ) {
        GString *beginning = g_string_new("/bookmark");
        gboolean autojoin = FALSE;
        int num_args = g_strv_length(args);

        g_string_append(beginning, " ");
        g_string_append(beginning, args[0]);
        g_string_append(beginning, " ");
        g_string_append(beginning, args[1]);
        if (num_args == 4 && g_strcmp0(args[2], "autojoin") == 0) {
            g_string_append(beginning, " ");
            g_string_append(beginning, args[2]);
            autojoin = TRUE;
        }

        if (num_args > 4) {
            g_string_append(beginning, " ");
            g_string_append(beginning, args[2]);
            g_string_append(beginning, " ");
            g_string_append(beginning, args[3]);
            if (num_args == 6 && g_strcmp0(args[4], "autojoin") == 0) {
                g_string_append(beginning, " ");
                g_string_append(beginning, args[4]);
                autojoin = TRUE;
            }
        }

        if (num_args > 6) {
            g_string_append(beginning, " ");
            g_string_append(beginning, args[4]);
            g_string_append(beginning, " ");
            g_string_append(beginning, args[5]);
            if (num_args == 8 && g_strcmp0(args[6], "autojoin") == 0) {
                g_string_append(beginning, " ");
                g_string_append(beginning, args[6]);
                autojoin = TRUE;
            }
        }

        if (autojoin) {
            found = autocomplete_param_with_func(input, beginning->str, prefs_autocomplete_boolean_choice);
        } else {
            found = autocomplete_param_with_ac(input, beginning->str, bookmark_property_ac, TRUE);
        }
        g_string_free(beginning, TRUE);
        if (found) {
            g_strfreev(args);
            return found;
        }
    }

    g_strfreev(args);

    found = autocomplete_param_with_func(input, "/bookmark remove", bookmark_find);
    if (found) {
        return found;
    }
    found = autocomplete_param_with_func(input, "/bookmark join", bookmark_find);
    if (found) {
        return found;
    }
    found = autocomplete_param_with_func(input, "/bookmark update", bookmark_find);
    if (found) {
        return found;
    }

    found = autocomplete_param_with_ac(input, "/bookmark", bookmark_ac, TRUE);
    return found;
}

static char*
_notify_autocomplete(ProfWin *window, const char *const input)
{
    int i = 0;
    char *result = NULL;

    result = autocomplete_param_with_func(input, "/notify room trigger remove", prefs_autocomplete_room_trigger);
    if (result) {
        return result;
    }

    gchar *boolean_choices1[] = { "/notify room current", "/notify chat current", "/notify typing current",
        "/notify room text", "/notify room mention", "/notify chat text" };
    for (i = 0; i < ARRAY_SIZE(boolean_choices1); i++) {
        result = autocomplete_param_with_func(input, boolean_choices1[i], prefs_autocomplete_boolean_choice);
        if (result) {
            return result;
        }
    }

    result = autocomplete_param_with_ac(input, "/notify room trigger", notify_trigger_ac, TRUE);
    if (result) {
        return result;
    }

    result = autocomplete_param_with_ac(input, "/notify room", notify_room_ac, TRUE);
    if (result) {
        return result;
    }

    result = autocomplete_param_with_ac(input, "/notify chat", notify_chat_ac, TRUE);
    if (result) {
        return result;
    }

    result = autocomplete_param_with_ac(input, "/notify typing", notify_typing_ac, TRUE);
    if (result) {
        return result;
    }

    gchar *boolean_choices2[] = { "/notify invite", "/notify sub", "/notify mention", "/notify trigger"};
    for (i = 0; i < ARRAY_SIZE(boolean_choices2); i++) {
        result = autocomplete_param_with_func(input, boolean_choices2[i], prefs_autocomplete_boolean_choice);
        if (result) {
            return result;
        }
    }

    result = autocomplete_param_with_ac(input, "/notify", notify_ac, TRUE);
    if (result) {
        return result;
    }

    return NULL;
}

static char*
_autoaway_autocomplete(ProfWin *window, const char *const input)
{
    char *result = NULL;

    result = autocomplete_param_with_ac(input, "/autoaway mode", autoaway_mode_ac, TRUE);
    if (result) {
        return result;
    }

    result = autocomplete_param_with_ac(input, "/autoaway time", autoaway_presence_ac, TRUE);
    if (result) {
        return result;
    }

    result = autocomplete_param_with_ac(input, "/autoaway message", autoaway_presence_ac, TRUE);
    if (result) {
        return result;
    }

    result = autocomplete_param_with_func(input, "/autoaway check", prefs_autocomplete_boolean_choice);
    if (result) {
        return result;
    }
    result = autocomplete_param_with_ac(input, "/autoaway", autoaway_ac, TRUE);
    if (result) {
        return result;
    }

    return NULL;
}

static char*
_log_autocomplete(ProfWin *window, const char *const input)
{
    char *result = NULL;

    result = autocomplete_param_with_func(input, "/log rotate",
        prefs_autocomplete_boolean_choice);
    if (result) {
        return result;
    }
    result = autocomplete_param_with_func(input, "/log shared",
        prefs_autocomplete_boolean_choice);
    if (result) {
        return result;
    }
    result = autocomplete_param_with_ac(input, "/log", log_ac, TRUE);
    if (result) {
        return result;
    }

    return NULL;
}

static char*
_autoconnect_autocomplete(ProfWin *window, const char *const input)
{
    char *result = NULL;

    result = autocomplete_param_with_func(input, "/autoconnect set", accounts_find_enabled);
    if (result) {
        return result;
    }

    result = autocomplete_param_with_ac(input, "/autoconnect", autoconnect_ac, TRUE);
    if (result) {
        return result;
    }

    return NULL;
}

static char*
_otr_autocomplete(ProfWin *window, const char *const input)
{
    char *found = NULL;

    jabber_conn_status_t conn_status = jabber_get_connection_status();

    if (conn_status == JABBER_CONNECTED) {
        found = autocomplete_param_with_func(input, "/otr start", roster_contact_autocomplete);
        if (found) {
            return found;
        }
    }

    found = autocomplete_param_with_ac(input, "/otr log", otr_log_ac, TRUE);
    if (found) {
        return found;
    }

    // /otr policy always user@server.com
    if (conn_status == JABBER_CONNECTED) {
        gboolean result;
        gchar **args = parse_args(input, 3, 3, &result);
        if (result && (strcmp(args[0], "policy") == 0)) {
            GString *beginning = g_string_new("/otr ");
            g_string_append(beginning, args[0]);
            g_string_append(beginning, " ");
            g_string_append(beginning, args[1]);

            found = autocomplete_param_with_func(input, beginning->str, roster_contact_autocomplete);
            g_string_free(beginning, TRUE);
            if (found) {
                g_strfreev(args);
                return found;
            }
        }
        g_strfreev(args);
    }

    found = autocomplete_param_with_ac(input, "/otr policy", otr_policy_ac, TRUE);
    if (found) {
        return found;
    }

    found = autocomplete_param_with_ac(input, "/otr", otr_ac, TRUE);
    if (found) {
        return found;
    }

    return NULL;
}

static char*
_pgp_autocomplete(ProfWin *window, const char *const input)
{
    char *found = NULL;

    jabber_conn_status_t conn_status = jabber_get_connection_status();

    if (conn_status == JABBER_CONNECTED) {
        found = autocomplete_param_with_func(input, "/pgp start", roster_contact_autocomplete);
        if (found) {
            return found;
        }
    }

    found = autocomplete_param_with_ac(input, "/pgp log", pgp_log_ac, TRUE);
    if (found) {
        return found;
    }

#ifdef PROF_HAVE_LIBGPGME
    gboolean result;
    gchar **args = parse_args(input, 2, 3, &result);
    if ((strncmp(input, "/pgp", 4) == 0) && (result == TRUE)) {
        GString *beginning = g_string_new("/pgp ");
        g_string_append(beginning, args[0]);
        if (args[1]) {
            g_string_append(beginning, " ");
            g_string_append(beginning, args[1]);
        }
        found = autocomplete_param_with_func(input, beginning->str, p_gpg_autocomplete_key);
        g_string_free(beginning, TRUE);
        if (found) {
            g_strfreev(args);
            return found;
        }
    }
    g_strfreev(args);
#endif

    if (conn_status == JABBER_CONNECTED) {
        found = autocomplete_param_with_func(input, "/pgp setkey", roster_barejid_autocomplete);
        if (found) {
            return found;
        }
    }

    found = autocomplete_param_with_ac(input, "/pgp", pgp_ac, TRUE);
    if (found) {
        return found;
    }

    return NULL;
}

static char*
_theme_autocomplete(ProfWin *window, const char *const input)
{
    char *result = NULL;
    if ((strncmp(input, "/theme load ", 12) == 0) && (strlen(input) > 12)) {
        if (theme_load_ac == NULL) {
            theme_load_ac = autocomplete_new();
            GSList *themes = theme_list();
            GSList *curr = themes;
            while (curr) {
                autocomplete_add(theme_load_ac, curr->data);
                curr = g_slist_next(curr);
            }
            g_slist_free_full(themes, g_free);
            autocomplete_add(theme_load_ac, "default");
        }
        result = autocomplete_param_with_ac(input, "/theme load", theme_load_ac, TRUE);
        if (result) {
            return result;
        }
    }
    result = autocomplete_param_with_ac(input, "/theme", theme_ac, TRUE);
    if (result) {
        return result;
    }

    return NULL;
}

static char*
_script_autocomplete_func(const char *const prefix)
{
    if (script_show_ac == NULL) {
        script_show_ac = autocomplete_new();
        GSList *scripts = scripts_list();
        GSList *curr = scripts;
        while (curr) {
            autocomplete_add(script_show_ac, curr->data);
            curr = g_slist_next(curr);
        }
        g_slist_free_full(scripts, g_free);
    }

    return autocomplete_complete(script_show_ac, prefix, FALSE);
}


static char*
_script_autocomplete(ProfWin *window, const char *const input)
{
    char *result = NULL;
    if ((strncmp(input, "/script show ", 13) == 0) && (strlen(input) > 13)) {
        result = autocomplete_param_with_func(input, "/script show", _script_autocomplete_func);
        if (result) {
            return result;
        }
    }

    if ((strncmp(input, "/script run ", 12) == 0) && (strlen(input) > 12)) {
        result = autocomplete_param_with_func(input, "/script run", _script_autocomplete_func);
        if (result) {
            return result;
        }
    }

    result = autocomplete_param_with_ac(input, "/script", script_ac, TRUE);
    if (result) {
        return result;
    }

    return NULL;
}

static char*
_resource_autocomplete(ProfWin *window, const char *const input)
{
    char *found = NULL;

    jabber_conn_status_t conn_status = jabber_get_connection_status();
    if (conn_status == JABBER_CONNECTED && window->type == WIN_CHAT) {
        ProfChatWin *chatwin = (ProfChatWin*)window;
        assert(chatwin->memcheck == PROFCHATWIN_MEMCHECK);
        PContact contact = roster_get_contact(chatwin->barejid);
        if (contact) {
            Autocomplete ac = p_contact_resource_ac(contact);
            found = autocomplete_param_with_ac(input, "/resource set", ac, FALSE);
            if (found) {
                return found;
            }
        }
    }

    found = autocomplete_param_with_func(input, "/resource title", prefs_autocomplete_boolean_choice);
    if (found) {
        return found;
    }

    found = autocomplete_param_with_func(input, "/resource message", prefs_autocomplete_boolean_choice);
    if (found) {
        return found;
    }

    found = autocomplete_param_with_ac(input, "/resource", resource_ac, FALSE);
    if (found) {
        return found;
    }

    return NULL;
}

static char*
_titlebar_autocomplete(ProfWin *window, const char *const input)
{
    char *found = NULL;

    found = autocomplete_param_with_func(input, "/titlebar show", prefs_autocomplete_boolean_choice);
    if (found) {
        return found;
    }

    found = autocomplete_param_with_func(input, "/titlebar goodbye", prefs_autocomplete_boolean_choice);
    if (found) {
        return found;
    }

    found = autocomplete_param_with_ac(input, "/titlebar", titlebar_ac, FALSE);
    if (found) {
        return found;
    }

    return NULL;
}

static char*
_inpblock_autocomplete(ProfWin *window, const char *const input)
{
    char *found = NULL;

    found = autocomplete_param_with_func(input, "/inpblock dynamic", prefs_autocomplete_boolean_choice);
    if (found) {
        return found;
    }

    found = autocomplete_param_with_ac(input, "/inpblock", inpblock_ac, FALSE);
    if (found) {
        return found;
    }

    return NULL;
}

static char*
_form_autocomplete(ProfWin *window, const char *const input)
{
    if (window->type != WIN_MUC_CONFIG) {
        return NULL;
    }

    char *found = NULL;

    ProfMucConfWin *confwin = (ProfMucConfWin*)window;
    DataForm *form = confwin->form;
    if (form) {
        found = autocomplete_param_with_ac(input, "/form help", form->tag_ac, TRUE);
        if (found) {
            return found;
        }
    }

    found = autocomplete_param_with_ac(input, "/form", form_ac, TRUE);
    if (found) {
        return found;
    }

    return NULL;
}

static char*
_form_field_autocomplete(ProfWin *window, const char *const input)
{
    if (window->type != WIN_MUC_CONFIG) {
        return NULL;
    }

    char *found = NULL;

    ProfMucConfWin *confwin = (ProfMucConfWin*)window;
    DataForm *form = confwin->form;
    if (form == NULL) {
        return NULL;
    }

    gchar **split = g_strsplit(input, " ", 0);

    if (g_strv_length(split) == 3) {
        char *field_tag = split[0]+1;
        if (form_tag_exists(form, field_tag)) {
            form_field_type_t field_type = form_get_field_type(form, field_tag);
            Autocomplete value_ac = form_get_value_ac(form, field_tag);;
            GString *beginning = g_string_new(split[0]);
            g_string_append(beginning, " ");
            g_string_append(beginning, split[1]);

            if (((g_strcmp0(split[1], "add") == 0) || (g_strcmp0(split[1], "remove") == 0))
                    && field_type == FIELD_LIST_MULTI) {
                found = autocomplete_param_with_ac(input, beginning->str, value_ac, TRUE);

            } else if ((g_strcmp0(split[1], "remove") == 0) && field_type == FIELD_TEXT_MULTI) {
                found = autocomplete_param_with_ac(input, beginning->str, value_ac, TRUE);

            } else if ((g_strcmp0(split[1], "remove") == 0) && field_type == FIELD_JID_MULTI) {
                found = autocomplete_param_with_ac(input, beginning->str, value_ac, TRUE);
            }

            g_string_free(beginning, TRUE);
        }

    } else if (g_strv_length(split) == 2) {
        char *field_tag = split[0]+1;
        if (form_tag_exists(form, field_tag)) {
            form_field_type_t field_type = form_get_field_type(form, field_tag);
            Autocomplete value_ac = form_get_value_ac(form, field_tag);;

            switch (field_type)
            {
                case FIELD_BOOLEAN:
                    found = autocomplete_param_with_func(input, split[0], prefs_autocomplete_boolean_choice);
                    break;
                case FIELD_LIST_SINGLE:
                    found = autocomplete_param_with_ac(input, split[0], value_ac, TRUE);
                    break;
                case FIELD_LIST_MULTI:
                case FIELD_JID_MULTI:
                case FIELD_TEXT_MULTI:
                    found = autocomplete_param_with_ac(input, split[0], form_field_multi_ac, TRUE);
                    break;
                default:
                    break;
            }
        }
    }

    g_strfreev(split);

    return found;
}

static char*
_occupants_autocomplete(ProfWin *window, const char *const input)
{
    char *found = NULL;

    found = autocomplete_param_with_ac(input, "/occupants default show", occupants_show_ac, TRUE);
    if (found) {
        return found;
    }

    found = autocomplete_param_with_ac(input, "/occupants default hide", occupants_show_ac, TRUE);
    if (found) {
        return found;
    }

    found = autocomplete_param_with_ac(input, "/occupants default", occupants_default_ac, TRUE);
    if (found) {
        return found;
    }

    found = autocomplete_param_with_ac(input, "/occupants show", occupants_show_ac, TRUE);
    if (found) {
        return found;
    }

    found = autocomplete_param_with_ac(input, "/occupants hide", occupants_show_ac, TRUE);
    if (found) {
        return found;
    }

    found = autocomplete_param_with_ac(input, "/occupants", occupants_ac, TRUE);
    if (found) {
        return found;
    }

    return NULL;
}

static char*
_time_autocomplete(ProfWin *window, const char *const input)
{
    char *found = NULL;

    found = autocomplete_param_with_ac(input, "/time statusbar", time_format_ac, TRUE);
    if (found) {
        return found;
    }

    found = autocomplete_param_with_ac(input, "/time lastactivity", time_format_ac, TRUE);
    if (found) {
        return found;
    }

    found = autocomplete_param_with_ac(input, "/time console", time_format_ac, TRUE);
    if (found) {
        return found;
    }

    found = autocomplete_param_with_ac(input, "/time chat", time_format_ac, TRUE);
    if (found) {
        return found;
    }

    found = autocomplete_param_with_ac(input, "/time muc", time_format_ac, TRUE);
    if (found) {
        return found;
    }

    found = autocomplete_param_with_ac(input, "/time mucconfig", time_format_ac, TRUE);
    if (found) {
        return found;
    }

    found = autocomplete_param_with_ac(input, "/time private", time_format_ac, TRUE);
    if (found) {
        return found;
    }

    found = autocomplete_param_with_ac(input, "/time xml", time_format_ac, TRUE);
    if (found) {
        return found;
    }

    found = autocomplete_param_with_ac(input, "/time", time_ac, TRUE);
    if (found) {
        return found;
    }

    return NULL;
}

static char*
_kick_autocomplete(ProfWin *window, const char *const input)
{
    char *result = NULL;

    if (window->type == WIN_MUC) {
        ProfMucWin *mucwin = (ProfMucWin*)window;
        assert(mucwin->memcheck == PROFMUCWIN_MEMCHECK);
        Autocomplete nick_ac = muc_roster_ac(mucwin->roomjid);

        if (nick_ac) {
            result = autocomplete_param_with_ac(input, "/kick", nick_ac, TRUE);
            if (result) {
                return result;
            }
        }
    }

    return result;
}

static char*
_ban_autocomplete(ProfWin *window, const char *const input)
{
    char *result = NULL;

    if (window->type == WIN_MUC) {
        ProfMucWin *mucwin = (ProfMucWin*)window;
        assert(mucwin->memcheck == PROFMUCWIN_MEMCHECK);
        Autocomplete jid_ac = muc_roster_jid_ac(mucwin->roomjid);

        if (jid_ac) {
            result = autocomplete_param_with_ac(input, "/ban", jid_ac, TRUE);
            if (result) {
                return result;
            }
        }
    }

    return result;
}

static char*
_affiliation_autocomplete(ProfWin *window, const char *const input)
{
    char *result = NULL;

    if (window->type == WIN_MUC) {
        ProfMucWin *mucwin = (ProfMucWin*)window;
        assert(mucwin->memcheck == PROFMUCWIN_MEMCHECK);
        gboolean parse_result;
        Autocomplete jid_ac = muc_roster_jid_ac(mucwin->roomjid);

        gchar **args = parse_args(input, 3, 3, &parse_result);

        if ((strncmp(input, "/affiliation", 12) == 0) && (parse_result == TRUE)) {
            GString *beginning = g_string_new("/affiliation ");
            g_string_append(beginning, args[0]);
            g_string_append(beginning, " ");
            g_string_append(beginning, args[1]);

            result = autocomplete_param_with_ac(input, beginning->str, jid_ac, TRUE);
            g_string_free(beginning, TRUE);
            if (result) {
                g_strfreev(args);
                return result;
            }
        }

        g_strfreev(args);
    }

    result = autocomplete_param_with_ac(input, "/affiliation set", affiliation_ac, TRUE);
    if (result) {
        return result;
    }

    result = autocomplete_param_with_ac(input, "/affiliation list", affiliation_ac, TRUE);
    if (result) {
        return result;
    }

    result = autocomplete_param_with_ac(input, "/affiliation", privilege_cmd_ac, TRUE);
    if (result) {
        return result;
    }

    return result;
}

static char*
_role_autocomplete(ProfWin *window, const char *const input)
{
    char *result = NULL;

    if (window->type == WIN_MUC) {
        ProfMucWin *mucwin = (ProfMucWin*)window;
        assert(mucwin->memcheck == PROFMUCWIN_MEMCHECK);
        gboolean parse_result;
        Autocomplete nick_ac = muc_roster_ac(mucwin->roomjid);

        gchar **args = parse_args(input, 3, 3, &parse_result);

        if ((strncmp(input, "/role", 5) == 0) && (parse_result == TRUE)) {
            GString *beginning = g_string_new("/role ");
            g_string_append(beginning, args[0]);
            g_string_append(beginning, " ");
            g_string_append(beginning, args[1]);

            result = autocomplete_param_with_ac(input, beginning->str, nick_ac, TRUE);
            g_string_free(beginning, TRUE);
            if (result) {
                g_strfreev(args);
                return result;
            }
        }

        g_strfreev(args);
    }

    result = autocomplete_param_with_ac(input, "/role set", role_ac, TRUE);
    if (result) {
        return result;
    }

    result = autocomplete_param_with_ac(input, "/role list", role_ac, TRUE);
    if (result) {
        return result;
    }

    result = autocomplete_param_with_ac(input, "/role", privilege_cmd_ac, TRUE);
    if (result) {
        return result;
    }

    return result;
}

static char*
_statuses_autocomplete(ProfWin *window, const char *const input)
{
    char *result = NULL;

    result = autocomplete_param_with_ac(input, "/statuses console", statuses_setting_ac, TRUE);
    if (result) {
        return result;
    }

    result = autocomplete_param_with_ac(input, "/statuses chat", statuses_setting_ac, TRUE);
    if (result) {
        return result;
    }

    result = autocomplete_param_with_ac(input, "/statuses muc", statuses_setting_ac, TRUE);
    if (result) {
        return result;
    }

    result = autocomplete_param_with_ac(input, "/statuses", statuses_ac, TRUE);
    if (result) {
        return result;
    }

    return NULL;
}

static char*
_wins_autocomplete(ProfWin *window, const char *const input)
{
    char *result = NULL;

    result = autocomplete_param_with_func(input, "/wins autotidy", prefs_autocomplete_boolean_choice);
    if (result) {
        return result;
    }

    result = autocomplete_param_with_ac(input, "/wins", wins_ac, TRUE);
    if (result) {
        return result;
    }

    return NULL;
}

static char*
_tls_autocomplete(ProfWin *window, const char *const input)
{
    char *result = NULL;

    result = autocomplete_param_with_func(input, "/tls revoke", tlscerts_complete);
    if (result) {
        return result;
    }

    result = autocomplete_param_with_func(input, "/tls cert", tlscerts_complete);
    if (result) {
        return result;
    }

    result = autocomplete_param_with_ac(input, "/tls certpath", tls_certpath_ac, TRUE);
    if (result) {
        return result;
    }

    result = autocomplete_param_with_func(input, "/tls show", prefs_autocomplete_boolean_choice);
    if (result) {
        return result;
    }

    result = autocomplete_param_with_ac(input, "/tls", tls_ac, TRUE);
    if (result) {
        return result;
    }

    return result;
}

static char*
_receipts_autocomplete(ProfWin *window, const char *const input)
{
    char *result = NULL;

    result = autocomplete_param_with_func(input, "/receipts send", prefs_autocomplete_boolean_choice);
    if (result) {
        return result;
    }

    result = autocomplete_param_with_func(input, "/receipts request", prefs_autocomplete_boolean_choice);
    if (result) {
        return result;
    }

    result = autocomplete_param_with_ac(input, "/receipts", receipts_ac, TRUE);
    if (result) {
        return result;
    }

    return NULL;
}

static char*
_alias_autocomplete(ProfWin *window, const char *const input)
{
    char *result = NULL;

    result = autocomplete_param_with_ac(input, "/alias remove", aliases_ac, TRUE);
    if (result) {
        return result;
    }

    result = autocomplete_param_with_ac(input, "/alias", alias_ac, TRUE);
    if (result) {
        return result;
    }

    return NULL;
}

static char*
_connect_autocomplete(ProfWin *window, const char *const input)
{
    char *found = NULL;
    gboolean result = FALSE;

    gchar **args = parse_args(input, 2, 6, &result);

    if ((strncmp(input, "/connect", 8) == 0) && (result == TRUE)) {
        GString *beginning = g_string_new("/connect ");
        g_string_append(beginning, args[0]);
        if (args[1] && args[2]) {
            g_string_append(beginning, " ");
            g_string_append(beginning, args[1]);
            g_string_append(beginning, " ");
            g_string_append(beginning, args[2]);
            if (args[3] && args[4]) {
                g_string_append(beginning, " ");
                g_string_append(beginning, args[3]);
                g_string_append(beginning, " ");
                g_string_append(beginning, args[4]);
            }
        }
        found = autocomplete_param_with_ac(input, beginning->str, connect_property_ac, TRUE);
        g_string_free(beginning, TRUE);
        if (found) {
            g_strfreev(args);
            return found;
        }
    }

    g_strfreev(args);

    result = FALSE;
    args = parse_args(input, 2, 7, &result);

    if ((strncmp(input, "/connect", 8) == 0) && (result == TRUE)) {
        GString *beginning = g_string_new("/connect ");
        g_string_append(beginning, args[0]);
        int curr = 0;
        if (args[1]) {
            g_string_append(beginning, " ");
            g_string_append(beginning, args[1]);
            curr = 1;
            if (args[2] && args[3]) {
                g_string_append(beginning, " ");
                g_string_append(beginning, args[2]);
                g_string_append(beginning, " ");
                g_string_append(beginning, args[3]);
                curr = 3;
                if (args[4] && args[5]) {
                    g_string_append(beginning, " ");
                    g_string_append(beginning, args[4]);
                    g_string_append(beginning, " ");
                    g_string_append(beginning, args[5]);
                    curr = 5;
                }
            }
        }
        if (curr != 0 && (g_strcmp0(args[curr], "tls") == 0)) {
            found = autocomplete_param_with_ac(input, beginning->str, tls_property_ac, TRUE);
            g_string_free(beginning, TRUE);
            if (found) {
                g_strfreev(args);
                return found;
            }
        } else {
            g_string_free(beginning, TRUE);
        }
    }

    g_strfreev(args);

    found = autocomplete_param_with_func(input, "/connect", accounts_find_enabled);
    if (found) {
        return found;
    }

    return NULL;
}

static char*
_help_autocomplete(ProfWin *window, const char *const input)
{
    char *result = NULL;

    result = autocomplete_param_with_ac(input, "/help commands", help_commands_ac, TRUE);
    if (result) {
        return result;
    }

    result = autocomplete_param_with_ac(input, "/help", help_ac, TRUE);
    if (result) {
        return result;
    }

    return NULL;
}

static char*
_join_autocomplete(ProfWin *window, const char *const input)
{
    char *found = NULL;
    gboolean result = FALSE;

    found = autocomplete_param_with_func(input, "/join", bookmark_find);
    if (found) {
        return found;
    }

    gchar **args = parse_args(input, 2, 4, &result);

    if ((strncmp(input, "/join", 5) == 0) && (result == TRUE)) {
        GString *beginning = g_string_new("/join ");
        g_string_append(beginning, args[0]);
        if (args[1] && args[2]) {
            g_string_append(beginning, " ");
            g_string_append(beginning, args[1]);
            g_string_append(beginning, " ");
            g_string_append(beginning, args[2]);
        }
        found = autocomplete_param_with_ac(input, beginning->str, join_property_ac, TRUE);
        g_string_free(beginning, TRUE);
        if (found) {
            g_strfreev(args);
            return found;
        }
    }

    g_strfreev(args);

    return NULL;
}

static char*
_console_autocomplete(ProfWin *window, const char *const input)
{
    char *result = NULL;

    result = autocomplete_param_with_ac(input, "/console chat", console_msg_ac, TRUE);
    if (result) {
        return result;
    }
    result = autocomplete_param_with_ac(input, "/console muc", console_msg_ac, TRUE);
    if (result) {
        return result;
    }
    result = autocomplete_param_with_ac(input, "/console private", console_msg_ac, TRUE);
    if (result) {
        return result;
    }

    result = autocomplete_param_with_ac(input, "/console", console_ac, TRUE);
    if (result) {
        return result;
    }

    return NULL;
}

static char*
_win_autocomplete(ProfWin *window, const char *const input)
{
    char *found = NULL;

    found = autocomplete_param_with_func(input, "/win", win_autocomplete);
    if (found) {
        return found;
    }

    return NULL;
}

static char*
_close_autocomplete(ProfWin *window, const char *const input)
{
    char *found = NULL;

    found = autocomplete_param_with_func(input, "/close", win_close_autocomplete);
    if (found) {
        return found;
    }

    return NULL;
}

static char*
_subject_autocomplete(ProfWin *window, const char *const input)
{
    char *result = NULL;

    if (window->type == WIN_MUC) {
        if ((g_strcmp0(input, "/subject e") == 0)
                || (g_strcmp0(input, "/subject ed") == 0)
                || (g_strcmp0(input, "/subject edi") == 0)
                || (g_strcmp0(input, "/subject edit") == 0)
                || (g_strcmp0(input, "/subject edit ") == 0)
                || (g_strcmp0(input, "/subject edit \"") == 0)) {
            ProfMucWin *mucwin = (ProfMucWin*)window;
            assert(mucwin->memcheck == PROFMUCWIN_MEMCHECK);

            char *subject = muc_subject(mucwin->roomjid);
            if (subject) {
                GString *result_str = g_string_new("/subject edit \"");
                g_string_append(result_str, subject);
                g_string_append(result_str, "\"");

                result = result_str->str;
                g_string_free(result_str, FALSE);
            }
        }
    }
    if (result) {
        return result;
    }

    result = autocomplete_param_with_ac(input, "/subject", subject_ac, TRUE);
    if (result) {
        return result;
    }

    return NULL;
}

static char*
_account_autocomplete(ProfWin *window, const char *const input)
{
    char *found = NULL;
    gboolean result = FALSE;

    gchar **args = parse_args(input, 3, 4, &result);

    if ((strncmp(input, "/account set", 12) == 0) && (result == TRUE)) {
        GString *beginning = g_string_new("/account set ");
        g_string_append(beginning, args[1]);
        if ((g_strv_length(args) > 3) && (g_strcmp0(args[2], "otr")) == 0) {
            g_string_append(beginning, " ");
            g_string_append(beginning, args[2]);
            found = autocomplete_param_with_ac(input, beginning->str, otr_policy_ac, TRUE);
            g_string_free(beginning, TRUE);
            if (found) {
                g_strfreev(args);
                return found;
            }
        } else if ((g_strv_length(args) > 3) && (g_strcmp0(args[2], "status")) == 0) {
            g_string_append(beginning, " ");
            g_string_append(beginning, args[2]);
            found = autocomplete_param_with_ac(input, beginning->str, account_status_ac, TRUE);
            g_string_free(beginning, TRUE);
            if (found) {
                g_strfreev(args);
                return found;
            }
        } else if ((g_strv_length(args) > 3) && (g_strcmp0(args[2], "tls")) == 0) {
            g_string_append(beginning, " ");
            g_string_append(beginning, args[2]);
            found = autocomplete_param_with_ac(input, beginning->str, tls_property_ac, TRUE);
            g_string_free(beginning, TRUE);
            if (found) {
                g_strfreev(args);
                return found;
            }
        } else if ((g_strv_length(args) > 3) && (g_strcmp0(args[2], "startscript")) == 0) {
            g_string_append(beginning, " ");
            g_string_append(beginning, args[2]);
            found = autocomplete_param_with_func(input, beginning->str, _script_autocomplete_func);
            g_string_free(beginning, TRUE);
            if (found) {
                g_strfreev(args);
                return found;
            }
        } else if ((g_strv_length(args) > 3) && (g_strcmp0(args[2], "theme")) == 0) {
            g_string_append(beginning, " ");
            g_string_append(beginning, args[2]);
            if (theme_load_ac == NULL) {
                theme_load_ac = autocomplete_new();
                GSList *themes = theme_list();
                GSList *curr = themes;
                while (curr) {
                    autocomplete_add(theme_load_ac, curr->data);
                    curr = g_slist_next(curr);
                }
                g_slist_free_full(themes, g_free);
                autocomplete_add(theme_load_ac, "default");
            }
            found = autocomplete_param_with_ac(input, beginning->str, theme_load_ac, TRUE);
            g_string_free(beginning, TRUE);
            if (found) {
                return found;
            }
#ifdef PROF_HAVE_LIBGPGME
        } else if ((g_strv_length(args) > 3) && (g_strcmp0(args[2], "pgpkeyid")) == 0) {
            g_string_append(beginning, " ");
            g_string_append(beginning, args[2]);
            found = autocomplete_param_with_func(input, beginning->str, p_gpg_autocomplete_key);
            g_string_free(beginning, TRUE);
            if (found) {
                g_strfreev(args);
                return found;
            }
#endif
        } else {
            found = autocomplete_param_with_ac(input, beginning->str, account_set_ac, TRUE);
            g_string_free(beginning, TRUE);
            if (found) {
                g_strfreev(args);
                return found;
            }
        }
    }

    if ((strncmp(input, "/account clear", 14) == 0) && (result == TRUE)) {
        GString *beginning = g_string_new("/account clear ");
        g_string_append(beginning, args[1]);
        found = autocomplete_param_with_ac(input, beginning->str, account_clear_ac, TRUE);
        g_string_free(beginning, TRUE);
        if (found) {
            g_strfreev(args);
            return found;
        }
    }

    g_strfreev(args);

    found = autocomplete_param_with_ac(input, "/account default", account_default_ac, TRUE);
    if(found){
        return found;
    }

    int i = 0;
    gchar *account_choice[] = { "/account set", "/account show", "/account enable",
        "/account disable", "/account rename", "/account clear", "/account remove",
        "/account default set" };

    for (i = 0; i < ARRAY_SIZE(account_choice); i++) {
        found = autocomplete_param_with_func(input, account_choice[i], accounts_find_all);
        if (found) {
            return found;
        }
    }

    found = autocomplete_param_with_ac(input, "/account", account_ac, TRUE);
    return found;
}

static int
_cmp_command(Command *cmd1, Command *cmd2)
{
    return g_strcmp0(cmd1->cmd, cmd2->cmd);
}

void
command_docgen(void)
{
    GList *cmds = NULL;
    unsigned int i;
    for (i = 0; i < ARRAY_SIZE(command_defs); i++) {
        Command *pcmd = command_defs+i;
        cmds = g_list_insert_sorted(cmds, pcmd, (GCompareFunc)_cmp_command);
    }

    FILE *toc_fragment = fopen("toc_fragment.html", "w");
    FILE *main_fragment = fopen("main_fragment.html", "w");

    fputs("<ul><li><ul><li>\n", toc_fragment);
    fputs("<hr>\n", main_fragment);

    GList *curr = cmds;
    while (curr) {
        Command *pcmd = curr->data;

        fprintf(toc_fragment, "<a href=\"#%s\">%s</a>,\n", &pcmd->cmd[1], pcmd->cmd);
        fprintf(main_fragment, "<a name=\"%s\"></a>\n", &pcmd->cmd[1]);
        fprintf(main_fragment, "<h4>%s</h4>\n", pcmd->cmd);

        fputs("<p><b>Synopsis</b></p>\n", main_fragment);
        fputs("<p><pre><code>", main_fragment);
        int i = 0;
        while (pcmd->help.synopsis[i]) {
            char *str1 = str_replace(pcmd->help.synopsis[i], "<", "&lt;");
            char *str2 = str_replace(str1, ">", "&gt;");
            fprintf(main_fragment, "%s\n", str2);
            i++;
        }
        fputs("</code></pre></p>\n", main_fragment);

        fputs("<p><b>Description</b></p>\n", main_fragment);
        fputs("<p>", main_fragment);
        fprintf(main_fragment, "%s\n", pcmd->help.desc);
        fputs("</p>\n", main_fragment);

        if (pcmd->help.args[0][0] != NULL) {
            fputs("<p><b>Arguments</b></p>\n", main_fragment);
            fputs("<table>", main_fragment);
            for (i = 0; pcmd->help.args[i][0] != NULL; i++) {
                fputs("<tr>", main_fragment);
                fputs("<td>", main_fragment);
                fputs("<code>", main_fragment);
                char *str1 = str_replace(pcmd->help.args[i][0], "<", "&lt;");
                char *str2 = str_replace(str1, ">", "&gt;");
                fprintf(main_fragment, "%s", str2);
                fputs("</code>", main_fragment);
                fputs("</td>", main_fragment);
                fputs("<td>", main_fragment);
                fprintf(main_fragment, "%s", pcmd->help.args[i][1]);
                fputs("</td>", main_fragment);
                fputs("</tr>", main_fragment);
            }
            fputs("</table>\n", main_fragment);
        }

        if (pcmd->help.examples[0] != NULL) {
            fputs("<p><b>Examples</b></p>\n", main_fragment);
            fputs("<p><pre><code>", main_fragment);
            int i = 0;
            while (pcmd->help.examples[i]) {
                fprintf(main_fragment, "%s\n", pcmd->help.examples[i]);
                i++;
            }
            fputs("</code></pre></p>\n", main_fragment);
        }

        fputs("<a href=\"#top\"><h5>back to top</h5></a><br><hr>\n", main_fragment);
        fputs("\n", main_fragment);

        curr = g_list_next(curr);
    }

    fputs("</ul></ul>\n", toc_fragment);

    fclose(toc_fragment);
    fclose(main_fragment);
    printf("\nProcessed %d commands.\n\n", g_list_length(cmds));
    g_list_free(cmds);
}<|MERGE_RESOLUTION|>--- conflicted
+++ resolved
@@ -2655,11 +2655,7 @@
 }
 
 void
-<<<<<<< HEAD
-cmd_autocomplete_add(const char * const value)
-=======
 cmd_autocomplete_add(const char *const value)
->>>>>>> ac91e7ef
 {
     if (commands_ac) {
         autocomplete_add(commands_ac, value);
@@ -2713,11 +2709,7 @@
 }
 
 void
-<<<<<<< HEAD
-cmd_autocomplete_remove(const char * const value)
-=======
 cmd_autocomplete_remove(const char *const value)
->>>>>>> ac91e7ef
 {
     if (commands_ac) {
         autocomplete_remove(commands_ac, value);
@@ -3164,13 +3156,7 @@
 
     result = plugins_autocomplete(input);
     if (result) {
-<<<<<<< HEAD
-        if (result) {
-            return result;
-        }
-=======
-        return result;
->>>>>>> ac91e7ef
+        return result;
     }
 
     if (g_str_has_prefix(input, "/field")) {
