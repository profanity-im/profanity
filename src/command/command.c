--- conflicted
+++ resolved
@@ -3983,9 +3983,6 @@
                 g_strfreev(args);
                 return found;
             }
-<<<<<<< HEAD
-#ifdef PROF_HAVE_LIBGPGME
-=======
         } else if ((g_strv_length(args) > 3) && (g_strcmp0(args[2], "tls")) == 0) {
             g_string_append(beginning, " ");
             g_string_append(beginning, args[2]);
@@ -3995,8 +3992,7 @@
                 g_strfreev(args);
                 return found;
             }
-#ifdef HAVE_LIBGPGME
->>>>>>> 6640a089
+#ifdef PROF_HAVE_LIBGPGME
         } else if ((g_strv_length(args) > 3) && (g_strcmp0(args[2], "pgpkeyid")) == 0) {
             g_string_append(beginning, " ");
             g_string_append(beginning, args[2]);
