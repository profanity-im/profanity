/*
 * command.c
 *
 * Copyright (C) 2012 - 2015 James Booth <boothj5@gmail.com>
 *
 * This file is part of Profanity.
 *
 * Profanity is free software: you can redistribute it and/or modify
 * it under the terms of the GNU General Public License as published by
 * the Free Software Foundation, either version 3 of the License, or
 * (at your option) any later version.
 *
 * Profanity is distributed in the hope that it will be useful,
 * but WITHOUT ANY WARRANTY; without even the implied warranty of
 * MERCHANTABILITY or FITNESS FOR A PARTICULAR PURPOSE.  See the
 * GNU General Public License for more details.
 *
 * You should have received a copy of the GNU General Public License
 * along with Profanity.  If not, see <http://www.gnu.org/licenses/>.
 *
 * In addition, as a special exception, the copyright holders give permission to
 * link the code of portions of this program with the OpenSSL library under
 * certain conditions as described in each individual source file, and
 * distribute linked combinations including the two.
 *
 * You must obey the GNU General Public License in all respects for all of the
 * code used other than OpenSSL. If you modify file(s) with this exception, you
 * may extend this exception to your version of the file(s), but you are not
 * obligated to do so. If you do not wish to do so, delete this exception
 * statement from your version. If you delete this exception statement from all
 * source files in the program, then also delete it here.
 *
 */

#include <assert.h>
#include <errno.h>
#include <limits.h>
#include <stdlib.h>
#include <stdio.h>
#include <string.h>

#include <glib.h>

#include "prof_config.h"

#include "chat_session.h"
#include "command/command.h"
#include "command/commands.h"
#include "common.h"
#include "config/accounts.h"
#include "config/preferences.h"
#include "config/theme.h"
#include "contact.h"
#include "roster_list.h"
#include "jid.h"
#include "xmpp/form.h"
#include "log.h"
#include "muc.h"
#include "plugins/plugins.h"
#ifdef PROF_HAVE_LIBOTR
#include "otr/otr.h"
#endif
#include "profanity.h"
#include "tools/autocomplete.h"
#include "tools/parser.h"
#include "tools/tinyurl.h"
#include "xmpp/xmpp.h"
#include "xmpp/bookmark.h"
#include "ui/ui.h"
#include "ui/windows.h"

typedef char*(*autocompleter)(char*, int*);

static gboolean _cmd_execute(const char * const command, const char * const inp);
static gboolean _cmd_execute_default(const char * inp);
static gboolean _cmd_execute_alias(const char * const inp, gboolean *ran);

static char * _cmd_complete_parameters(const char * const input);

static char * _sub_autocomplete(const char * const input);
static char * _notify_autocomplete(const char * const input);
static char * _theme_autocomplete(const char * const input);
static char * _autoaway_autocomplete(const char * const input);
static char * _autoconnect_autocomplete(const char * const input);
static char * _account_autocomplete(const char * const input);
static char * _who_autocomplete(const char * const input);
static char * _roster_autocomplete(const char * const input);
static char * _group_autocomplete(const char * const input);
static char * _bookmark_autocomplete(const char * const input);
static char * _otr_autocomplete(const char * const input);
static char * _connect_autocomplete(const char * const input);
static char * _statuses_autocomplete(const char * const input);
static char * _alias_autocomplete(const char * const input);
static char * _join_autocomplete(const char * const input);
static char * _log_autocomplete(const char * const input);
static char * _form_autocomplete(const char * const input);
static char * _form_field_autocomplete(const char * const input);
static char * _occupants_autocomplete(const char * const input);
static char * _kick_autocomplete(const char * const input);
static char * _ban_autocomplete(const char * const input);
static char * _affiliation_autocomplete(const char * const input);
static char * _role_autocomplete(const char * const input);
static char * _resource_autocomplete(const char * const input);
static char * _titlebar_autocomplete(const char * const input);
static char * _inpblock_autocomplete(const char * const input);
static char * _time_autocomplete(const char * const input);

GHashTable *commands = NULL;

/*
 * Command list
 */
static struct cmd_t command_defs[] =
{
    { "/help",
        cmd_help, parse_args, 0, 1, NULL,
        { "/help [area|command]", "Help on using Profanity.",
        { "/help [area|command]",
          "--------------------",
          "Help on using Profanity.",
          "",
          "area    : Summary help for commands in a certain area of functionality.",
          "command : Full help for a specific command, for example '/help connect'.",
          "",
          "Use with no arguments to see a list of areas.",
          "",
          "Example: /help commands",
          "Example: /help presence",
          "Example: /help who",
          NULL } } },

    { "/about",
        cmd_about, parse_args, 0, 0, NULL,
        { "/about", "About Profanity.",
        { "/about",
          "------",
          "Show version and license information.",
          NULL  } } },

    { "/connect",
        cmd_connect, parse_args, 0, 5, NULL,
        { "/connect [account] [server value] [port value]", "Account login.",
        { "/connect [account] [server value] [port value]",
          "----------------------------------------------",
          "Login to a chat service.",
          "",
          "account      : The local account you wish to connect with, or a JID if connecting for the first time.",
          "server value : Supply a server if it is different to the domain part of your JID.",
          "port value   : The port to use if different to the default (5222, or 5223 for SSL).",
          "",
          "If no account is specified, the default is used if one is configured.",
          "A local account is created with the JID as it's name if it doesn't already exist.",
          "",
          "Example: /connect",
          "Example: /connect myuser@gmail.com",
          "Example: /connect myuser@mycompany.com server talk.google.com",
          "Example: /connect bob@someplace port 5678",
          "Example: /connect me@chatty server chatty.com port 5443",
          NULL  } } },

    { "/disconnect",
        cmd_disconnect, parse_args, 0, 0, NULL,
        { "/disconnect", "Logout of current session.",
        { "/disconnect",
          "-----------",
          "Disconnect from the current chat service.",
          NULL  } } },

    { "/msg",
        cmd_msg, parse_args_with_freetext, 1, 2, NULL,
        { "/msg contact|nick [message]", "Start chat with a user.",
        { "/msg contact|nick [message]",
          "---------------------------",
          "Send a one to one chat message, or a private message to a chat room occupant.",
          "",
          "contact : The contact's JID, or nickname if one has been set in your roster.",
          "nick    : A chat room occupant, to whom you wish to send a private message.",
          "message : The message to send",
          "",
          "If the message is omitted, a new chat window will be opened without sending a message.",
          "Use quotes if the nickname includes spaces.",
          "",
          "Example: /msg myfriend@server.com Hey, here's a message!",
          "Example: /msg otherfriend@server.com",
          "Example: /msg Bob Here is a private message",
          "Example: /msg \"My Friend\" Hi, how are you?",
          NULL } } },

    { "/roster",
        cmd_roster, parse_args_with_freetext, 0, 3, NULL,
        { "/roster [command] [args..]", "Manage your roster.",
        { "/roster [command] [args..]",
          "--------------------------",
          "Manage your roster, and roster display settings.",
          "",
          "command - online|show|hide|by|size|add|remove|nick|clearnick",
          "",
          "online         : Show all online contacts in your roster.",
          "show           : Show the roster panel.",
          "show offline   : Show offline contacts in the roster panel.",
          "show resource  : Show contact's connected resources in the roster panel.",
          "hide           : Hide the roster panel.",
          "hide offline   : Hide offline contacts in the roster panel.",
          "hide resource  : Hide contact's connected resources in the roster panel.",
          "by group       : Group contacts in the roster panel by roster group.",
          "by presence    : Group contacts in the roster panel by presence.",
          "by none        : No grouping in the roster panel.",
          "size           : Percentage of the screen taken up by the roster (1-99).",
          "add jid [nick] : Add a new item to the roster.",
          "remove jid     : Removes an item from the roster.",
          "nick jid nick  : Change a contacts nickname.",
          "clearnick jid  : Removes the current nickname.",
          "",
          "Passing no arguments lists all contacts in your roster.",
          "",
          "Example: /roster (show your roster)",
          "Example: /roster add someone@contacts.org (add the contact)",
          "Example: /roster add someone@contacts.org Buddy (add the contact with nickname 'Buddy')",
          "Example: /roster remove someone@contacts.org (remove the contact)",
          "Example: /roster nick myfriend@chat.org My Friend",
          "Example: /roster clearnick kai@server.com (clears nickname)",
          NULL } } },

    { "/group",
        cmd_group, parse_args_with_freetext, 0, 3, NULL,
        { "/group [show|add|remove] [group] [contact]", "Manage roster groups.",
        { "/group [show|add|remove] [group] [contact]",
          "------------------------------------------",
          "View, add to, and remove from roster groups.",
          "",
          "show group           : List all roster items a group.",
          "add group contact    : Added a contact to a group.",
          "remove group contact : Remove a contact from a group.",
          "",
          "Passing no argument will list all roster groups.",
          "",
          "Example: /group",
          "Example: /group show friends",
          "Example: /group add friends newfriend@server.org",
          "Example: /group add family Brother (using contacts nickname)",
          "Example: /group remove colleagues boss@work.com",
          NULL } } },

    { "/info",
        cmd_info, parse_args, 0, 1, NULL,
        { "/info [contact|nick]", "Show information about a contact, room, or room member.",
        { "/info [contact|nick]",
          "--------------------",
          "Show information about a contact, room, or room member.",
          "",
          "contact : The contact you wish to view information about.",
          "nick    : When in a chat room, the occupant you wish to view information about.",
          "",
          "Passing no argument in a chat window will use the current recipient.",
          "Passing no argument in a chat room will display information about the room.",
          "",
          "Example: /info mybuddy@chat.server.org",
          "Example: /info kai",
          NULL } } },

    { "/caps",
        cmd_caps, parse_args, 0, 1, NULL,
        { "/caps [fulljid|nick]", "Find out a contacts client software capabilities.",
        { "/caps [fulljid|nick]",
          "--------------------",
          "Find out a contacts, or room members client software capabilities.",
          "",
          "fulljid : If in the console or a chat window, the full JID for which you wish to see capabilities.",
          "nick    : If in a chat room, nickname for which you wish to see capabilities.",
          "",
          "If in private chat initiated from a chat room, no parameter is required.",
          "",
          "Example: /caps mybuddy@chat.server.org/laptop (contact's laptop resource)",
          "Example: /caps mybuddy@chat.server.org/phone (contact's phone resource)",
          "Example: /caps bruce (room member)",
          NULL } } },

    { "/software",
        cmd_software, parse_args, 0, 1, NULL,
        { "/software [fulljid|nick]", "Find out software version information about a contacts resource.",
        { "/software [fulljid|nick]",
          "------------------------",
          "Find out a contact, or room members software version information.",
          "",
          "fulljid : If in the console or a chat window, the full JID for which you wish to see software information.",
          "nick    : If in a chat room, nickname for which you wish to see software information.",
          "",
          "If in private chat initiated from a chat room, no parameter is required.",
          "If the contact's software does not support software version requests, nothing will be displayed.",
          "",
          "Example: /software mybuddy@chat.server.org/laptop (contact's laptop resource)",
          "Example: /software mybuddy@chat.server.org/phone (contact's phone resource)",
          "Example: /software bruce (room member)",
          NULL } } },

    { "/status",
        cmd_status, parse_args, 0, 1, NULL,
        { "/status [contact|nick]", "Find out a contacts presence information.",
        { "/status [contact|nick]",
          "----------------------",
          "Find out a contact, or room members presence information.",
          "",
          "contact : The contact who's presence you which to see.",
          "nick    : If in a chat room, the occupant who's presence you wish to see.",
          "",
          "If in a chat window the parameter is not required, the current recipient will be used.",
          "",
          "Example: /status buddy@server.com",
          "Example: /status jon",
          NULL } } },

    { "/resource",
        cmd_resource, parse_args, 1, 2, &cons_resource_setting,
        { "/resource set|off|title|message [resource]", "Set the contact's resource, display settings.",
        { "/resource set|off|title|message [resource]",
          "------------------------------------------",
          "Override chat session resource, and manage resource display settings.",
          "",
          "set resource   : Set the resource to which messages will be sent.",
          "off            : Let the server choose which resource to route messages to.",
          "title on|off   : Show or hide the current resource in the titlebar.",
          "message on|off : Show or hide the resource when showing an incoming message.",
          NULL } } },

    { "/join",
        cmd_join, parse_args, 1, 5, NULL,
        { "/join room[@server] [nick value] [password value]", "Join a chat room.",
        { "/join room[@server] [nick value] [password value]",
          "-------------------------------------------------",
          "Join a chat room at the conference server.",
          "",
          "room           : Bare room JID, the chat server is determined by the 'muc.service' account property, 'conference.<domainpart>' by default.",
          "room@server    : Full room JID.",
          "nick value     : Nickname to use in the room",
          "password value : Password if the room requires it.",
          "",
          "If no nickname is specified the account preference 'muc.nick' will be used which by default is the localpart of your JID.",
          "If the room doesn't exist, and the server allows it, a new one will be created.",
          "",
          "Example: /join jdev@conference.jabber.org",
          "Example: /join jdev@conference.jabber.org nick mynick",
          "Example: /join private@conference.jabber.org nick mynick password mypassword",
          "Example: /join jdev (as user@jabber.org will join jdev@conference.jabber.org)",
          NULL } } },

    { "/leave",
        cmd_leave, parse_args, 0, 0, NULL,
        { "/leave", "Leave a chat room.",
        { "/leave",
          "------",
          "Leave the current chat room.",
          NULL } } },

    { "/invite",
        cmd_invite, parse_args_with_freetext, 1, 2, NULL,
        { "/invite contact [message]", "Invite contact to chat room.",
        { "/invite contact [message]",
          "-------------------------",
          "Send a direct invite to the current chat room.",
          "",
          "contact : The contact you wish to invite",
          "message : An optional message to send with the invite.",
          NULL } } },

    { "/invites",
        cmd_invites, parse_args_with_freetext, 0, 0, NULL,
        { "/invites", "Show outstanding chat room invites.",
        { "/invites",
          "--------",
          "Show all rooms that you have been invited to, and not accepted or declined.",
          NULL } } },

    { "/decline",
        cmd_decline, parse_args_with_freetext, 1, 1, NULL,
        { "/decline room", "Decline a chat room invite.",
        { "/decline room",
          "-------------",
          "Decline a chat room invitation.",
          "",
          "room : The room for the invite you wish to decline.",
          NULL } } },

    { "/room",
        cmd_room, parse_args, 1, 1, NULL,
        { "/room accept|destroy|config", "Room configuration.",
        { "/room accept|destroy|config",
          "---------------------------",
          "Chat room configuration.",
          "",
          "accept  : Accept default room configuration.",
          "destroy : Reject default room configuration.",
          "config  : Edit room configuration.",
          NULL } } },

    { "/kick",
        cmd_kick, parse_args_with_freetext, 1, 2, NULL,
        { "/kick nick [reason]", "Kick occupants from chat rooms.",
        { "/kick nick [reason]",
          "-------------------",
          "Kick occupants from chat rooms.",
          "",
          "nick   : Nickname of the occupant to kick from the room.",
          "reason : Optional reason for kicking the occupant.",
          NULL } } },

    { "/ban",
        cmd_ban, parse_args_with_freetext, 1, 2, NULL,
        { "/ban jid [reason]", "Ban users from chat rooms.",
        { "/ban jid [reason]",
          "-----------------",
          "Ban users from chat rooms.",
          "",
          "jid    : Bare JID of the user to ban from the room.",
          "reason : Optional reason for banning the user.",
          NULL } } },

    { "/subject",
        cmd_subject, parse_args_with_freetext, 0, 2, NULL,
        { "/subject set|clear [subject]", "Set or clear room subject.",
        { "/subject set|clear [subject]",
          "----------------------------",
          "Set or clear room subject.",
          "",
          "set subject  : Set the room subject.",
          "clear        : Clear the room subject.",
          NULL } } },

    { "/affiliation",
        cmd_affiliation, parse_args_with_freetext, 1, 4, NULL,
        { "/affiliation set|list [affiliation] [jid] [reason]", "Manage room affiliations.",
        { "/affiliation set|list [affiliation] [jid] [reason]",
          "--------------------------------------------------",
          "Manage room affiliations.",
          "",
          "set affiliation jid [reason]: Set the affiliation of user with jid, with an optional reason.",
          "list [affiliation]          : List all users with the specified affiliation, or all if none specified.",
          "",
          "The affiliation may be one of owner, admin, member, outcast or none.",
          NULL } } },

    { "/role",
        cmd_role, parse_args_with_freetext, 1, 4, NULL,
        { "/role set|list [role] [nick] [reason]", "Manage room roles.",
        { "/role set|list [role] [nick] [reason]",
          "-------------------------------------",
          "Manage room roles.",
          "",
          "set role nick [reason] : Set the role of occupant with nick, with an optional reason.",
          "list [role]            : List all occupants with the specified role, or all if none specified.",
          "",
          "The role may be one of moderator, participant, visitor or none.",
          NULL } } },

    { "/occupants",
        cmd_occupants, parse_args, 1, 2, cons_occupants_setting,
        { "/occupants show|hide|default|size [show|hide] [percent]", "Show or hide room occupants.",
        { "/occupants show|hide|default|size [show|hide] [percent]",
          "-------------------------------------------------------",
          "Show or hide room occupants, and occupants panel display settings.",
          "",
          "show              : Show the occupants panel in chat rooms.",
          "hide              : Hide the occupants panel in chat rooms.",
          "default show|hide : Whether occupants are shown by default in new rooms, 'show' or 'hide'",
          "size percent      : Percentage of the screen taken by the occupants list in rooms (1-99).",
          NULL } } },

    { "/form",
        cmd_form, parse_args, 1, 2, NULL,
        { "/form show|submit|cancel|help [tag]", "Form handling.",
        { "/form show|submit|cancel|help [tag]",
          "-----------------------------------",
          "Form configuration.",
          "",
          "show             : Show the current form.",
          "submit           : Submit the current form.",
          "cancel           : Cancel changes to the current form.",
          "help [tag]       : Display help for form, or a specific field.",
          NULL } } },

    { "/rooms",
        cmd_rooms, parse_args, 0, 1, NULL,
        { "/rooms [conference-service]", "List chat rooms.",
        { "/rooms [conference-service]",
          "---------------------------",
          "List the chat rooms available at the specified conference service",
          "",
          "conference-service : The conference service to query.",
          "",
          "If no argument is supplied, the account preference 'muc.service' is used, 'conference.<domain-part>' by default.",
          "",
          "Example: /rooms conference.jabber.org",
          "Example: /rooms (if logged in as me@server.org, is equivalent to /rooms conference.server.org)",
          NULL } } },

    { "/bookmark",
        cmd_bookmark, parse_args, 0, 8, NULL,
        { "/bookmark [command] [args..]", "Manage bookmarks.",
        { "/bookmark [command] [args..]",
          "----------------------------",
          "Manage bookmarks and join bookmarked rooms.",
          "",
          "command : list|add|update|remove|join",
          "",
          "list                              : List all bookmarks.",
          "add room@server [prop value..]    : Add a bookmark for room@server with the following optional properties:",
          "  nick value                      : Nickname used in the chat room",
          "  password value                  : Password if required, may be stored in plaintext on your server",
          "  autojoin on|off                 : Whether to join the room automatically on login.",
          "update room@server [prop value..] : Update any of the above properties associated with the bookmark.",
          "remove room@server                : Remove the bookmark for room@server.",
          "join room@server                  : Join room using the properties associated with the bookmark.",
          "",
          "In a chat room, /bookmark with no arguments will bookmark the current room, setting autojoin to \"on\".",
          NULL } } },

    { "/disco",
        cmd_disco, parse_args, 1, 2, NULL,
        { "/disco info|items entity", "Service discovery.",
        { "/disco info|items entity",
          "---------------------",
          "Find out information about an entities supported services.",
          "",
          "info   : List protocols and features supported by an entity.",
          "items  : List items associated with an entity.",
          "entity : Jabber ID.",
          "",
          "Example: /disco info myserver.org",
          "Example: /disco items myserver.org",
          "Example: /disco items conference.jabber.org",
          "Example: /disco info myfriend@server.com/laptop",
          NULL } } },

    { "/nick",
        cmd_nick, parse_args_with_freetext, 1, 1, NULL,
        { "/nick nickname", "Change nickname in chat room.",
        { "/nick nickname",
          "--------------",
          "Change the name by which other members of a chat room see you.",
          "",
          "nickname : The new nickname.",
          "",
          "Example: /nick kai hansen",
          "Example: /nick bob",
          NULL } } },

    { "/win",
        cmd_win, parse_args, 1, 1, NULL,
        { "/win num", "View a window.",
        { "/win num",
          "--------",
          "Show the contents of a specific window in the main window area.",
          "",
          "num - Window number to display.",
          NULL } } },

    { "/wins",
        cmd_wins, parse_args, 0, 3, NULL,
        { "/wins [tidy|prune|swap] [source target]", "List or tidy active windows.",
        { "/wins [tidy|prune|swap] [source target]",
          "---------------------------------------",
          "Show a list of windows, or tidy or swap.",
          "",
          "tidy               : Move windows so there are no gaps.",
          "prune              : Close all windows with no unread messages, and then tidy as above.",
          "swap source target : Swap windows, target may be an empty position.",
          "",
          "Passing no argument will list all currently active windows and information about their usage.",
          NULL } } },

    { "/sub",
        cmd_sub, parse_args, 1, 2, NULL,
        { "/sub request|allow|deny|show|sent|received [jid]", "Manage subscriptions.",
        { "/sub request|allow|deny|show|sent|received [jid]",
          "------------------------------------------------",
          "Manage subscriptions to contact presence.",
          "",
          "request [jid] : Send a subscription request to the user.",
          "allow [jid]   : Approve a contact's subscription request.",
          "deny [jid]    : Remove subscription for a contact, or deny a request",
          "show [jid]    : Show subscription status for a contact.",
          "sent          : Show all sent subscription requests pending a response.",
          "received      : Show all received subscription requests awaiting your response.",
          "",
          "If jid is omitted, the contact of the current window is used.",
          "",
          "Example: /sub request myfriend@jabber.org",
          "Example: /sub allow myfriend@jabber.org",
          "Example: /sub request (whilst in chat with contact)",
          "Example: /sub sent",
          NULL  } } },

    { "/tiny",
        cmd_tiny, parse_args, 1, 1, NULL,
        { "/tiny url", "Send url as tinyurl in current chat.",
        { "/tiny url",
          "---------",
          "Send url as tinyurl in current chat.",
          "",
          "url : The url to make tiny.",
          "",
          "Example: /tiny http://www.profanity.im",
          NULL } } },

    { "/who",
        cmd_who, parse_args, 0, 2, NULL,
        { "/who [status|role|affiliation] [group]", "Show contacts/room occupants with chosen status, role or affiliation",
        { "/who [status|role|affiliation] [group]",
          "--------------------------------------",
          "Show contacts/room occupants with chosen status, role or affiliation",
          "",
          "status : online|offline|away|dnd|xa|chat|available|unavailable|any",
          "  online      : Contacts that are online, chat, away, xa, dnd",
          "  available   : Contacts that are available for chat - online, chat.",
          "  unavailable : Contacts that are not available for chat - offline, away, xa, dnd.",
          "  any         : Contacts with any status (same as calling with no argument).",
          "role        : moderator|participant|visitor",
          "affiliation : owner|admin|member",
          "group       : Filter the results by the specified group.",
          NULL } } },

    { "/close",
        cmd_close, parse_args, 0, 1, NULL,
        { "/close [num|read|all]", "Close windows.",
        { "/close [num|read|all]",
          "---------------------",
          "Close the current window, or a number of windows.",
          "",
          "num  : Close the specified window.",
          "all  : Close all windows.",
          "read : Close all windows that have no new messages.",
          "",
          "Passing no argument will close the current window.",
          NULL } } },

    { "/clear",
        cmd_clear, parse_args, 0, 0, NULL,
        { "/clear", "Clear current window.",
        { "/clear",
          "------",
          "Clear the current window.",
          NULL } } },

    { "/quit",
        cmd_quit, parse_args, 0, 0, NULL,
        { "/quit", "Quit Profanity.",
        { "/quit",
          "-----",
          "Logout of any current session, and quit Profanity.",
          NULL } } },

    { "/privileges",
        cmd_privileges, parse_args, 1, 1, &cons_privileges_setting,
        { "/privileges on|off", "Show occupant privileges in chat rooms.",
        { "/privileges on|off",
          "------------------",
          "If enabled the room occupants panel will be grouped by role, and role information will be shown in the room.",
          NULL } } },

    { "/beep",
        cmd_beep, parse_args, 1, 1, &cons_beep_setting,
        { "/beep on|off", "Terminal beep on new messages.",
        { "/beep on|off",
          "------------",
          "Switch the terminal bell on or off.",
          "The bell will sound when incoming messages are received.",
          "If the terminal does not support sounds, it may attempt to flash the screen instead.",
          NULL } } },

    { "/presence",
        cmd_presence, parse_args, 1, 1, &cons_presence_setting,
        { "/presence on|off", "Show the contacts presence in the titlebar.",
        { "/presence on|off",
          "----------------",
          "Switch display of the contacts presence in the titlebar on or off.",
          NULL } } },

    { "/wrap",
        cmd_wrap, parse_args, 1, 1, &cons_wrap_setting,
        { "/wrap on|off", "Word wrapping.",
        { "/wrap on|off",
          "------------",
          "Enable or disable word wrapping in the main window.",
          NULL } } },

    { "/time",
        cmd_time, parse_args, 1, 2, &cons_time_setting,
        { "/time setting|statusbar [setting]", "Time display.",
        { "/time setting|statusbar [setting]",
          "---------------------------------",
          "Configure time display preferences.",
          "",
          "minutes           : Use minutes precision in main window.",
          "seconds           : Use seconds precision in main window.",
          "off               : Do not show time in main window.",
          "statusbar minutes : Show minutes precision in status bar.",
          "statusbar seconds : Show seconds precision in status bar.",
          "statusbar off     : Do not show time in status bar.",
          NULL } } },

    { "/inpblock",
        cmd_inpblock, parse_args, 2, 2, &cons_inpblock_setting,
        { "/inpblock timeout|dynamic [millis|on|off]", "Configure input blocking.",
        { "/inpblock timeout|dynamic [millis|on|off]",
          "-----------------------------------------",
          "How long to wait for input before checking for new messages or checking for state changes such as 'idle'.",
          "",
          "timeout millis : Time to wait (1-1000) in milliseconds before reading input from the terminal buffer, default: 1000.",
          "dynamic on|off : Start with 0 millis and dynamically increase up to timeout when no activity, default: on.",
          NULL } } },

    { "/notify",
        cmd_notify, parse_args, 2, 3, &cons_notify_setting,
        { "/notify [type value]|[type setting value]", "Control various desktop notifications.",
        { "/notify [type value]|[type setting value]",
          "-----------------------------------------",
          "Settings for various kinds of desktop notifications.",
          "",
          "message on|off         : Notifications for regular messages.",
          "message current on|off : Whether messages in the current window trigger notifications.",
          "message text on|off    : Show message text in message notifications.",
          "room on|off|mention    : Notifications for chat room messages.",
          "room current on|off    : Whether chat room messages in the current window trigger notifications.",
          "room text on|off       : Show message text in chat room message notifications.",
          "remind seconds         : Notification reminder period for unread messages, use 0 to disable.",
          "typing on|off          : Notifications when contacts are typing.",
          "typing current of|off  : Whether typing notifications are triggered for the current window.",
          "invite on|off          : Notifications for chat room invites.",
          "sub on|off             : Notifications for subscription requests.",
          "",
          "Example: /notify message on (enable message notifications)",
          "Example: /notify message text on (show message text in notifications)",
          "Example: /notify room mention (enable chat room notifications only on mention)",
          "Example: /notify room current off (disable room message notifications when window visible)",
          "Example: /notify room text off (do not show message text in chat room notifications)",
          "Example: /notify remind 10 (remind every 10 seconds)",
          "Example: /notify remind 0 (switch off reminders)",
          "Example: /notify typing on (enable typing notifications)",
          "Example: /notify invite on (enable chat room invite notifications)",
          NULL } } },

    { "/flash",
        cmd_flash, parse_args, 1, 1, &cons_flash_setting,
        { "/flash on|off", "Terminal flash on new messages.",
        { "/flash on|off",
          "-------------",
          "Make the terminal flash when incoming messages are received in another window.",
          "If the terminal doesn't support flashing, it may attempt to beep.",
          NULL } } },

    { "/intype",
        cmd_intype, parse_args, 1, 1, &cons_intype_setting,
        { "/intype on|off", "Show when contact is typing.",
        { "/intype on|off",
          "--------------",
          "Show when a contact is typing in the console, and in active message window.",
          NULL } } },

    { "/splash",
        cmd_splash, parse_args, 1, 1, &cons_splash_setting,
        { "/splash on|off", "Splash logo on startup and /about command.",
        { "/splash on|off",
          "--------------",
          "Switch on or off the ascii logo on start up and when the /about command is called.",
          NULL } } },

    { "/autoconnect",
        cmd_autoconnect, parse_args, 1, 2, &cons_autoconnect_setting,
        { "/autoconnect set|off [account]", "Set account to autoconnect with.",
        { "/autoconnect set|off [account]",
          "------------------------------",
          "Enable or disable autoconnect on start up.",
          "The setting can be overridden by the -a (--account) command line option.",
          "",
          "Example: /autoconnect set jc@stuntteam.org (autoconnect with the specified account).",
          "Example: /autoconnect off (disable autoconnect).",
          NULL } } },

    { "/vercheck",
        cmd_vercheck, parse_args, 0, 1, NULL,
        { "/vercheck [on|off]", "Check for a new release.",
        { "/vercheck [on|off]",
          "------------------",
          "Enable/disable a version check when Profanity starts, and each time the /about command is run.",
          NULL  } } },

    { "/titlebar",
        cmd_titlebar, parse_args, 2, 2, &cons_titlebar_setting,
        { "/titlebar show|goodbye on|off", "Manage the terminal window title.",
        { "/titlebar show|goodbye on|off",
          "-----------------------------",
          "Show or hide a title and exit message in the terminal window title.",
          "",
          "show    : Show current logged in user, and unread messages in the title.",
          "goodbye : Show a message in the title when exiting profanity.",
          NULL  } } },

    { "/mouse",
        cmd_mouse, parse_args, 1, 1, &cons_mouse_setting,
        { "/mouse on|off", "Use profanity mouse handling.",
        { "/mouse on|off",
          "-------------",
          "This feature is experimental, default is 'off'.",
          NULL } } },

    { "/alias",
        cmd_alias, parse_args_with_freetext, 1, 3, NULL,
        { "/alias add|remove|list [name value]", "Add your own command aliases.",
        { "/alias add|remove|list [name value]",
          "-----------------------------------",
          "Add, remove or show command aliases.",
          "",
          "add name value : Add a new command alias.",
          "remove name    : Remove a command alias.",
          "list           : List all aliases.",
          "",
          "Example: /alias add friends /who online friends",
          "Example: /alias add /q /quit",
          "Example: /alias a /away \"I'm in a meeting.\"",
          "Example: /alias remove q",
          "Example: /alias list",
          "",
          "The above aliases will be available as /friends and /a",
          NULL } } },

    { "/chlog",
        cmd_chlog, parse_args, 1, 1, &cons_chlog_setting,
        { "/chlog on|off", "Chat logging to file.",
        { "/chlog on|off",
          "-------------",
          "Switch chat logging on or off.",
          "This setting will be enabled if /history is set to on.",
          "When disabling this option, /history will also be disabled.",
          "See the /grlog setting for enabling logging of chat room (groupchat) messages.",
          NULL } } },

    { "/grlog",
        cmd_grlog, parse_args, 1, 1, &cons_grlog_setting,
        { "/grlog on|off", "Chat logging of chat rooms to file.",
        { "/grlog on|off",
          "-------------",
          "Switch chat room logging on or off.",
          "See the /chlog setting for enabling logging of one to one chat.",
          NULL } } },

    { "/states",
        cmd_states, parse_args, 1, 1, &cons_states_setting,
        { "/states on|off", "Send chat states during a chat session.",
        { "/states on|off",
          "--------------",
          "Send chat state notifications during chat sessions.",
          NULL } } },

    { "/otr",
        cmd_otr, parse_args, 1, 3, NULL,
        { "/otr command [args..]", "Off The Record encryption commands.",
        { "/otr command [args..]",
          "---------------------",
          "Off The Record encryption commands.",
          "",
          "gen                                : Generate your private key.",
          "myfp                               : Show your fingerprint.",
          "theirfp                            : Show contacts fingerprint.",
          "start [contact]                    : Start an OTR session with contact, or current recipient if omitted.",
          "end                                : End the current OTR session,",
          "trust                              : Indicate that you have verified the contact's fingerprint.",
          "untrust                            : Indicate the the contact's fingerprint is not verified,",
          "log on|off|redact                  : OTR message logging, default: redact.",
          "warn on|off                        : Show in the titlebar when unencrypted messaging is being used.",
          "libver                             : Show which version of the libotr library is being used.",
          "policy manual|opportunistic|always : Set the global OTR policy.",
          "secret [secret]                    : Verify a contacts identity using a shared secret.",
          "question [question] [answer]       : Verify a contacts identity using a question and expected answer.",
          "answer [answer]                    : Respond to a question answer verification request with your answer.",
          NULL } } },

    { "/outtype",
        cmd_outtype, parse_args, 1, 1, &cons_outtype_setting,
        { "/outtype on|off", "Send typing notification to recipient.",
        { "/outtype on|off",
          "---------------",
          "Send typing notifications, chat states (/states) will be enabled if this setting is set.",
          NULL } } },

    { "/gone",
        cmd_gone, parse_args, 1, 1, &cons_gone_setting,
        { "/gone minutes", "Send 'gone' state to recipient after a period.",
        { "/gone minutes",
          "-------------",
          "Send a 'gone' state to the recipient after the specified number of minutes.",
          "A value of 0 will disable sending this chat state.",
          "Chat states (/states) will be enabled if this setting is set.",
          NULL } } },

    { "/history",
        cmd_history, parse_args, 1, 1, &cons_history_setting,
        { "/history on|off", "Chat history in message windows.",
        { "/history on|off",
          "---------------",
          "Switch chat history on or off, /chlog will automatically be enabled when this setting is on.",
          "When history is enabled, previous messages are shown in chat windows.",
          NULL } } },

    { "/log",
        cmd_log, parse_args, 1, 2, &cons_log_setting,
        { "/log where|rotate|maxsize|shared [value]", "Manage system logging settings.",
        { "/log where|rotate|maxsize|shared [value]",
          "----------------------------------------",
          "Manage profanity logging settings.",
          "",
          "where         : Show the current log file location.",
          "rotate on|off : Rotate log, default on.",
          "maxsize bytes : With rotate enabled, specifies the max log size, defaults to 1048580 (1MB).",
          "shared on|off : Share logs between all instances, default: on.",
          NULL } } },

    { "/carbons",
      cmd_carbons, parse_args, 1, 1, &cons_carbons_setting,
      { "/carbons on|off", "Message carbons.",
      { "/carbons on|off",
        "---------------",
        "Enable or disable message carbons.",
        "The message carbons feature ensures that both sides of all conversations are shared with all the user's clients that implement this protocol.",
        NULL  } } },

    { "/receipts",
      cmd_receipts, parse_args, 1, 1, &cons_receipts_setting,
      { "/receipts on|off", "Message delivery receipts.",
      { "/receipts on|off",
        "----------------",
        "Enable or disable message delivery receipts.",
        "The user interface will indicate when a message has been received.",
        NULL  } } },

    { "/reconnect",
        cmd_reconnect, parse_args, 1, 1, &cons_reconnect_setting,
        { "/reconnect seconds", "Set reconnect interval.",
        { "/reconnect seconds",
          "------------------",
          "Set the reconnect attempt interval in seconds for when the connection is lost.",
          "A value of 0 will switch off reconnect attempts.",
          NULL } } },

    { "/autoping",
        cmd_autoping, parse_args, 1, 1, &cons_autoping_setting,
        { "/autoping seconds", "Server ping interval.",
        { "/autoping seconds",
          "-----------------",
          "Set the number of seconds between server pings, so ensure connection kept alive.",
          "A value of 0 will switch off autopinging the server.",
          NULL } } },

    { "/ping",
        cmd_ping, parse_args, 0, 1, NULL,
        { "/ping [target]", "Send ping IQ request.",
        { "/ping [target]",
          "--------------",
          "Sends an IQ ping stanza to the specified target.",
          "If no target is supplied, your chat server will be pinged.",
          NULL } } },

    { "/autoaway",
        cmd_autoaway, parse_args_with_freetext, 2, 2, &cons_autoaway_setting,
        { "/autoaway mode|time|message|check value", "Set auto idle/away properties.",
        { "/autoaway mode|time|message|check value",
          "---------------------------------------",
          "Manage autoway properties.",
          "",
          "mode idle        : Sends idle time, status remains online.",
          "mode away        : Sends an away presence.",
          "mode off         : Disabled (default).",
          "time minutes     : Number of minutes before the presence change is sent, default: 15.",
          "message text|off : Optional message to send with the presence change, default: off (disabled).",
          "check on|off     : When enabled, checks for activity and sends online presence, default: on.",
          "",
          "Example: /autoaway mode idle",
          "Example: /autoaway time 30",
          "Example: /autoaway message I'm not really doing much",
          "Example: /autoaway check off",
          NULL } } },

    { "/priority",
        cmd_priority, parse_args, 1, 1, &cons_priority_setting,
        { "/priority value", "Set priority for the current account.",
        { "/priority value",
          "---------------",
          "Set priority for the current account.",
          "",
          "value : Number between -128 and 127, default: 0.",
          "",
          "See the /account command for specific priority settings per presence status.",
          NULL } } },

    { "/account",
        cmd_account, parse_args, 0, 4, NULL,
        { "/account [command] [account] [property] [value]", "Manage accounts.",
        { "/account [command] [account] [property] [value]",
          "-----------------------------------------------",
          "Commands for creating and managing accounts.",
          "",
          "list                         : List all accounts.",
          "show account                 : Show information about an account.",
          "enable account               : Enable the account, it will be used for autocomplete.",
          "disable account              : Disable the account.",
          "default [set|off] [account]  : Set the default account.",
          "add account                  : Create a new account.",
          "remove account               : Remove an account.",
          "rename account newname       : Rename account to newname.",
          "set account property value   : Set 'property' of 'account' to 'value'.",
          "clear account property value : Clear 'property' of 'account'.",
          "",
          "Account properties.",
          "",
          "jid                     : The Jabber ID of the account, account name will be used if not set.",
          "server                  : The chat server, if different to the domainpart of the JID.",
          "port                    : The port used for connecting if not the default (5222, or 5223 for SSL).",
          "status                  : The presence status to use on login, use 'last' to use your last status before logging out.",
          "online|chat|away|xa|dnd : Priority for the specified presence.",
          "resource                : The resource to be used.",
          "password                : Password for the account, note this is currently stored in plaintext if set.",
          "eval_password           : Shell command evaluated to retrieve password for the account. Can be used to retrieve password from keyring.",
          "muc                     : The default MUC chat service to use.",
          "nick                    : The default nickname to use when joining chat rooms.",
          "otr                     : Override global OTR policy for this account: manual, opportunistic or always.",
          "",
          "Example: /account add me",
          "Example: /account set me jid me@chatty",
          "Example: /account set me server talk.chat.com",
          "Example: /account set me port 5111",
          "Example: /account set me muc chatservice.mycompany.com",
          "Example: /account set me nick dennis",
          "Example: /account set me status dnd",
          "Example: /account set me dnd -1",
          "Example: /account rename me gtalk",
          NULL  } } },

    { "/plugins",
        cmd_plugins, parse_args, 0, 0, NULL,
        { "/plugins", "Show installed plugins.",
        { "/plugins",
          "-------------",
          "Show currently installed plugins.",
          NULL } } },

    { "/prefs",
        cmd_prefs, parse_args, 0, 1, NULL,
        { "/prefs [ui|desktop|chat|log|conn|presence]", "Show configuration.",
        { "/prefs [ui|desktop|chat|log|conn|presence]",
          "------------------------------------------",
          "Show preferences for different areas of functionality.",
          "",
          "ui       : User interface preferences.",
          "desktop  : Desktop notification preferences.",
          "chat     : Chat state preferences.",
          "log      : Logging preferences.",
          "conn     : Connection handling preferences.",
          "presence : Chat presence preferences.",
          "",
          "No argument shows all preferences.",
          NULL } } },

    { "/theme",
        cmd_theme, parse_args, 1, 2, &cons_theme_setting,
        { "/theme list|load|colours [theme-name]", "Change colour theme.",
        { "/theme list|load|colours [theme-name]",
          "-------------------------------------",
          "Load a theme, includes colours and UI options.",
          "",
          "list            : List all available themes.",
          "load theme-name : Load the named theme. 'default' will reset to the default theme.",
          "colours         : Show the colour values as rendered by the terminal.",
          "",
          "Example: /theme list",
          "Example: /theme load mycooltheme",
          NULL } } },


    { "/statuses",
        cmd_statuses, parse_args, 2, 2, &cons_statuses_setting,
        { "/statuses console|chat|muc setting", "Set preferences for presence change messages.",
        { "/statuses console|chat|muc setting",
          "----------------------------------",
          "Configure which presence changes are displayed in various windows.",
          "",
          "console : Configure what is displayed in the console window.",
          "chat    : Configure what is displayed in chat windows.",
          "muc     : Configure what is displayed in chat room windows.",
          "",
          "Available options are:",
          "",
          "all    : Show all presence changes.",
          "online : Show only online/offline changes.",
          "none   : Don't show any presence changes.",
          "",
          "The default is 'all' for all windows.",
          "",
          "Example: /statuses console none",
          "Example: /statuses chat online",
          "Example: /statuses muc all",
          NULL } } },

    { "/xmlconsole",
        cmd_xmlconsole, parse_args, 0, 0, NULL,
        { "/xmlconsole", "Open the XML console",
        { "/xmlconsole",
          "-----------",
          "Open the XML console to view incoming and outgoing XMPP traffic.",
          NULL } } },

    { "/away",
        cmd_away, parse_args_with_freetext, 0, 1, NULL,
        { "/away [message]", "Set status to away.",
        { "/away [message]",
          "---------------",
          "Set your status to 'away' with the optional message.",
          "",
          "Example: /away Gone for lunch",
          NULL } } },

    { "/chat",
        cmd_chat, parse_args_with_freetext, 0, 1, NULL,
        { "/chat [message]", "Set status to chat (available for chat).",
        { "/chat [message]",
          "---------------",
          "Set your status to 'chat', meaning 'available for chat', with the optional message.",
          "",
          "Example: /chat Please talk to me!",
          NULL } } },

    { "/dnd",
        cmd_dnd, parse_args_with_freetext, 0, 1, NULL,
        { "/dnd [message]", "Set status to dnd (do not disturb).",
        { "/dnd [message]",
          "--------------",
          "Set your status to 'dnd', meaning 'do not disturb', with the optional message.",
          "",
          "Example: /dnd I'm in the zone",
          NULL } } },

    { "/online",
        cmd_online, parse_args_with_freetext, 0, 1, NULL,
        { "/online [message]", "Set status to online.",
        { "/online [message]",
          "-----------------",
          "Set your status to 'online' with the optional message.",
          "",
          "Example: /online Up the Irons!",
          NULL } } },

    { "/xa",
        cmd_xa, parse_args_with_freetext, 0, 1, NULL,
        { "/xa [message]", "Set status to xa (extended away).",
        { "/xa [message]",
          "-------------",
          "Set your status to 'xa', meaning 'extended away', with the optional message.",
          "",
          "Example: /xa This meeting is going to be a long one",
          NULL } } },
};

static Autocomplete commands_ac;
static Autocomplete who_room_ac;
static Autocomplete who_roster_ac;
static Autocomplete help_ac;
static Autocomplete notify_ac;
static Autocomplete notify_room_ac;
static Autocomplete notify_message_ac;
static Autocomplete notify_typing_ac;
static Autocomplete prefs_ac;
static Autocomplete sub_ac;
static Autocomplete log_ac;
static Autocomplete autoaway_ac;
static Autocomplete autoaway_mode_ac;
static Autocomplete autoconnect_ac;
static Autocomplete titlebar_ac;
static Autocomplete theme_ac;
static Autocomplete theme_load_ac;
static Autocomplete account_ac;
static Autocomplete account_set_ac;
static Autocomplete account_clear_ac;
static Autocomplete account_default_ac;
static Autocomplete disco_ac;
static Autocomplete close_ac;
static Autocomplete wins_ac;
static Autocomplete roster_ac;
static Autocomplete roster_option_ac;
static Autocomplete roster_by_ac;
static Autocomplete group_ac;
static Autocomplete bookmark_ac;
static Autocomplete bookmark_property_ac;
static Autocomplete otr_ac;
static Autocomplete otr_log_ac;
static Autocomplete otr_policy_ac;
static Autocomplete connect_property_ac;
static Autocomplete statuses_ac;
static Autocomplete statuses_setting_ac;
static Autocomplete alias_ac;
static Autocomplete aliases_ac;
static Autocomplete join_property_ac;
static Autocomplete room_ac;
static Autocomplete affiliation_ac;
static Autocomplete role_ac;
static Autocomplete privilege_cmd_ac;
static Autocomplete subject_ac;
static Autocomplete form_ac;
static Autocomplete form_field_multi_ac;
static Autocomplete occupants_ac;
static Autocomplete occupants_default_ac;
static Autocomplete time_ac;
static Autocomplete time_statusbar_ac;
static Autocomplete resource_ac;
static Autocomplete inpblock_ac;

/*
 * Initialise command autocompleter and history
 */
void
cmd_init(void)
{
    log_info("Initialising commands");

    commands_ac = autocomplete_new();
    aliases_ac = autocomplete_new();

    help_ac = autocomplete_new();
    autocomplete_add(help_ac, "commands");
    autocomplete_add(help_ac, "basic");
    autocomplete_add(help_ac, "chatting");
    autocomplete_add(help_ac, "groupchat");
    autocomplete_add(help_ac, "presences");
    autocomplete_add(help_ac, "contacts");
    autocomplete_add(help_ac, "service");
    autocomplete_add(help_ac, "settings");
    autocomplete_add(help_ac, "navigation");

    // load command defs into hash table
    commands = g_hash_table_new(g_str_hash, g_str_equal);
    unsigned int i;
    for (i = 0; i < ARRAY_SIZE(command_defs); i++) {
        Command *pcmd = command_defs+i;

        // add to hash
        g_hash_table_insert(commands, pcmd->cmd, pcmd);

        // add to commands and help autocompleters
        autocomplete_add(commands_ac, pcmd->cmd);
        autocomplete_add(help_ac, pcmd->cmd+1);
    }

    // load aliases
    GList *aliases = prefs_get_aliases();
    GList *curr = aliases;
    while (curr != NULL) {
        ProfAlias *alias = curr->data;
        GString *ac_alias = g_string_new("/");
        g_string_append(ac_alias, alias->name);
        autocomplete_add(commands_ac, ac_alias->str);
        autocomplete_add(aliases_ac, alias->name);
        g_string_free(ac_alias, TRUE);
        curr = g_list_next(curr);
    }
    prefs_free_aliases(aliases);

    prefs_ac = autocomplete_new();
    autocomplete_add(prefs_ac, "ui");
    autocomplete_add(prefs_ac, "desktop");
    autocomplete_add(prefs_ac, "chat");
    autocomplete_add(prefs_ac, "log");
    autocomplete_add(prefs_ac, "conn");
    autocomplete_add(prefs_ac, "presence");
    autocomplete_add(prefs_ac, "otr");

    notify_ac = autocomplete_new();
    autocomplete_add(notify_ac, "message");
    autocomplete_add(notify_ac, "room");
    autocomplete_add(notify_ac, "typing");
    autocomplete_add(notify_ac, "remind");
    autocomplete_add(notify_ac, "invite");
    autocomplete_add(notify_ac, "sub");

    notify_message_ac = autocomplete_new();
    autocomplete_add(notify_message_ac, "on");
    autocomplete_add(notify_message_ac, "off");
    autocomplete_add(notify_message_ac, "current");
    autocomplete_add(notify_message_ac, "text");

    notify_room_ac = autocomplete_new();
    autocomplete_add(notify_room_ac, "on");
    autocomplete_add(notify_room_ac, "off");
    autocomplete_add(notify_room_ac, "mention");
    autocomplete_add(notify_room_ac, "current");
    autocomplete_add(notify_room_ac, "text");

    notify_typing_ac = autocomplete_new();
    autocomplete_add(notify_typing_ac, "on");
    autocomplete_add(notify_typing_ac, "off");
    autocomplete_add(notify_typing_ac, "current");

    sub_ac = autocomplete_new();
    autocomplete_add(sub_ac, "request");
    autocomplete_add(sub_ac, "allow");
    autocomplete_add(sub_ac, "deny");
    autocomplete_add(sub_ac, "show");
    autocomplete_add(sub_ac, "sent");
    autocomplete_add(sub_ac, "received");

    titlebar_ac = autocomplete_new();
    autocomplete_add(titlebar_ac, "show");
    autocomplete_add(titlebar_ac, "goodbye");

    log_ac = autocomplete_new();
    autocomplete_add(log_ac, "maxsize");
    autocomplete_add(log_ac, "rotate");
    autocomplete_add(log_ac, "shared");
    autocomplete_add(log_ac, "where");

    autoaway_ac = autocomplete_new();
    autocomplete_add(autoaway_ac, "mode");
    autocomplete_add(autoaway_ac, "time");
    autocomplete_add(autoaway_ac, "message");
    autocomplete_add(autoaway_ac, "check");

    autoaway_mode_ac = autocomplete_new();
    autocomplete_add(autoaway_mode_ac, "away");
    autocomplete_add(autoaway_mode_ac, "idle");
    autocomplete_add(autoaway_mode_ac, "off");

    autoconnect_ac = autocomplete_new();
    autocomplete_add(autoconnect_ac, "set");
    autocomplete_add(autoconnect_ac, "off");

    theme_ac = autocomplete_new();
    autocomplete_add(theme_ac, "load");
    autocomplete_add(theme_ac, "list");
    autocomplete_add(theme_ac, "colours");

    disco_ac = autocomplete_new();
    autocomplete_add(disco_ac, "info");
    autocomplete_add(disco_ac, "items");

    account_ac = autocomplete_new();
    autocomplete_add(account_ac, "list");
    autocomplete_add(account_ac, "show");
    autocomplete_add(account_ac, "add");
    autocomplete_add(account_ac, "remove");
    autocomplete_add(account_ac, "enable");
    autocomplete_add(account_ac, "disable");
    autocomplete_add(account_ac, "default");
    autocomplete_add(account_ac, "rename");
    autocomplete_add(account_ac, "set");
    autocomplete_add(account_ac, "clear");

    account_set_ac = autocomplete_new();
    autocomplete_add(account_set_ac, "jid");
    autocomplete_add(account_set_ac, "server");
    autocomplete_add(account_set_ac, "port");
    autocomplete_add(account_set_ac, "status");
    autocomplete_add(account_set_ac, "online");
    autocomplete_add(account_set_ac, "chat");
    autocomplete_add(account_set_ac, "away");
    autocomplete_add(account_set_ac, "xa");
    autocomplete_add(account_set_ac, "dnd");
    autocomplete_add(account_set_ac, "resource");
    autocomplete_add(account_set_ac, "password");
    autocomplete_add(account_set_ac, "eval_password");
    autocomplete_add(account_set_ac, "muc");
    autocomplete_add(account_set_ac, "nick");
    autocomplete_add(account_set_ac, "otr");

    account_clear_ac = autocomplete_new();
    autocomplete_add(account_clear_ac, "password");
    autocomplete_add(account_clear_ac, "eval_password");
    autocomplete_add(account_clear_ac, "server");
    autocomplete_add(account_clear_ac, "port");
    autocomplete_add(account_clear_ac, "otr");

    account_default_ac = autocomplete_new();
    autocomplete_add(account_default_ac, "set");
    autocomplete_add(account_default_ac, "off");

    close_ac = autocomplete_new();
    autocomplete_add(close_ac, "read");
    autocomplete_add(close_ac, "all");

    wins_ac = autocomplete_new();
    autocomplete_add(wins_ac, "prune");
    autocomplete_add(wins_ac, "tidy");
    autocomplete_add(wins_ac, "swap");

    roster_ac = autocomplete_new();
    autocomplete_add(roster_ac, "add");
    autocomplete_add(roster_ac, "online");
    autocomplete_add(roster_ac, "nick");
    autocomplete_add(roster_ac, "clearnick");
    autocomplete_add(roster_ac, "remove");
    autocomplete_add(roster_ac, "show");
    autocomplete_add(roster_ac, "hide");
    autocomplete_add(roster_ac, "by");
    autocomplete_add(roster_ac, "size");

    roster_option_ac = autocomplete_new();
    autocomplete_add(roster_option_ac, "offline");
    autocomplete_add(roster_option_ac, "resource");

    roster_by_ac = autocomplete_new();
    autocomplete_add(roster_by_ac, "group");
    autocomplete_add(roster_by_ac, "presence");
    autocomplete_add(roster_by_ac, "none");

    group_ac = autocomplete_new();
    autocomplete_add(group_ac, "show");
    autocomplete_add(group_ac, "add");
    autocomplete_add(group_ac, "remove");

    theme_load_ac = NULL;

    who_roster_ac = autocomplete_new();
    autocomplete_add(who_roster_ac, "chat");
    autocomplete_add(who_roster_ac, "online");
    autocomplete_add(who_roster_ac, "away");
    autocomplete_add(who_roster_ac, "xa");
    autocomplete_add(who_roster_ac, "dnd");
    autocomplete_add(who_roster_ac, "offline");
    autocomplete_add(who_roster_ac, "available");
    autocomplete_add(who_roster_ac, "unavailable");
    autocomplete_add(who_roster_ac, "any");

    who_room_ac = autocomplete_new();
    autocomplete_add(who_room_ac, "chat");
    autocomplete_add(who_room_ac, "online");
    autocomplete_add(who_room_ac, "away");
    autocomplete_add(who_room_ac, "xa");
    autocomplete_add(who_room_ac, "dnd");
    autocomplete_add(who_room_ac, "available");
    autocomplete_add(who_room_ac, "unavailable");
    autocomplete_add(who_room_ac, "moderator");
    autocomplete_add(who_room_ac, "participant");
    autocomplete_add(who_room_ac, "visitor");
    autocomplete_add(who_room_ac, "owner");
    autocomplete_add(who_room_ac, "admin");
    autocomplete_add(who_room_ac, "member");

    bookmark_ac = autocomplete_new();
    autocomplete_add(bookmark_ac, "list");
    autocomplete_add(bookmark_ac, "add");
    autocomplete_add(bookmark_ac, "update");
    autocomplete_add(bookmark_ac, "remove");
    autocomplete_add(bookmark_ac, "join");

    bookmark_property_ac = autocomplete_new();
    autocomplete_add(bookmark_property_ac, "nick");
    autocomplete_add(bookmark_property_ac, "password");
    autocomplete_add(bookmark_property_ac, "autojoin");

    otr_ac = autocomplete_new();
    autocomplete_add(otr_ac, "gen");
    autocomplete_add(otr_ac, "start");
    autocomplete_add(otr_ac, "end");
    autocomplete_add(otr_ac, "myfp");
    autocomplete_add(otr_ac, "theirfp");
    autocomplete_add(otr_ac, "trust");
    autocomplete_add(otr_ac, "untrust");
    autocomplete_add(otr_ac, "secret");
    autocomplete_add(otr_ac, "log");
    autocomplete_add(otr_ac, "warn");
    autocomplete_add(otr_ac, "libver");
    autocomplete_add(otr_ac, "policy");
    autocomplete_add(otr_ac, "question");
    autocomplete_add(otr_ac, "answer");

    otr_log_ac = autocomplete_new();
    autocomplete_add(otr_log_ac, "on");
    autocomplete_add(otr_log_ac, "off");
    autocomplete_add(otr_log_ac, "redact");

    otr_policy_ac = autocomplete_new();
    autocomplete_add(otr_policy_ac, "manual");
    autocomplete_add(otr_policy_ac, "opportunistic");
    autocomplete_add(otr_policy_ac, "always");

    connect_property_ac = autocomplete_new();
    autocomplete_add(connect_property_ac, "server");
    autocomplete_add(connect_property_ac, "port");

    join_property_ac = autocomplete_new();
    autocomplete_add(join_property_ac, "nick");
    autocomplete_add(join_property_ac, "password");

    statuses_ac = autocomplete_new();
    autocomplete_add(statuses_ac, "console");
    autocomplete_add(statuses_ac, "chat");
    autocomplete_add(statuses_ac, "muc");

    statuses_setting_ac = autocomplete_new();
    autocomplete_add(statuses_setting_ac, "all");
    autocomplete_add(statuses_setting_ac, "online");
    autocomplete_add(statuses_setting_ac, "none");

    alias_ac = autocomplete_new();
    autocomplete_add(alias_ac, "add");
    autocomplete_add(alias_ac, "remove");
    autocomplete_add(alias_ac, "list");

    room_ac = autocomplete_new();
    autocomplete_add(room_ac, "accept");
    autocomplete_add(room_ac, "destroy");
    autocomplete_add(room_ac, "config");

    affiliation_ac = autocomplete_new();
    autocomplete_add(affiliation_ac, "owner");
    autocomplete_add(affiliation_ac, "admin");
    autocomplete_add(affiliation_ac, "member");
    autocomplete_add(affiliation_ac, "none");
    autocomplete_add(affiliation_ac, "outcast");

    role_ac = autocomplete_new();
    autocomplete_add(role_ac, "moderator");
    autocomplete_add(role_ac, "participant");
    autocomplete_add(role_ac, "visitor");
    autocomplete_add(role_ac, "none");

    privilege_cmd_ac = autocomplete_new();
    autocomplete_add(privilege_cmd_ac, "list");
    autocomplete_add(privilege_cmd_ac, "set");

    subject_ac = autocomplete_new();
    autocomplete_add(subject_ac, "set");
    autocomplete_add(subject_ac, "clear");

    form_ac = autocomplete_new();
    autocomplete_add(form_ac, "submit");
    autocomplete_add(form_ac, "cancel");
    autocomplete_add(form_ac, "show");
    autocomplete_add(form_ac, "help");

    form_field_multi_ac = autocomplete_new();
    autocomplete_add(form_field_multi_ac, "add");
    autocomplete_add(form_field_multi_ac, "remove");

    occupants_ac = autocomplete_new();
    autocomplete_add(occupants_ac, "show");
    autocomplete_add(occupants_ac, "hide");
    autocomplete_add(occupants_ac, "default");
    autocomplete_add(occupants_ac, "size");

    occupants_default_ac = autocomplete_new();
    autocomplete_add(occupants_default_ac, "show");
    autocomplete_add(occupants_default_ac, "hide");

    time_ac = autocomplete_new();
    autocomplete_add(time_ac, "minutes");
    autocomplete_add(time_ac, "seconds");
    autocomplete_add(time_ac, "off");
    autocomplete_add(time_ac, "statusbar");

    time_statusbar_ac = autocomplete_new();
    autocomplete_add(time_statusbar_ac, "minutes");
    autocomplete_add(time_statusbar_ac, "seconds");
    autocomplete_add(time_statusbar_ac, "off");

    resource_ac = autocomplete_new();
    autocomplete_add(resource_ac, "set");
    autocomplete_add(resource_ac, "off");
    autocomplete_add(resource_ac, "title");
    autocomplete_add(resource_ac, "message");

    inpblock_ac = autocomplete_new();
    autocomplete_add(inpblock_ac, "timeout");
    autocomplete_add(inpblock_ac, "dynamic");
}

void
cmd_uninit(void)
{
    autocomplete_free(commands_ac);
    autocomplete_free(who_room_ac);
    autocomplete_free(who_roster_ac);
    autocomplete_free(help_ac);
    autocomplete_free(notify_ac);
    autocomplete_free(notify_message_ac);
    autocomplete_free(notify_room_ac);
    autocomplete_free(notify_typing_ac);
    autocomplete_free(sub_ac);
    autocomplete_free(titlebar_ac);
    autocomplete_free(log_ac);
    autocomplete_free(prefs_ac);
    autocomplete_free(autoaway_ac);
    autocomplete_free(autoaway_mode_ac);
    autocomplete_free(autoconnect_ac);
    autocomplete_free(theme_ac);
    autocomplete_free(theme_load_ac);
    autocomplete_free(account_ac);
    autocomplete_free(account_set_ac);
    autocomplete_free(account_clear_ac);
    autocomplete_free(account_default_ac);
    autocomplete_free(disco_ac);
    autocomplete_free(close_ac);
    autocomplete_free(wins_ac);
    autocomplete_free(roster_ac);
    autocomplete_free(roster_option_ac);
    autocomplete_free(roster_by_ac);
    autocomplete_free(group_ac);
    autocomplete_free(bookmark_ac);
    autocomplete_free(bookmark_property_ac);
    autocomplete_free(otr_ac);
    autocomplete_free(otr_log_ac);
    autocomplete_free(otr_policy_ac);
    autocomplete_free(connect_property_ac);
    autocomplete_free(statuses_ac);
    autocomplete_free(statuses_setting_ac);
    autocomplete_free(alias_ac);
    autocomplete_free(aliases_ac);
    autocomplete_free(join_property_ac);
    autocomplete_free(room_ac);
    autocomplete_free(affiliation_ac);
    autocomplete_free(role_ac);
    autocomplete_free(privilege_cmd_ac);
    autocomplete_free(subject_ac);
    autocomplete_free(form_ac);
    autocomplete_free(form_field_multi_ac);
    autocomplete_free(occupants_ac);
    autocomplete_free(occupants_default_ac);
    autocomplete_free(time_ac);
    autocomplete_free(time_statusbar_ac);
    autocomplete_free(resource_ac);
    autocomplete_free(inpblock_ac);
}

gboolean
cmd_exists(char *cmd)
{
    if (commands_ac == NULL) {
        return FALSE;
    } else {
        return autocomplete_contains(commands_ac, cmd);
    }
}

void
cmd_autocomplete_add(const char * const value)
{
    if (commands_ac != NULL) {
        autocomplete_add(commands_ac, value);
    }
}

void
cmd_autocomplete_add_form_fields(DataForm *form)
{
    if (form) {
        GSList *fields = autocomplete_create_list(form->tag_ac);
        GSList *curr_field = fields;
        while (curr_field) {
            GString *field_str = g_string_new("/");
            g_string_append(field_str, curr_field->data);
            cmd_autocomplete_add(field_str->str);
            g_string_free(field_str, TRUE);
            curr_field = g_slist_next(curr_field);
        }
        g_slist_free_full(fields, free);
    }
}

void
cmd_autocomplete_remove_form_fields(DataForm *form)
{
    if (form) {
        GSList *fields = autocomplete_create_list(form->tag_ac);
        GSList *curr_field = fields;
        while (curr_field) {
            GString *field_str = g_string_new("/");
            g_string_append(field_str, curr_field->data);
            cmd_autocomplete_remove(field_str->str);
            g_string_free(field_str, TRUE);
            curr_field = g_slist_next(curr_field);
        }
        g_slist_free_full(fields, free);
    }
}

void
cmd_autocomplete_remove(const char * const value)
{
    if (commands_ac != NULL) {
        autocomplete_remove(commands_ac, value);
    }
}

void
cmd_alias_add(char *value)
{
    if (aliases_ac != NULL) {
        autocomplete_add(aliases_ac, value);
    }
}

void
cmd_alias_remove(char *value)
{
    if (aliases_ac != NULL) {
        autocomplete_remove(aliases_ac, value);
    }
}

// Command autocompletion functions
char*
cmd_autocomplete(const char * const input)
{
    // autocomplete command
    if ((strncmp(input, "/", 1) == 0) && (!str_contains(input, strlen(input), ' '))) {
        char *found = NULL;
        found = autocomplete_complete(commands_ac, input, TRUE);
        if (found != NULL) {
            return found;
        }

    // autocomplete parameters
    } else {
        char *found = _cmd_complete_parameters(input);
        if (found) {
            return found;
        }
    }

    return NULL;
}

void
cmd_reset_autocomplete()
{
    roster_reset_search_attempts();
    muc_invites_reset_ac();
    accounts_reset_all_search();
    accounts_reset_enabled_search();
    prefs_reset_boolean_choice();
    presence_reset_sub_request_search();
    autocomplete_reset(help_ac);
    autocomplete_reset(notify_ac);
    autocomplete_reset(notify_message_ac);
    autocomplete_reset(notify_room_ac);
    autocomplete_reset(notify_typing_ac);
    autocomplete_reset(sub_ac);

    autocomplete_reset(who_room_ac);
    autocomplete_reset(who_roster_ac);
    autocomplete_reset(prefs_ac);
    autocomplete_reset(log_ac);
    autocomplete_reset(commands_ac);
    autocomplete_reset(autoaway_ac);
    autocomplete_reset(autoaway_mode_ac);
    autocomplete_reset(autoconnect_ac);
    autocomplete_reset(theme_ac);
    if (theme_load_ac != NULL) {
        autocomplete_free(theme_load_ac);
        theme_load_ac = NULL;
    }
    autocomplete_reset(account_ac);
    autocomplete_reset(account_set_ac);
    autocomplete_reset(account_clear_ac);
    autocomplete_reset(account_default_ac);
    autocomplete_reset(disco_ac);
    autocomplete_reset(close_ac);
    autocomplete_reset(wins_ac);
    autocomplete_reset(roster_ac);
    autocomplete_reset(roster_option_ac);
    autocomplete_reset(roster_by_ac);
    autocomplete_reset(group_ac);
    autocomplete_reset(titlebar_ac);
    autocomplete_reset(bookmark_ac);
    autocomplete_reset(bookmark_property_ac);
    autocomplete_reset(otr_ac);
    autocomplete_reset(otr_log_ac);
    autocomplete_reset(otr_policy_ac);
    autocomplete_reset(connect_property_ac);
    autocomplete_reset(statuses_ac);
    autocomplete_reset(statuses_setting_ac);
    autocomplete_reset(alias_ac);
    autocomplete_reset(aliases_ac);
    autocomplete_reset(join_property_ac);
    autocomplete_reset(room_ac);
    autocomplete_reset(affiliation_ac);
    autocomplete_reset(role_ac);
    autocomplete_reset(privilege_cmd_ac);
    autocomplete_reset(subject_ac);
    autocomplete_reset(form_ac);
    autocomplete_reset(form_field_multi_ac);
    autocomplete_reset(occupants_ac);
    autocomplete_reset(occupants_default_ac);
    autocomplete_reset(time_ac);
    autocomplete_reset(time_statusbar_ac);
    autocomplete_reset(resource_ac);
    autocomplete_reset(inpblock_ac);

    if (ui_current_win_type() == WIN_CHAT) {
        ProfChatWin *chatwin = wins_get_current_chat();
        PContact contact = roster_get_contact(chatwin->barejid);
        if (contact) {
            p_contact_resource_ac_reset(contact);
        }
    }

    if (ui_current_win_type() == WIN_MUC) {
        ProfMucWin *mucwin = wins_get_current_muc();
        muc_autocomplete_reset(mucwin->roomjid);
        muc_jid_autocomplete_reset(mucwin->roomjid);
    }

    if (ui_current_win_type() == WIN_MUC_CONFIG) {
        ProfMucConfWin *confwin = wins_get_current_muc_conf();
        if (confwin->form) {
            form_reset_autocompleters(confwin->form);
        }
    }

    bookmark_autocomplete_reset();
    plugins_reset_autocomplete();
}

/*
 * Take a line of input and process it, return TRUE if profanity is to
 * continue, FALSE otherwise
 */
gboolean
cmd_process_input(char *inp)
{
    log_debug("Input received: %s", inp);
    gboolean result = FALSE;
    g_strstrip(inp);

    // just carry on if no input
    if (strlen(inp) == 0) {
        result = TRUE;

    // handle command if input starts with a '/'
    } else if (inp[0] == '/') {
        char *inp_cpy = strdup(inp);
        char *command = strtok(inp_cpy, " ");
        result = _cmd_execute(command, inp);
        free(inp_cpy);

    // call a default handler if input didn't start with '/'
    } else {
        result = _cmd_execute_default(inp);
    }

    return result;
}

// Command execution

void
cmd_execute_connect(const char * const account)
{
    GString *command = g_string_new("/connect ");
    g_string_append(command, account);
    cmd_process_input(command->str);
    g_string_free(command, TRUE);
}

static gboolean
_cmd_execute(const char * const command, const char * const inp)
{
    if (g_str_has_prefix(command, "/field") && ui_current_win_type() == WIN_MUC_CONFIG) {
        gboolean result = FALSE;
        gchar **args = parse_args_with_freetext(inp, 1, 2, &result);
        if (!result) {
            ui_current_print_formatted_line('!', 0, "Invalid command, see /form help");
            result = TRUE;
        } else {
            gchar **tokens = g_strsplit(inp, " ", 2);
            char *field = tokens[0] + 1;
            result = cmd_form_field(field, args);
            g_strfreev(tokens);
        }

        g_strfreev(args);
        return result;
    }

    Command *cmd = g_hash_table_lookup(commands, command);
    gboolean result = FALSE;

    if (cmd != NULL) {
        gchar **args = cmd->parser(inp, cmd->min_args, cmd->max_args, &result);
        if (result == FALSE) {
            ui_invalid_command_usage(cmd->help.usage, cmd->setting_func);
            return TRUE;
        } else {
            gboolean result = cmd->func(args, cmd->help);
            g_strfreev(args);
            return result;
        }
    } else if (plugins_run_command(inp)) {
        return TRUE;
    } else {
        gboolean ran_alias = FALSE;
        gboolean alias_result = _cmd_execute_alias(inp, &ran_alias);
        if (!ran_alias) {
            return _cmd_execute_default(inp);
        } else {
            return alias_result;
        }
    }
}

static gboolean
_cmd_execute_alias(const char * const inp, gboolean *ran)
{
    if (inp[0] != '/') {
        ran = FALSE;
        return TRUE;
    } else {
        char *alias = strdup(inp+1);
        char *value = prefs_get_alias(alias);
        free(alias);
        if (value != NULL) {
            *ran = TRUE;
            return cmd_process_input(value);
        } else {
            *ran = FALSE;
            return TRUE;
        }
    }
}

static gboolean
_cmd_execute_default(const char * inp)
{
    jabber_conn_status_t status = jabber_get_connection_status();

    // handle escaped commands - treat as normal message
    if (g_str_has_prefix(inp, "//")) {
        inp++;

    // handle unknown commands
    } else if ((inp[0] == '/') && (!g_str_has_prefix(inp, "/me "))) {
        cons_show("Unknown command: %s", inp);
        cons_alert();
        return TRUE;
    }

    win_type_t win_type = ui_current_win_type();
    ProfWin *current = wins_get_current();
    ProfPluginWin *pluginwin = NULL;
    switch (win_type)
    {
        case WIN_MUC:
            if (status != JABBER_CONNECTED) {
                ui_current_print_line("You are not currently connected.");
            } else {
                ProfMucWin *mucwin = wins_get_current_muc();
                char *new_message = plugins_pre_room_message_send(mucwin->roomjid, inp);
                message_send_groupchat(mucwin->roomjid, new_message);
                plugins_post_room_message_send(mucwin->roomjid, new_message);
                free(new_message);
            }
            break;

        case WIN_CHAT:
            if (status != JABBER_CONNECTED) {
                ui_current_print_line("You are not currently connected.");
            } else {
                ProfChatWin *chatwin = (ProfChatWin*)current;
                assert(chatwin->memcheck == PROFCHATWIN_MEMCHECK);
                char *plugin_message = plugins_pre_chat_message_send(chatwin->barejid, inp);
#ifdef PROF_HAVE_LIBOTR
                prof_otrpolicy_t policy = otr_get_policy(chatwin->barejid);
                if (policy == PROF_OTRPOLICY_ALWAYS && !otr_is_secure(chatwin->barejid)) {
                    cons_show_error("Failed to send message. Please check OTR policy");
                    return TRUE;
                }

                if (otr_is_secure(chatwin->barejid)) {
                    char *encrypted = otr_encrypt_message(chatwin->barejid, plugin_message);
                    if (encrypted != NULL) {
                        char *id = message_send_chat_encrypted(chatwin->barejid, encrypted);
                        otr_free_message(encrypted);
                        if (prefs_get_boolean(PREF_CHLOG)) {
                            const char *jid = jabber_get_fulljid();
                            Jid *jidp = jid_create(jid);
                            char *pref_otr_log = prefs_get_string(PREF_OTR_LOG);
                            if (strcmp(pref_otr_log, "on") == 0) {
                                chat_log_chat(jidp->barejid, chatwin->barejid, plugin_message, PROF_OUT_LOG, NULL);
                            } else if (strcmp(pref_otr_log, "redact") == 0) {
                                chat_log_chat(jidp->barejid, chatwin->barejid, "[redacted]", PROF_OUT_LOG, NULL);
                            }
                            prefs_free_string(pref_otr_log);
                            jid_destroy(jidp);
                        }

<<<<<<< HEAD
                        ui_outgoing_chat_msg("me", chatwin->barejid, plugin_message);
=======
                        ui_outgoing_chat_msg(chatwin->barejid, inp, id);
>>>>>>> fae2717f
                    } else {
                        cons_show_error("Failed to send message.");
                    }
                } else {
<<<<<<< HEAD
                    message_send_chat(chatwin->barejid, plugin_message);
=======
                    char *id = message_send_chat(chatwin->barejid, inp);
>>>>>>> fae2717f
                    if (prefs_get_boolean(PREF_CHLOG)) {
                        const char *jid = jabber_get_fulljid();
                        Jid *jidp = jid_create(jid);
                        chat_log_chat(jidp->barejid, chatwin->barejid, plugin_message, PROF_OUT_LOG, NULL);
                        jid_destroy(jidp);
                    }

<<<<<<< HEAD
                    ui_outgoing_chat_msg("me", chatwin->barejid, plugin_message);
=======
                    ui_outgoing_chat_msg(chatwin->barejid, inp, id);
>>>>>>> fae2717f
                }

#else
<<<<<<< HEAD
                message_send_chat(chatwin->barejid, plugin_message);
=======
                char *id = message_send_chat(chatwin->barejid, inp);
>>>>>>> fae2717f
                if (prefs_get_boolean(PREF_CHLOG)) {
                    const char *jid = jabber_get_fulljid();
                    Jid *jidp = jid_create(jid);
                    chat_log_chat(jidp->barejid, chatwin->barejid, plugin_message, PROF_OUT_LOG, NULL);
                    jid_destroy(jidp);
                }

<<<<<<< HEAD
                ui_outgoing_chat_msg("me", chatwin->barejid, plugin_message);

=======
                ui_outgoing_chat_msg(chatwin->barejid, inp, id);
>>>>>>> fae2717f
#endif
                plugins_post_chat_message_send(chatwin->barejid, plugin_message);
                free(plugin_message);
            }
            break;

        case WIN_PRIVATE:
            if (status != JABBER_CONNECTED) {
                ui_current_print_line("You are not currently connected.");
            } else {
                ProfPrivateWin *privatewin = wins_get_current_private();
<<<<<<< HEAD
                char *new_message = plugins_pre_priv_message_send(privatewin->fulljid, inp);

                message_send_private(privatewin->fulljid, new_message);
                ui_outgoing_private_msg("me", privatewin->fulljid, new_message);

                plugins_post_priv_message_send(privatewin->fulljid, new_message);

                free(new_message);
=======
                message_send_private(privatewin->fulljid, inp);
                ui_outgoing_private_msg(privatewin->fulljid, inp);
>>>>>>> fae2717f
            }
            break;

        case WIN_CONSOLE:
        case WIN_XML:
            cons_show("Unknown command: %s", inp);
            break;

        case WIN_PLUGIN:
            pluginwin = (ProfPluginWin*)current;
            plugins_win_process_line(pluginwin->tag, inp);
            break;

        default:
            break;
    }

    return TRUE;
}

static char *
_cmd_complete_parameters(const char * const input)
{
    int i;
    char *result = NULL;

    // autocomplete boolean settings
    gchar *boolean_choices[] = { "/beep", "/intype", "/states", "/outtype",
        "/flash", "/splash", "/chlog", "/grlog", "/mouse", "/history",
        "/vercheck", "/privileges", "/presence", "/wrap", "/carbons", "/receipts" };

    for (i = 0; i < ARRAY_SIZE(boolean_choices); i++) {
        result = autocomplete_param_with_func(input, boolean_choices[i], prefs_autocomplete_boolean_choice);
        if (result) {
            return result;
        }
    }

    // autocomplete nickname in chat rooms
    if (ui_current_win_type() == WIN_MUC) {
        ProfMucWin *mucwin = wins_get_current_muc();
        Autocomplete nick_ac = muc_roster_ac(mucwin->roomjid);
        if (nick_ac) {
            gchar *nick_choices[] = { "/msg", "/info", "/caps", "/status", "/software" } ;

            // Remove quote character before and after names when doing autocomplete
            char *unquoted = strip_arg_quotes(input);
            for (i = 0; i < ARRAY_SIZE(nick_choices); i++) {
                result = autocomplete_param_with_ac(unquoted, nick_choices[i], nick_ac, TRUE);
                if (result) {
                    free(unquoted);
                    return result;
                }
            }
            free(unquoted);
        }

    // otherwise autocomplete using roster
    } else {
        gchar *contact_choices[] = { "/msg", "/info", "/status" };
        // Remove quote character before and after names when doing autocomplete
        char *unquoted = strip_arg_quotes(input);
        for (i = 0; i < ARRAY_SIZE(contact_choices); i++) {
            result = autocomplete_param_with_func(unquoted, contact_choices[i], roster_contact_autocomplete);
            if (result) {
                free(unquoted);
                return result;
            }
        }
        free(unquoted);

        gchar *resource_choices[] = { "/caps", "/software", "/ping" };
        for (i = 0; i < ARRAY_SIZE(resource_choices); i++) {
            result = autocomplete_param_with_func(input, resource_choices[i], roster_fulljid_autocomplete);
            if (result) {
                return result;
            }
        }
    }

    result = autocomplete_param_with_func(input, "/invite", roster_contact_autocomplete);
    if (result) {
        return result;
    }

    gchar *invite_choices[] = { "/decline", "/join" };
    for (i = 0; i < ARRAY_SIZE(invite_choices); i++) {
        result = autocomplete_param_with_func(input, invite_choices[i], muc_invites_find);
        if (result) {
            return result;
        }
    }

    gchar *cmds[] = { "/help", "/prefs", "/disco", "/close", "/wins", "/subject", "/room" };
    Autocomplete completers[] = { help_ac, prefs_ac, disco_ac, close_ac, wins_ac, subject_ac, room_ac };

    for (i = 0; i < ARRAY_SIZE(cmds); i++) {
        result = autocomplete_param_with_ac(input, cmds[i], completers[i], TRUE);
        if (result) {
            return result;
        }
    }

    GHashTable *ac_funcs = g_hash_table_new(g_str_hash, g_str_equal);
    g_hash_table_insert(ac_funcs, "/who",           _who_autocomplete);
    g_hash_table_insert(ac_funcs, "/sub",           _sub_autocomplete);
    g_hash_table_insert(ac_funcs, "/notify",        _notify_autocomplete);
    g_hash_table_insert(ac_funcs, "/autoaway",      _autoaway_autocomplete);
    g_hash_table_insert(ac_funcs, "/theme",         _theme_autocomplete);
    g_hash_table_insert(ac_funcs, "/log",           _log_autocomplete);
    g_hash_table_insert(ac_funcs, "/account",       _account_autocomplete);
    g_hash_table_insert(ac_funcs, "/roster",        _roster_autocomplete);
    g_hash_table_insert(ac_funcs, "/group",         _group_autocomplete);
    g_hash_table_insert(ac_funcs, "/bookmark",      _bookmark_autocomplete);
    g_hash_table_insert(ac_funcs, "/autoconnect",   _autoconnect_autocomplete);
    g_hash_table_insert(ac_funcs, "/otr",           _otr_autocomplete);
    g_hash_table_insert(ac_funcs, "/connect",       _connect_autocomplete);
    g_hash_table_insert(ac_funcs, "/statuses",      _statuses_autocomplete);
    g_hash_table_insert(ac_funcs, "/alias",         _alias_autocomplete);
    g_hash_table_insert(ac_funcs, "/join",          _join_autocomplete);
    g_hash_table_insert(ac_funcs, "/form",          _form_autocomplete);
    g_hash_table_insert(ac_funcs, "/occupants",     _occupants_autocomplete);
    g_hash_table_insert(ac_funcs, "/kick",          _kick_autocomplete);
    g_hash_table_insert(ac_funcs, "/ban",           _ban_autocomplete);
    g_hash_table_insert(ac_funcs, "/affiliation",   _affiliation_autocomplete);
    g_hash_table_insert(ac_funcs, "/role",          _role_autocomplete);
    g_hash_table_insert(ac_funcs, "/resource",      _resource_autocomplete);
    g_hash_table_insert(ac_funcs, "/titlebar",      _titlebar_autocomplete);
    g_hash_table_insert(ac_funcs, "/inpblock",      _inpblock_autocomplete);
    g_hash_table_insert(ac_funcs, "/time",          _time_autocomplete);

    int len = strlen(input);
    char parsed[len+1];
    i = 0;
    while (i < len) {
        if (input[i] == ' ') {
            break;
        } else {
            parsed[i] = input[i];
        }
        i++;
    }
    parsed[i] = '\0';

    char * (*ac_func)(const char * const) = g_hash_table_lookup(ac_funcs, parsed);
    if (ac_func != NULL) {
        result = ac_func(input);
        if (result) {
            g_hash_table_destroy(ac_funcs);
            return result;
        }
    }
    g_hash_table_destroy(ac_funcs);

    result = plugins_autocomplete(input);
    if (result != NULL) {
        if (result) {
            return result;
        }
    }

    if (g_str_has_prefix(input, "/field")) {
        result = _form_field_autocomplete(input);
        if (result) {
            return result;
        }
    }

    return NULL;
}

static char *
_sub_autocomplete(const char * const input)
{
    char *result = NULL;
    result = autocomplete_param_with_func(input, "/sub allow", presence_sub_request_find);
    if (result != NULL) {
        return result;
    }
    result = autocomplete_param_with_func(input, "/sub deny", presence_sub_request_find);
    if (result != NULL) {
        return result;
    }
    result = autocomplete_param_with_ac(input, "/sub", sub_ac, TRUE);
    if (result != NULL) {
        return result;
    }

    return NULL;
}

static char *
_who_autocomplete(const char * const input)
{
    char *result = NULL;
    win_type_t win_type = ui_current_win_type();

    if (win_type == WIN_MUC) {
        result = autocomplete_param_with_ac(input, "/who", who_room_ac, TRUE);
        if (result != NULL) {
            return result;
        }
    } else {
        int i = 0;
        gchar *group_commands[] = { "/who any", "/who online", "/who offline",
            "/who chat", "/who away", "/who xa", "/who dnd", "/who available",
            "/who unavailable" };

        for (i = 0; i < ARRAY_SIZE(group_commands); i++) {
            result = autocomplete_param_with_func(input, group_commands[i], roster_group_autocomplete);
            if (result != NULL) {
                return result;
            }
        }

        result = autocomplete_param_with_ac(input, "/who", who_roster_ac, TRUE);
        if (result != NULL) {
            return result;
        }
    }

    return result;
}

static char *
_roster_autocomplete(const char * const input)
{
    char *result = NULL;
    result = autocomplete_param_with_func(input, "/roster nick", roster_barejid_autocomplete);
    if (result != NULL) {
        return result;
    }
    result = autocomplete_param_with_func(input, "/roster clearnick", roster_barejid_autocomplete);
    if (result != NULL) {
        return result;
    }
    result = autocomplete_param_with_func(input, "/roster remove", roster_barejid_autocomplete);
    if (result != NULL) {
        return result;
    }
    result = autocomplete_param_with_ac(input, "/roster show", roster_option_ac, TRUE);
    if (result != NULL) {
        return result;
    }
    result = autocomplete_param_with_ac(input, "/roster hide", roster_option_ac, TRUE);
    if (result != NULL) {
        return result;
    }
    result = autocomplete_param_with_ac(input, "/roster by", roster_by_ac, TRUE);
    if (result != NULL) {
        return result;
    }
    result = autocomplete_param_with_ac(input, "/roster", roster_ac, TRUE);
    if (result != NULL) {
        return result;
    }

    return NULL;
}

static char *
_group_autocomplete(const char * const input)
{
    char *result = NULL;
    result = autocomplete_param_with_func(input, "/group show", roster_group_autocomplete);
    if (result != NULL) {
        return result;
    }

    result = autocomplete_param_no_with_func(input, "/group add", 4, roster_contact_autocomplete);
    if (result != NULL) {
        return result;
    }
    result = autocomplete_param_no_with_func(input, "/group remove", 4, roster_contact_autocomplete);
    if (result != NULL) {
        return result;
    }
    result = autocomplete_param_with_func(input, "/group add", roster_group_autocomplete);
    if (result != NULL) {
        return result;
    }
    result = autocomplete_param_with_func(input, "/group remove", roster_group_autocomplete);
    if (result != NULL) {
        return result;
    }
    result = autocomplete_param_with_ac(input, "/group", group_ac, TRUE);
    if (result != NULL) {
        return result;
    }

    return NULL;
}

static char *
_bookmark_autocomplete(const char * const input)
{
    char *found = NULL;

    gboolean result;
    gchar **args = parse_args(input, 3, 8, &result);
    gboolean handle_options = result && (g_strv_length(args) > 2);

    if (handle_options && ((strcmp(args[0], "add") == 0) || (strcmp(args[0], "update") == 0)) ) {
        GString *beginning = g_string_new("/bookmark");
        gboolean autojoin = FALSE;
        int num_args = g_strv_length(args);

        g_string_append(beginning, " ");
        g_string_append(beginning, args[0]);
        g_string_append(beginning, " ");
        g_string_append(beginning, args[1]);
        if (num_args == 4 && g_strcmp0(args[2], "autojoin") == 0) {
            g_string_append(beginning, " ");
            g_string_append(beginning, args[2]);
            autojoin = TRUE;
        }

        if (num_args > 4) {
            g_string_append(beginning, " ");
            g_string_append(beginning, args[2]);
            g_string_append(beginning, " ");
            g_string_append(beginning, args[3]);
            if (num_args == 6 && g_strcmp0(args[4], "autojoin") == 0) {
                g_string_append(beginning, " ");
                g_string_append(beginning, args[4]);
                autojoin = TRUE;
            }
        }

        if (num_args > 6) {
            g_string_append(beginning, " ");
            g_string_append(beginning, args[4]);
            g_string_append(beginning, " ");
            g_string_append(beginning, args[5]);
            if (num_args == 8 && g_strcmp0(args[6], "autojoin") == 0) {
                g_string_append(beginning, " ");
                g_string_append(beginning, args[6]);
                autojoin = TRUE;
            }
        }

        if (autojoin) {
            found = autocomplete_param_with_func(input, beginning->str, prefs_autocomplete_boolean_choice);
        } else {
            found = autocomplete_param_with_ac(input, beginning->str, bookmark_property_ac, TRUE);
        }
        g_string_free(beginning, TRUE);
        if (found != NULL) {
            g_strfreev(args);
            return found;
        }
    }

    g_strfreev(args);

    found = autocomplete_param_with_func(input, "/bookmark remove", bookmark_find);
    if (found != NULL) {
        return found;
    }
    found = autocomplete_param_with_func(input, "/bookmark join", bookmark_find);
    if (found != NULL) {
        return found;
    }
    found = autocomplete_param_with_func(input, "/bookmark update", bookmark_find);
    if (found != NULL) {
        return found;
    }

    found = autocomplete_param_with_ac(input, "/bookmark", bookmark_ac, TRUE);
    return found;
}

static char *
_notify_autocomplete(const char * const input)
{
    int i = 0;
    char *result = NULL;

    result = autocomplete_param_with_func(input, "/notify room current", prefs_autocomplete_boolean_choice);
    if (result != NULL) {
        return result;
    }

    result = autocomplete_param_with_func(input, "/notify message current", prefs_autocomplete_boolean_choice);
    if (result != NULL) {
        return result;
    }

    result = autocomplete_param_with_func(input, "/notify typing current", prefs_autocomplete_boolean_choice);
    if (result != NULL) {
        return result;
    }

    result = autocomplete_param_with_func(input, "/notify room text", prefs_autocomplete_boolean_choice);
    if (result != NULL) {
        return result;
    }

    result = autocomplete_param_with_func(input, "/notify message text", prefs_autocomplete_boolean_choice);
    if (result != NULL) {
        return result;
    }

    result = autocomplete_param_with_ac(input, "/notify room", notify_room_ac, TRUE);
    if (result != NULL) {
        return result;
    }

    result = autocomplete_param_with_ac(input, "/notify message", notify_message_ac, TRUE);
    if (result != NULL) {
        return result;
    }

    result = autocomplete_param_with_ac(input, "/notify typing", notify_typing_ac, TRUE);
    if (result != NULL) {
        return result;
    }

    gchar *boolean_choices[] = { "/notify invite", "/notify sub" };
    for (i = 0; i < ARRAY_SIZE(boolean_choices); i++) {
        result = autocomplete_param_with_func(input, boolean_choices[i],
            prefs_autocomplete_boolean_choice);
        if (result != NULL) {
            return result;
        }
    }

    result = autocomplete_param_with_ac(input, "/notify", notify_ac, TRUE);
    if (result != NULL) {
        return result;
    }

    return NULL;
}

static char *
_autoaway_autocomplete(const char * const input)
{
    char *result = NULL;

    result = autocomplete_param_with_ac(input, "/autoaway mode", autoaway_mode_ac, TRUE);
    if (result != NULL) {
        return result;
    }
    result = autocomplete_param_with_func(input, "/autoaway check",
        prefs_autocomplete_boolean_choice);
    if (result != NULL) {
        return result;
    }
    result = autocomplete_param_with_ac(input, "/autoaway", autoaway_ac, TRUE);
    if (result != NULL) {
        return result;
    }

    return NULL;
}

static char *
_log_autocomplete(const char * const input)
{
    char *result = NULL;

    result = autocomplete_param_with_func(input, "/log rotate",
        prefs_autocomplete_boolean_choice);
    if (result != NULL) {
        return result;
    }
    result = autocomplete_param_with_func(input, "/log shared",
        prefs_autocomplete_boolean_choice);
    if (result != NULL) {
        return result;
    }
    result = autocomplete_param_with_ac(input, "/log", log_ac, TRUE);
    if (result != NULL) {
        return result;
    }

    return NULL;
}

static char *
_autoconnect_autocomplete(const char * const input)
{
    char *result = NULL;

    result = autocomplete_param_with_func(input, "/autoconnect set", accounts_find_enabled);
    if (result != NULL) {
        return result;
    }

    result = autocomplete_param_with_ac(input, "/autoconnect", autoconnect_ac, TRUE);
    if (result != NULL) {
        return result;
    }

    return NULL;
}

static char *
_otr_autocomplete(const char * const input)
{
    char *found = NULL;

    found = autocomplete_param_with_func(input, "/otr start", roster_contact_autocomplete);
    if (found != NULL) {
        return found;
    }

    found = autocomplete_param_with_ac(input, "/otr log", otr_log_ac, TRUE);
    if (found != NULL) {
        return found;
    }

    // /otr policy always user@server.com
    gboolean result;
    gchar **args = parse_args(input, 3, 3, &result);
    if (result && (strcmp(args[0], "policy") == 0)) {
        GString *beginning = g_string_new("/otr ");
        g_string_append(beginning, args[0]);
        g_string_append(beginning, " ");
        g_string_append(beginning, args[1]);

        found = autocomplete_param_with_func(input, beginning->str, roster_contact_autocomplete);
        g_string_free(beginning, TRUE);
        if (found != NULL) {
            g_strfreev(args);
            return found;
        }
    }

    g_strfreev(args);

    found = autocomplete_param_with_ac(input, "/otr policy", otr_policy_ac, TRUE);
    if (found != NULL) {
        return found;
    }

    found = autocomplete_param_with_func(input, "/otr warn",
        prefs_autocomplete_boolean_choice);
    if (found != NULL) {
        return found;
    }

    found = autocomplete_param_with_ac(input, "/otr", otr_ac, TRUE);
    if (found != NULL) {
        return found;
    }

    return NULL;
}

static char *
_theme_autocomplete(const char * const input)
{
    char *result = NULL;
    if ((strncmp(input, "/theme load ", 12) == 0) && (strlen(input) > 12)) {
        if (theme_load_ac == NULL) {
            theme_load_ac = autocomplete_new();
            GSList *themes = theme_list();
            GSList *curr = themes;
            while (curr != NULL) {
                autocomplete_add(theme_load_ac, curr->data);
                curr = g_slist_next(curr);
            }
            g_slist_free_full(themes, g_free);
            autocomplete_add(theme_load_ac, "default");
        }
        result = autocomplete_param_with_ac(input, "/theme load", theme_load_ac, TRUE);
        if (result != NULL) {
            return result;
        }
    }
    result = autocomplete_param_with_ac(input, "/theme", theme_ac, TRUE);
    if (result != NULL) {
        return result;
    }

    return NULL;
}

static char *
_resource_autocomplete(const char * const input)
{
    char *found = NULL;

    ProfWin *current = wins_get_current();
    if (current && current->type == WIN_CHAT) {
        ProfChatWin *chatwin = wins_get_current_chat();
        PContact contact = roster_get_contact(chatwin->barejid);
        if (contact) {
            Autocomplete ac = p_contact_resource_ac(contact);
            found = autocomplete_param_with_ac(input, "/resource set", ac, FALSE);
            if (found != NULL) {
                return found;
            }
        }
    }

    found = autocomplete_param_with_func(input, "/resource title", prefs_autocomplete_boolean_choice);
    if (found != NULL) {
        return found;
    }

    found = autocomplete_param_with_func(input, "/resource message", prefs_autocomplete_boolean_choice);
    if (found != NULL) {
        return found;
    }

    found = autocomplete_param_with_ac(input, "/resource", resource_ac, FALSE);
    if (found != NULL) {
        return found;
    }

    return NULL;
}

static char *
_titlebar_autocomplete(const char * const input)
{
    char *found = NULL;

    found = autocomplete_param_with_func(input, "/titlebar show", prefs_autocomplete_boolean_choice);
    if (found != NULL) {
        return found;
    }

    found = autocomplete_param_with_func(input, "/titlebar goodbye", prefs_autocomplete_boolean_choice);
    if (found != NULL) {
        return found;
    }

    found = autocomplete_param_with_ac(input, "/titlebar", titlebar_ac, FALSE);
    if (found != NULL) {
        return found;
    }

    return NULL;
}

static char *
_inpblock_autocomplete(const char * const input)
{
    char *found = NULL;

    found = autocomplete_param_with_func(input, "/inpblock dynamic", prefs_autocomplete_boolean_choice);
    if (found != NULL) {
        return found;
    }

    found = autocomplete_param_with_ac(input, "/inpblock", inpblock_ac, FALSE);
    if (found != NULL) {
        return found;
    }

    return NULL;
}

static char *
_form_autocomplete(const char * const input)
{
    ProfWin *current = wins_get_current();
    if (current->type != WIN_MUC_CONFIG) {
        return NULL;
    }

    char *found = NULL;

    ProfMucConfWin *confwin = (ProfMucConfWin*)current;
    DataForm *form = confwin->form;
    if (form) {
        found = autocomplete_param_with_ac(input, "/form help", form->tag_ac, TRUE);
        if (found != NULL) {
            return found;
        }
    }

    found = autocomplete_param_with_ac(input, "/form", form_ac, TRUE);
    if (found != NULL) {
        return found;
    }

    return NULL;
}

static char *
_form_field_autocomplete(const char * const input)
{
    ProfWin *current = wins_get_current();
    if (current->type != WIN_MUC_CONFIG) {
        return NULL;
    }

    char *found = NULL;

    ProfMucConfWin *confwin = (ProfMucConfWin*)current;
    DataForm *form = confwin->form;
    if (form == NULL) {
        return NULL;
    }

    gchar **split = g_strsplit(input, " ", 0);

    if (g_strv_length(split) == 3) {
        char *field_tag = split[0]+1;
        if (form_tag_exists(form, field_tag)) {
            form_field_type_t field_type = form_get_field_type(form, field_tag);
            Autocomplete value_ac = form_get_value_ac(form, field_tag);;
            GString *beginning = g_string_new(split[0]);
            g_string_append(beginning, " ");
            g_string_append(beginning, split[1]);

            if (((g_strcmp0(split[1], "add") == 0) || (g_strcmp0(split[1], "remove") == 0))
                    && field_type == FIELD_LIST_MULTI) {
                found = autocomplete_param_with_ac(input, beginning->str, value_ac, TRUE);

            } else if ((g_strcmp0(split[1], "remove") == 0) && field_type == FIELD_TEXT_MULTI) {
                found = autocomplete_param_with_ac(input, beginning->str, value_ac, TRUE);

            } else if ((g_strcmp0(split[1], "remove") == 0) && field_type == FIELD_JID_MULTI) {
                found = autocomplete_param_with_ac(input, beginning->str, value_ac, TRUE);
            }

            g_string_free(beginning, TRUE);
        }

    } else if (g_strv_length(split) == 2) {
        char *field_tag = split[0]+1;
        if (form_tag_exists(form, field_tag)) {
            form_field_type_t field_type = form_get_field_type(form, field_tag);
            Autocomplete value_ac = form_get_value_ac(form, field_tag);;

            switch (field_type)
            {
                case FIELD_BOOLEAN:
                    found = autocomplete_param_with_func(input, split[0], prefs_autocomplete_boolean_choice);
                    break;
                case FIELD_LIST_SINGLE:
                    found = autocomplete_param_with_ac(input, split[0], value_ac, TRUE);
                    break;
                case FIELD_LIST_MULTI:
                case FIELD_JID_MULTI:
                case FIELD_TEXT_MULTI:
                    found = autocomplete_param_with_ac(input, split[0], form_field_multi_ac, TRUE);
                    break;
                default:
                    break;
            }
        }
    }

    g_strfreev(split);

    return found;
}

static char *
_occupants_autocomplete(const char * const input)
{
    char *found = NULL;

    found = autocomplete_param_with_ac(input, "/occupants default", occupants_default_ac, TRUE);
    if (found != NULL) {
        return found;
    }

    found = autocomplete_param_with_ac(input, "/occupants", occupants_ac, TRUE);
    if (found != NULL) {
        return found;
    }

    return NULL;
}

static char *
_time_autocomplete(const char * const input)
{
    char *found = NULL;

    found = autocomplete_param_with_ac(input, "/time statusbar", time_statusbar_ac, TRUE);
    if (found != NULL) {
        return found;
    }

    found = autocomplete_param_with_ac(input, "/time", time_ac, TRUE);
    if (found != NULL) {
        return found;
    }

    return NULL;
}

static char *
_kick_autocomplete(const char * const input)
{
    char *result = NULL;

    if (ui_current_win_type() == WIN_MUC) {
        ProfMucWin *mucwin = wins_get_current_muc();
        Autocomplete nick_ac = muc_roster_ac(mucwin->roomjid);

        if (nick_ac != NULL) {
            result = autocomplete_param_with_ac(input, "/kick", nick_ac, TRUE);
            if (result != NULL) {
                return result;
            }
        }
    }

    return result;
}

static char *
_ban_autocomplete(const char * const input)
{
    char *result = NULL;

    if (ui_current_win_type() == WIN_MUC) {
        ProfMucWin *mucwin = wins_get_current_muc();
        Autocomplete jid_ac = muc_roster_jid_ac(mucwin->roomjid);

        if (jid_ac != NULL) {
            result = autocomplete_param_with_ac(input, "/ban", jid_ac, TRUE);
            if (result != NULL) {
                return result;
            }
        }
    }

    return result;
}

static char *
_affiliation_autocomplete(const char * const input)
{
    char *result = NULL;

    if (ui_current_win_type() == WIN_MUC) {
        ProfMucWin *mucwin = wins_get_current_muc();
        gboolean parse_result;
        Autocomplete jid_ac = muc_roster_jid_ac(mucwin->roomjid);

        gchar **args = parse_args(input, 3, 3, &parse_result);

        if ((strncmp(input, "/affiliation", 12) == 0) && (parse_result == TRUE)) {
            GString *beginning = g_string_new("/affiliation ");
            g_string_append(beginning, args[0]);
            g_string_append(beginning, " ");
            g_string_append(beginning, args[1]);

            result = autocomplete_param_with_ac(input, beginning->str, jid_ac, TRUE);
            g_string_free(beginning, TRUE);
            if (result != NULL) {
                g_strfreev(args);
                return result;
            }
        }

        g_strfreev(args);
    }

    result = autocomplete_param_with_ac(input, "/affiliation set", affiliation_ac, TRUE);
    if (result != NULL) {
        return result;
    }

    result = autocomplete_param_with_ac(input, "/affiliation list", affiliation_ac, TRUE);
    if (result != NULL) {
        return result;
    }

    result = autocomplete_param_with_ac(input, "/affiliation", privilege_cmd_ac, TRUE);
    if (result != NULL) {
        return result;
    }

    return result;
}

static char *
_role_autocomplete(const char * const input)
{
    char *result = NULL;

    if (ui_current_win_type() == WIN_MUC) {
        ProfMucWin *mucwin = wins_get_current_muc();
        gboolean parse_result;
        Autocomplete nick_ac = muc_roster_ac(mucwin->roomjid);

        gchar **args = parse_args(input, 3, 3, &parse_result);

        if ((strncmp(input, "/role", 5) == 0) && (parse_result == TRUE)) {
            GString *beginning = g_string_new("/role ");
            g_string_append(beginning, args[0]);
            g_string_append(beginning, " ");
            g_string_append(beginning, args[1]);

            result = autocomplete_param_with_ac(input, beginning->str, nick_ac, TRUE);
            g_string_free(beginning, TRUE);
            if (result != NULL) {
                g_strfreev(args);
                return result;
            }
        }

        g_strfreev(args);
    }

    result = autocomplete_param_with_ac(input, "/role set", role_ac, TRUE);
    if (result != NULL) {
        return result;
    }

    result = autocomplete_param_with_ac(input, "/role list", role_ac, TRUE);
    if (result != NULL) {
        return result;
    }

    result = autocomplete_param_with_ac(input, "/role", privilege_cmd_ac, TRUE);
    if (result != NULL) {
        return result;
    }

    return result;
}

static char *
_statuses_autocomplete(const char * const input)
{
    char *result = NULL;

    result = autocomplete_param_with_ac(input, "/statuses console", statuses_setting_ac, TRUE);
    if (result != NULL) {
        return result;
    }

    result = autocomplete_param_with_ac(input, "/statuses chat", statuses_setting_ac, TRUE);
    if (result != NULL) {
        return result;
    }

    result = autocomplete_param_with_ac(input, "/statuses muc", statuses_setting_ac, TRUE);
    if (result != NULL) {
        return result;
    }

    result = autocomplete_param_with_ac(input, "/statuses", statuses_ac, TRUE);
    if (result != NULL) {
        return result;
    }

    return NULL;
}

static char *
_alias_autocomplete(const char * const input)
{
    char *result = NULL;

    result = autocomplete_param_with_ac(input, "/alias remove", aliases_ac, TRUE);
    if (result != NULL) {
        return result;
    }

    result = autocomplete_param_with_ac(input, "/alias", alias_ac, TRUE);
    if (result != NULL) {
        return result;
    }

    return NULL;
}

static char *
_connect_autocomplete(const char * const input)
{
    char *found = NULL;
    gboolean result = FALSE;

    gchar **args = parse_args(input, 2, 4, &result);

    if ((strncmp(input, "/connect", 8) == 0) && (result == TRUE)) {
        GString *beginning = g_string_new("/connect ");
        g_string_append(beginning, args[0]);
        if (args[1] != NULL && args[2] != NULL) {
            g_string_append(beginning, " ");
            g_string_append(beginning, args[1]);
            g_string_append(beginning, " ");
            g_string_append(beginning, args[2]);
        }
        found = autocomplete_param_with_ac(input, beginning->str, connect_property_ac, TRUE);
        g_string_free(beginning, TRUE);
        if (found != NULL) {
            g_strfreev(args);
            return found;
        }
    }

    g_strfreev(args);

    found = autocomplete_param_with_func(input, "/connect", accounts_find_enabled);
    if (found != NULL) {
        return found;
    }

    return NULL;
}

static char *
_join_autocomplete(const char * const input)
{
    char *found = NULL;
    gboolean result = FALSE;

    found = autocomplete_param_with_func(input, "/join", bookmark_find);
    if (found != NULL) {
        return found;
    }

    gchar **args = parse_args(input, 2, 4, &result);

    if ((strncmp(input, "/join", 5) == 0) && (result == TRUE)) {
        GString *beginning = g_string_new("/join ");
        g_string_append(beginning, args[0]);
        if (args[1] != NULL && args[2] != NULL) {
            g_string_append(beginning, " ");
            g_string_append(beginning, args[1]);
            g_string_append(beginning, " ");
            g_string_append(beginning, args[2]);
        }
        found = autocomplete_param_with_ac(input, beginning->str, join_property_ac, TRUE);
        g_string_free(beginning, TRUE);
        if (found != NULL) {
            g_strfreev(args);
            return found;
        }
    }

    g_strfreev(args);

    return NULL;
}

static char *
_account_autocomplete(const char * const input)
{
    char *found = NULL;
    gboolean result = FALSE;

    gchar **args = parse_args(input, 3, 4, &result);

    if ((strncmp(input, "/account set", 12) == 0) && (result == TRUE)) {
        GString *beginning = g_string_new("/account set ");
        g_string_append(beginning, args[1]);
        if ((g_strv_length(args) > 3) && (g_strcmp0(args[2], "otr")) == 0) {
            g_string_append(beginning, " ");
            g_string_append(beginning, args[2]);
            found = autocomplete_param_with_ac(input, beginning->str, otr_policy_ac, TRUE);
            g_string_free(beginning, TRUE);
            if (found != NULL) {
                g_strfreev(args);
                return found;
            }
        } else {
            found = autocomplete_param_with_ac(input, beginning->str, account_set_ac, TRUE);
            g_string_free(beginning, TRUE);
            if (found != NULL) {
                g_strfreev(args);
                return found;
            }
        }
    }

    if ((strncmp(input, "/account clear", 14) == 0) && (result == TRUE)) {
        GString *beginning = g_string_new("/account clear ");
        g_string_append(beginning, args[1]);
        found = autocomplete_param_with_ac(input, beginning->str, account_clear_ac, TRUE);
        g_string_free(beginning, TRUE);
        if (found != NULL) {
            g_strfreev(args);
            return found;
        }
    }

    g_strfreev(args);

    found = autocomplete_param_with_ac(input, "/account default", account_default_ac, TRUE);
    if(found){
        return found;
    }

    int i = 0;
    gchar *account_choice[] = { "/account set", "/account show", "/account enable",
        "/account disable", "/account rename", "/account clear", "/account remove",
        "/account default set" };

    for (i = 0; i < ARRAY_SIZE(account_choice); i++) {
        found = autocomplete_param_with_func(input, account_choice[i], accounts_find_all);
        if (found != NULL) {
            return found;
        }
    }

    found = autocomplete_param_with_ac(input, "/account", account_ac, TRUE);
    return found;
}

static int
_cmp_command(Command *cmd1, Command *cmd2)
{
    return g_strcmp0(cmd1->cmd, cmd2->cmd);
}

void
command_docgen(void)
{
    GList *cmds = NULL;
    unsigned int i;
    for (i = 0; i < ARRAY_SIZE(command_defs); i++) {
        Command *pcmd = command_defs+i;
        cmds = g_list_insert_sorted(cmds, pcmd, (GCompareFunc)_cmp_command);
    }

    FILE *toc_fragment = fopen("toc_fragment.html", "w");
    FILE *main_fragment = fopen("main_fragment.html", "w");

    fputs("<ul><li><ul><li>\n", toc_fragment);
    fputs("<hr>\n", main_fragment);

    GList *curr = cmds;
    while (curr) {
        Command *pcmd = curr->data;

        fprintf(toc_fragment, "<a href=\"#%s\">%s</a>,\n", &pcmd->cmd[1], pcmd->cmd);

        fprintf(main_fragment, "<a name=\"%s\"></a>\n", &pcmd->cmd[1]);
        fprintf(main_fragment, "<h4>%s</h4>\n", pcmd->cmd);
        fputs("<p>Usage:</p>\n", main_fragment);
        fprintf(main_fragment, "<p><pre><code>%s</code></pre></p>\n", pcmd->help.usage);

        fputs("<p>Details:</p>\n", main_fragment);
        fputs("<p><pre><code>", main_fragment);
        int i = 2;
        while (pcmd->help.long_help[i] != NULL) {
            fprintf(main_fragment, "%s\n", pcmd->help.long_help[i++]);
        }
        fputs("</code></pre></p>\n<a href=\"#top\"><h5>back to top</h5></a><br><hr>\n", main_fragment);
        fputs("\n", main_fragment);

        curr = g_list_next(curr);
    }

    fputs("</ul></ul>\n", toc_fragment);

    fclose(toc_fragment);
    fclose(main_fragment);
    g_list_free(cmds);
}<|MERGE_RESOLUTION|>--- conflicted
+++ resolved
@@ -1987,20 +1987,12 @@
                             jid_destroy(jidp);
                         }
 
-<<<<<<< HEAD
-                        ui_outgoing_chat_msg("me", chatwin->barejid, plugin_message);
-=======
-                        ui_outgoing_chat_msg(chatwin->barejid, inp, id);
->>>>>>> fae2717f
+                        ui_outgoing_chat_msg(chatwin->barejid, plugin_message, id);
                     } else {
                         cons_show_error("Failed to send message.");
                     }
                 } else {
-<<<<<<< HEAD
-                    message_send_chat(chatwin->barejid, plugin_message);
-=======
-                    char *id = message_send_chat(chatwin->barejid, inp);
->>>>>>> fae2717f
+                    char *id = message_send_chat(chatwin->barejid, plugin_message);
                     if (prefs_get_boolean(PREF_CHLOG)) {
                         const char *jid = jabber_get_fulljid();
                         Jid *jidp = jid_create(jid);
@@ -2008,19 +2000,11 @@
                         jid_destroy(jidp);
                     }
 
-<<<<<<< HEAD
-                    ui_outgoing_chat_msg("me", chatwin->barejid, plugin_message);
-=======
-                    ui_outgoing_chat_msg(chatwin->barejid, inp, id);
->>>>>>> fae2717f
+                    ui_outgoing_chat_msg(chatwin->barejid, plugin_message, id);
                 }
 
 #else
-<<<<<<< HEAD
-                message_send_chat(chatwin->barejid, plugin_message);
-=======
-                char *id = message_send_chat(chatwin->barejid, inp);
->>>>>>> fae2717f
+                char *id = message_send_chat(chatwin->barejid, plugin_message);
                 if (prefs_get_boolean(PREF_CHLOG)) {
                     const char *jid = jabber_get_fulljid();
                     Jid *jidp = jid_create(jid);
@@ -2028,12 +2012,7 @@
                     jid_destroy(jidp);
                 }
 
-<<<<<<< HEAD
-                ui_outgoing_chat_msg("me", chatwin->barejid, plugin_message);
-
-=======
-                ui_outgoing_chat_msg(chatwin->barejid, inp, id);
->>>>>>> fae2717f
+                ui_outgoing_chat_msg(chatwin->barejid, plugin_message, id);
 #endif
                 plugins_post_chat_message_send(chatwin->barejid, plugin_message);
                 free(plugin_message);
@@ -2045,19 +2024,14 @@
                 ui_current_print_line("You are not currently connected.");
             } else {
                 ProfPrivateWin *privatewin = wins_get_current_private();
-<<<<<<< HEAD
                 char *new_message = plugins_pre_priv_message_send(privatewin->fulljid, inp);
 
                 message_send_private(privatewin->fulljid, new_message);
-                ui_outgoing_private_msg("me", privatewin->fulljid, new_message);
+                ui_outgoing_private_msg(privatewin->fulljid, new_message);
 
                 plugins_post_priv_message_send(privatewin->fulljid, new_message);
 
                 free(new_message);
-=======
-                message_send_private(privatewin->fulljid, inp);
-                ui_outgoing_private_msg(privatewin->fulljid, inp);
->>>>>>> fae2717f
             }
             break;
 
