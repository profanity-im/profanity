/*
 * command.c
 *
 * Copyright (C) 2012 - 2014 James Booth <boothj5@gmail.com>
 *
 * This file is part of Profanity.
 *
 * Profanity is free software: you can redistribute it and/or modify
 * it under the terms of the GNU General Public License as published by
 * the Free Software Foundation, either version 3 of the License, or
 * (at your option) any later version.
 *
 * Profanity is distributed in the hope that it will be useful,
 * but WITHOUT ANY WARRANTY; without even the implied warranty of
 * MERCHANTABILITY or FITNESS FOR A PARTICULAR PURPOSE.  See the
 * GNU General Public License for more details.
 *
 * You should have received a copy of the GNU General Public License
 * along with Profanity.  If not, see <http://www.gnu.org/licenses/>.
 *
 * In addition, as a special exception, the copyright holders give permission to
 * link the code of portions of this program with the OpenSSL library under
 * certain conditions as described in each individual source file, and
 * distribute linked combinations including the two.
 *
 * You must obey the GNU General Public License in all respects for all of the
 * code used other than OpenSSL. If you modify file(s) with this exception, you
 * may extend this exception to your version of the file(s), but you are not
 * obligated to do so. If you do not wish to do so, delete this exception
 * statement from your version. If you delete this exception statement from all
 * source files in the program, then also delete it here.
 *
 */

#include <assert.h>
#include <errno.h>
#include <limits.h>
#include <stdlib.h>
#include <string.h>

#include <glib.h>

#include "prof_config.h"

#include "chat_session.h"
#include "command/command.h"
#include "command/commands.h"
#include "command/history.h"
#include "common.h"
#include "config/accounts.h"
#include "config/preferences.h"
#include "config/theme.h"
#include "contact.h"
#include "roster_list.h"
#include "jid.h"
#include "xmpp/form.h"
#include "log.h"
#include "muc.h"
#include "plugins/plugins.h"
#ifdef PROF_HAVE_LIBOTR
#include "otr/otr.h"
#endif
#include "profanity.h"
#include "tools/autocomplete.h"
#include "tools/parser.h"
#include "tools/tinyurl.h"
#include "xmpp/xmpp.h"
#include "xmpp/bookmark.h"
#include "ui/ui.h"
#include "ui/windows.h"

typedef char*(*autocompleter)(char*, int*);

static void _cmd_complete_parameters(char *input, int *size);

static char * _sub_autocomplete(char *input, int *size);
static char * _notify_autocomplete(char *input, int *size);
static char * _theme_autocomplete(char *input, int *size);
static char * _autoaway_autocomplete(char *input, int *size);
static char * _autoconnect_autocomplete(char *input, int *size);
static char * _account_autocomplete(char *input, int *size);
static char * _who_autocomplete(char *input, int *size);
static char * _roster_autocomplete(char *input, int *size);
static char * _group_autocomplete(char *input, int *size);
static char * _bookmark_autocomplete(char *input, int *size);
static char * _otr_autocomplete(char *input, int *size);
static char * _connect_autocomplete(char *input, int *size);
static char * _statuses_autocomplete(char *input, int *size);
static char * _alias_autocomplete(char *input, int *size);
static char * _join_autocomplete(char *input, int *size);
static char * _log_autocomplete(char *input, int *size);
static char * _form_autocomplete(char *input, int *size);
static char * _form_field_autocomplete(char *input, int *size);
static char * _occupants_autocomplete(char *input, int *size);
static char * _kick_autocomplete(char *input, int *size);
static char * _ban_autocomplete(char *input, int *size);
static char * _affiliation_autocomplete(char *input, int *size);
static char * _role_autocomplete(char *input, int *size);
static char * _resource_autocomplete(char *input, int *size);

GHashTable *commands = NULL;

/*
 * Command list
 */
static struct cmd_t command_defs[] =
{
    { "/help",
        cmd_help, parse_args, 0, 1, NULL,
        { "/help [area|command]", "Get help on using Profanity.",
        { "/help [area|command]",
          "-------------------------",
          "Use with no arguments to get a help summary.",
          "Supply an area to see help for commands related to specific features.",
          "Supply a command (without the leading slash) to see help for that command.",
          "",
          "Example : /help commands",
          "Example : /help presence",
          "Example : /help who",
          "",
          "For more detailed help, see the user guide at http://www.profanity.im/userguide.html.",
          NULL } } },

    { "/about",
        cmd_about, parse_args, 0, 0, NULL,
        { "/about", "About Profanity.",
        { "/about",
          "------",
          "Show version and license information.",
          NULL  } } },

    { "/connect",
        cmd_connect, parse_args, 1, 5, NULL,
        { "/connect account [server value] [port value]", "Login to a chat service.",
        { "/connect account [server value] [port value]",
          "--------------------------------------------",
          "Connect to an XMPP service using the specified account.",
          "Use the server property to specify a server if required.",
          "Change the default port (5222, or 5223 for SSL) with the port property.",
          "An account is automatically created if one does not exist.",
          "See the /account command for more details.",
          "",
          "Example: /connect myuser@gmail.com",
          "Example: /connect myuser@mycompany.com server talk.google.com",
          "Example: /connect bob@someplace port 5678",
          "Example: /connect me@chatty server chatty.com port 5443",
          NULL  } } },

    { "/disconnect",
        cmd_disconnect, parse_args, 0, 0, NULL,
        { "/disconnect", "Logout of current session.",
        { "/disconnect",
          "-----------",
          "Disconnect from the current chat service.",
          NULL  } } },

    { "/msg",
        cmd_msg, parse_args_with_freetext, 1, 2, NULL,
        { "/msg contact|nick [message]", "Start chat with user.",
        { "/msg contact|nick [message]",
          "---------------------------",
          "Open a chat window for the contact and send the message if one is supplied.",
          "When in a chat room, supply a nickname to start private chat with a room member.",
          "Use quotes if the nickname includes spaces.",
          "",
          "Example : /msg myfriend@server.com Hey, here's a message!",
          "Example : /msg otherfriend@server.com",
          "Example : /msg Bob Here is a private message",
          "Example : /msg \"My Friend\" Hi, how are you?",
          NULL } } },

    { "/roster",
        cmd_roster, parse_args_with_freetext, 0, 3, NULL,
        { "/roster [online|show|hide|by|size|add|remove|nick|clearnick] [offline|resource] [percent] [group|presence|none] [jid] [nickname]", "Manage your roster.",
        { "/roster [online|show|hide|by|size|add|remove|nick|clearnick] [offline|resource] [percent] [group|presence|none] [jid] [nickname]",
          "-------------------------------------------------------------------------------------------------------------------------",
          "View, add to, and remove from your roster.",
          "Passing no arguments lists all contacts in your roster.",
          "online        - Show all online contacts in your roster.",
          "show          - Show the roster panel in the console window.",
          "hide          - Hide the roster panel.",
          "show offline  - Show offline contacts in the roster panel.",
          "hide offline  - Hide offline contacts in the roster panel.",
          "show resource - Show contact's connected resources in the roster panel.",
          "hide resource - Hide contact's connected resources in the roster panel.",
          "by group      - Group contacts in the roster panel by roster group.",
          "by presence   - Group contacts in the roster panel by presence.",
          "by none       - No grouping in the roster panel.",
          "size          - Percentage of the screen taken up by the roster (1-99).",
          "add           - Add a new item, jid is required, nickname is optional.",
          "remove        - Removes a contact, jid is required.",
          "nick          - Changes a contacts nickname, both jid and nickname are required,",
          "clearnick     - Removes the current nickname, jid is required.",
          "",
          "Example : /roster (show your roster)",
          "Example : /roster add someone@contacts.org (add the contact)",
          "Example : /roster add someone@contacts.org Buddy (add the contact with nickname 'Buddy')",
          "Example : /roster remove someone@contacts.org (remove the contact)",
          "Example : /roster nick myfriend@chat.org My Friend",
          "Example : /roster clearnick kai@server.com (clears nickname)",
          NULL } } },

    { "/group",
        cmd_group, parse_args_with_freetext, 0, 3, NULL,
        { "/group [show|add|remove] [group] [contact]", "Manage roster groups.",
        { "/group [show|add|remove] [group] [contact]",
          "------------------------------------------",
          "View, add to, and remove from roster groups.",
          "Passing no argument will list all roster groups.",
          "The 'show' command takes 'group' as an argument, and lists all roster items in that group.",
          "The 'add' command takes 'group' and 'contact' arguments, and adds the contact to the group.",
          "The 'remove' command takes 'group' and 'contact' arguments and removes the contact from the group,",
          "",
          "Example : /group",
          "Example : /group show friends",
          "Example : /group add friends newfriend@server.org",
          "Example : /group add family Brother (using contacts nickname)",
          "Example : /group remove colleagues boss@work.com",
          NULL } } },

    { "/info",
        cmd_info, parse_args, 0, 1, NULL,
        { "/info [contact|nick]", "Show basic information about a contact, room, or room member.",
        { "/info [contact|nick]",
          "--------------------",
          "Show basic information about a contact, room, or room member.",
          "If in the console, a contact must be specified.",
          "If in a chat window the parameter is not required, the current recipient will be used.",
          "If in a chat room, providing no arguments will display information about the room.",
          "If in a chat room, supplying a nick will show information about the occupant.",
          "",
          "Example : /info mybuddy@chat.server.org",
          "Example : /info kai",
          NULL } } },

    { "/caps",
        cmd_caps, parse_args, 0, 1, NULL,
        { "/caps [fulljid|nick]", "Find out a contacts client software capabilities.",
        { "/caps [fulljid|nick]",
          "--------------------",
          "Find out a contact, or room members client software capabilities.",
          "If in the console window or a regular chat window, a full JID is required.",
          "If in a chat room, the nickname is required.",
          "If in private chat, no parameter is required.",
          "",
          "Example : /caps mybuddy@chat.server.org/laptop (contact's laptop resource)",
          "Example : /caps mybuddy@chat.server.org/phone (contact's phone resource)",
          "Example : /caps bruce (room member)",
          NULL } } },

    { "/software",
        cmd_software, parse_args, 0, 1, NULL,
        { "/software [fulljid|nick]", "Find out software version information about a contacts resource.",
        { "/software [fulljid|nick]",
          "------------------------",
          "Find out a contact, or room members software version information, if such requests are supported.",
          "If in the console window or a regular chat window, a full JID is required.",
          "If in a chat room, the nickname is required.",
          "If in private chat, no parameter is required.",
          "If the contact's software does not support software version requests, nothing will be displayed.",
          "",
          "Example : /software mybuddy@chat.server.org/laptop (contact's laptop resource)",
          "Example : /software mybuddy@chat.server.org/phone (contact's phone resource)",
          "Example : /software bruce (room member)",
          NULL } } },

    { "/status",
        cmd_status, parse_args, 0, 1, NULL,
        { "/status [contact|nick]", "Find out a contacts presence information.",
        { "/status [contact|nick]",
          "----------------------",
          "Find out a contact, or room members presence information.",
          "If in a chat window the parameter is not required, the current recipient will be used.",
          "",
          "Example : /status buddy@server.com",
          "Example : /status jon",
          NULL } } },

    { "/resource",
        cmd_resource, parse_args, 1, 2, NULL,
        { "/resource set|off [resource]", "Set the contact's resource.",
        { "/resource set|off [resource]",
          "----------------------------",
          "Set the resource to use when chatting to a contact.",
          "set resource - Set the resource.",
          "off          - Let the server choose which resource to route messages to.",
          NULL } } },

    { "/join",
        cmd_join, parse_args, 1, 5, NULL,
        { "/join room[@server] [nick value] [password value]", "Join a chat room.",
        { "/join room[@server] [nick value] [password value]",
          "-------------------------------------------------",
          "Join a chat room at the conference server.",
          "If nick is specified you will join with this nickname.",
          "Otherwise the account preference 'muc.nick' will be used which by default is the localpart of your JID (before the @).",
          "If no server is supplied, the account preference 'muc.service' is used, which is 'conference.<domain-part>' by default.",
          "If the room doesn't exist, and the server allows it, a new one will be created.",
          "",
          "Example : /join jdev@conference.jabber.org",
          "Example : /join jdev@conference.jabber.org nick mynick",
          "Example : /join private@conference.jabber.org nick mynick password mypassword",
          "Example : /join jdev (as user@jabber.org will join jdev@conference.jabber.org)",
          NULL } } },

    { "/leave",
        cmd_leave, parse_args, 0, 0, NULL,
        { "/leave", "Leave a chat room.",
        { "/leave",
          "------",
          "Leave the current chat room.",
          NULL } } },

    { "/invite",
        cmd_invite, parse_args_with_freetext, 1, 2, NULL,
        { "/invite contact [message]", "Invite contact to chat room.",
        { "/invite contact [message]",
          "-------------------------",
          "Send a direct invite to the specified contact to the current chat room.",
          "If a message is supplied it will be sent as the reason for the invite.",
          NULL } } },

    { "/invites",
        cmd_invites, parse_args_with_freetext, 0, 0, NULL,
        { "/invites", "Show outstanding chat room invites.",
        { "/invites",
          "--------",
          "Show all rooms that you have been invited to, and have not yet been accepted or declind.",
          "Use \"/join <room>\" to accept a room invitation.",
          "Use \"/decline <room>\" to decline a room invitation.",
          NULL } } },

    { "/decline",
        cmd_decline, parse_args_with_freetext, 1, 1, NULL,
        { "/decline room", "Decline a chat room invite.",
        { "/decline room",
          "-------------",
          "Decline invitation to a chat room, the room will no longer be in the list of outstanding invites.",
          NULL } } },

    { "/room",
        cmd_room, parse_args, 1, 1, NULL,
        { "/room accept|destroy|config", "Room configuration.",
        { "/room accept|destroy|config",
          "---------------------------",
          "accept  - Accept default room configuration.",
          "destroy - Reject default room configuration.",
          "config  - Edit room configuration.",
          NULL } } },

    { "/kick",
        cmd_kick, parse_args_with_freetext, 1, 2, NULL,
        { "/kick nick [reason]", "Kick occupants from chat rooms.",
        { "/kick nick [reason]",
          "-------------------",
          "nick   - Nickname of the occupant to kick from the room.",
          "reason - Optional reason for kicking the occupant.",
          NULL } } },

    { "/ban",
        cmd_ban, parse_args_with_freetext, 1, 2, NULL,
        { "/ban jid [reason]", "Ban users from chat rooms.",
        { "/ban jid [reason]",
          "-----------------",
          "jid    - Bare JID of the user to ban from the room.",
          "reason - Optional reason for banning the user.",
          NULL } } },

    { "/subject",
        cmd_subject, parse_args_with_freetext, 0, 2, NULL,
        { "/subject set|clear [subject]", "Set or clear room subject.",
        { "/subject set|clear [subject]",
          "----------------------------",
          "set subject  - Set the room subject.",
          "clear        - Clear the room subject.",
          NULL } } },

    { "/affiliation",
        cmd_affiliation, parse_args_with_freetext, 1, 4, NULL,
        { "/affiliation set|list [affiliation] [jid] [reason]", "Manage room affiliations.",
        { "/affiliation set|list [affiliation] [jid] [reason]",
          "--------------------------------------------------",
          "set affiliation jid [reason]- Set the affiliation of user with jid, with an optional reason.",
          "list [affiliation]          - List all users with the specified affiliation, or all if none specified.",
          "The affiliation may be one of owner, admin, member, outcast or none.",
          NULL } } },

    { "/role",
        cmd_role, parse_args_with_freetext, 1, 4, NULL,
        { "/role set|list [role] [nick] [reason]", "Manage room roles.",
        { "/role set|list [role] [nick] [reason]",
          "-------------------------------------",
          "set role nick [reason] - Set the role of occupant with nick, with an optional reason.",
          "list [role]            - List all occupants with the specified role, or all if none specified.",
          "The role may be one of moderator, participant, visitor or none.",
          NULL } } },

    { "/occupants",
        cmd_occupants, parse_args, 1, 2, &cons_occupants_setting,
        { "/occupants show|hide|default|size [show|hide] [percent]", "Show or hide room occupants.",
        { "/occupants show|hide|default|size [show|hide] [percent]",
          "-------------------------------------------------------",
          "show    - Show the occupants panel in chat rooms.",
          "hide    - Hide the occupants panel in chat rooms.",
          "default - Whether occupants are shown by default in new rooms, 'show' or 'hide'",
          "size    - Percentage of the screen taken by the occupants list in rooms (1-99).",
          NULL } } },

    { "/form",
        cmd_form, parse_args, 1, 2, NULL,
        { "/form show|submit|cancel|help [tag]", "Form handling.",
        { "/form show|submit|cancel|help [tag]",
          "-----------------------------------",
          "show             - Show the current form.",
          "submit           - Submit the current form.",
          "cancel           - Cancel changes to the current form.",
          "help [tag]       - Display help for form, or a specific field.",
          NULL } } },

    { "/rooms",
        cmd_rooms, parse_args, 0, 1, NULL,
        { "/rooms [conference-service]", "List chat rooms.",
        { "/rooms [conference-service]",
          "---------------------------",
          "List the chat rooms available at the specified conference service",
          "If no argument is supplied, the account preference 'muc.service' is used, which is 'conference.<domain-part>' by default.",
          "",
          "Example : /rooms conference.jabber.org",
          "Example : /rooms (if logged in as me@server.org, is equivalent to /rooms conference.server.org)",
          NULL } } },

    { "/bookmark",
        cmd_bookmark, parse_args, 0, 8, NULL,
        { "/bookmark [list|add|update|remove|join] [room@server] [nick value] [password value] [autojoin on|off]", "Manage bookmarks.",
        { "/bookmark [list|add|update|remove|join] [room@server] [nick value] [password value] [autojoin on|off]",
          "---------------------------------------------------------------------------------------------------",
          "Manage bookmarks.",
          "list: List all bookmarks.",
          "add: Add a bookmark for room@server with the following optional properties:",
          "  nick: Nickname used in the chat room",
          "  password: Password for private rooms, note this may be stored in plaintext on your server",
          "  autojoin: Whether to join the room automatically on login \"on\" or \"off\".",
          "update: Update any of the above properties associated with the bookmark.",
          "remove: Remove the bookmark for room@server.",
          "join: Join room@server using the properties associated with the bookmark.",
          "When in a chat room, the /bookmark command with no arguments will bookmark the current room with the current settings, and set autojoin to \"on\".",
          NULL } } },

    { "/disco",
        cmd_disco, parse_args, 1, 2, NULL,
        { "/disco command entity", "Service discovery.",
        { "/disco command entity",
          "---------------------",
          "Find out information about an entities supported services.",
          "Command may be one of:",
          "info: List protocols and features supported by an entity.",
          "items: List items associated with an entity.",
          "",
          "The entity must be a Jabber ID.",
          "",
          "Example : /disco info myserver.org",
          "Example : /disco items myserver.org",
          "Example : /disco items conference.jabber.org",
          "Example : /disco info myfriend@server.com/laptop",
          NULL } } },

    { "/nick",
        cmd_nick, parse_args_with_freetext, 1, 1, NULL,
        { "/nick nickname", "Change nickname in chat room.",
        { "/nick nickname",
          "--------------",
          "Change the name by which other members of a chat room see you.",
          "This command is only valid when called within a chat room window.",
          "",
          "Example : /nick kai hansen",
          "Example : /nick bob",
          NULL } } },

    { "/win",
        cmd_win, parse_args, 1, 1, NULL,
        { "/win num", "View a window.",
        { "/win num",
          "------------------",
          "Show the contents of a specific window in the main window area.",
          NULL } } },

    { "/wins",
        cmd_wins, parse_args, 0, 3, NULL,
        { "/wins [tidy|prune|swap] [source] [target]", "List or tidy active windows.",
        { "/wins [tidy|prune|swap] [source] [target]",
          "-----------------------------------------",
          "Passing no argument will list all currently active windows and information about their usage.",
          "tidy               : Shuffle windows so there are no gaps.",
          "prune              : Close all windows with no unread messages, and then tidy as above.",
          "swap source target : Swap windows, target may be an empty position.",
          NULL } } },

    { "/sub",
        cmd_sub, parse_args, 1, 2, NULL,
        { "/sub command [jid]", "Manage subscriptions.",
        { "/sub command [jid]",
          "------------------",
          "command : One of the following,",
          "request  : Send a subscription request to the user to be informed of their",
          "         : presence.",
          "allow    : Approve a contact's subscription reqeust to see your presence.",
          "deny     : Remove subscription for a contact, or deny a request",
          "show     : Show subscriprion status for a contact.",
          "sent     : Show all sent subscription requests pending a response.",
          "received : Show all received subscription requests awaiting your response.",
          "",
          "The optional 'jid' parameter only applys to 'request', 'allow', 'deny' and 'show'",
          "If it is omitted the contact of the current window is used.",
          "",
          "Example: /sub request myfriend@jabber.org",
          "Example: /sub allow myfriend@jabber.org",
          "Example: /sub request (whilst in chat with contact)",
          "Example: /sub sent",
          NULL  } } },

    { "/tiny",
        cmd_tiny, parse_args, 1, 1, NULL,
        { "/tiny url", "Send url as tinyurl in current chat.",
        { "/tiny url",
          "---------",
          "Send the url as a tiny url.",
          "",
          "Example : /tiny http://www.profanity.im",
          NULL } } },

    { "/who",
        cmd_who, parse_args, 0, 2, NULL,
        { "/who [status|role|affiliation] [group]", "Show contacts/room occupants with chosen status, role or affiliation",
        { "/who [status|role|affiliation] [group]",
          "--------------------------------------",
          "Normal usage:",
          "Status may be one of - online, offline, away, dnd, xa, chat, available, unavailable, or any where:",
          "online      : Contacts that are online, chat, away, xa, dnd",
          "available   : Contacts that are available for chat - online, chat.",
          "unavailable : Contacts that are not available for chat - offline, away, xa, dnd.",
          "any         : Contacts with any status (same as calling with no argument).",
          "",
          "The group argument filters the list by that group.",
          "",
          "In a chat room, a role or affiliation may also be supplied instead of status.",
          "Roles: moderator, participant, visitor",
          "Affiliations: owner, admin, member",
          NULL } } },

    { "/close",
        cmd_close, parse_args, 0, 1, NULL,
        { "/close [win|read|all]", "Close windows.",
        { "/close [win|read|all]",
          "---------------------",
          "Passing no argument will close the current window.",
          "2,3,4,5,6,7,8,9 or 0 : Close the specified window.",
          "all                  : Close all currently open windows.",
          "read                 : Close all windows that have no new messages.",
          "The console window cannot be closed.",
          "If in a chat room, you will leave the room.",
          NULL } } },

    { "/clear",
        cmd_clear, parse_args, 0, 0, NULL,
        { "/clear", "Clear current window.",
        { "/clear",
          "------",
          "Clear the current window.",
          NULL } } },

    { "/quit",
        cmd_quit, parse_args, 0, 0, NULL,
        { "/quit", "Quit Profanity.",
        { "/quit",
          "-----",
          "Logout of any current session, and quit Profanity.",
          NULL } } },

    { "/privileges",
        cmd_privileges, parse_args, 1, 1, &cons_privileges_setting,
        { "/privileges on|off", "Show occupant privileges in chat rooms.",
        { "/privileges on|off",
          "---------------------------",
          "If enabled the room roster will be broken down my role, and role information will be showin in the room.",
          NULL } } },

    { "/beep",
        cmd_beep, parse_args, 1, 1, &cons_beep_setting,
        { "/beep on|off", "Terminal beep on new messages.",
        { "/beep on|off",
          "------------",
          "Switch the terminal bell on or off.",
          "The bell will sound when incoming messages are received.",
          "If the terminal does not support sounds, it may attempt to flash the screen instead.",
          NULL } } },

    { "/presence",
        cmd_presence, parse_args, 1, 1, &cons_presence_setting,
        { "/presence on|off", "Show the contacts presence in the titlebar.",
        { "/presence on|off",
          "----------------",
          "Switch display of the contacts presence on or off.",
          NULL } } },

    { "/wrap",
        cmd_wrap, parse_args, 1, 1, &cons_wrap_setting,
        { "/wrap on|off", "Word wrapping.",
        { "/wrap on|off",
          "------------",
          "Enable or disable word wrapping.",
          NULL } } },

    { "/time",
        cmd_time, parse_args, 1, 1, &cons_time_setting,
        { "/time minutes|seconds", "Time display.",
        { "/time minutes|seconds",
          "---------------------",
          "Configure time precision for the main window.",
          NULL } } },

    { "/notify",
        cmd_notify, parse_args, 2, 3, &cons_notify_setting,
        { "/notify [type value]|[type setting value]", "Control various desktop noficiations.",
        { "/notify [type value]|[type setting value]",
          "-----------------------------------------",
          "Settings for various desktop notifications where type is one of:",
          "message         : Notificaitons for regular messages.",
          "                : on|off",
          "message current : Whether messages in the current window trigger notifications.",
          "                : on|off",
          "message text    : Show message text in message notifications.",
          "                : on|off",
          "room            : Notificaitons for chat room messages.",
          "                : on|off|mention",
          "room current    : Whether chat room messages in the current window trigger notifications.",
          "                : on|off",
          "room text       : Show message test in chat room message notifications.",
          "                : on|off",
          "remind          : Notification reminders of unread messages.",
          "                : where value is the reminder period in seconds,",
          "                : use 0 to disable.",
          "typing          : Notifications when contacts are typing.",
          "                : on|off",
          "typing current  : Whether typing notifications are triggerd for the current window.",
          "                : on|off",
          "invite          : Notifications for chat room invites.",
          "                : on|off",
          "sub             : Notifications for subscription requests.",
          "                : on|off",
          "",
          "Example : /notify message on        (enable message notifications)",
          "Example : /notify message text on   (show message text in notifications)",
          "Example : /notify room mention      (enable chat room notifications only on mention)",
          "Example : /notify room current off  (disable room message notifications when window visible)",
          "Example : /notify room text off     (do not show message text in chat room notifications)",
          "Example : /notify remind 10         (remind every 10 seconds)",
          "Example : /notify remind 0          (switch off reminders)",
          "Example : /notify typing on         (enable typing notifications)",
          "Example : /notify invite on         (enable chat room invite notifications)",
          NULL } } },

    { "/flash",
        cmd_flash, parse_args, 1, 1, &cons_flash_setting,
        { "/flash on|off", "Terminal flash on new messages.",
        { "/flash on|off",
          "-------------",
          "Make the terminal flash when incoming messages are received.",
          "The flash will only occur if you are not in the chat window associated with the user sending the message.",
          "If the terminal doesn't support flashing, it may attempt to beep.",
          NULL } } },

    { "/intype",
        cmd_intype, parse_args, 1, 1, &cons_intype_setting,
        { "/intype on|off", "Show when contact is typing.",
        { "/intype on|off",
          "--------------",
          "Show when a contact is typing in the console, and in active message window.",
          NULL } } },

    { "/splash",
        cmd_splash, parse_args, 1, 1, &cons_splash_setting,
        { "/splash on|off", "Splash logo on startup and /about command.",
        { "/splash on|off",
          "--------------",
          "Switch on or off the ascii logo on start up and when the /about command is called.",
          NULL } } },

    { "/autoconnect",
        cmd_autoconnect, parse_args, 1, 2, &cons_autoconnect_setting,
        { "/autoconnect set|off [account]", "Set account to autoconnect with.",
        { "/autoconnect set|off [account]",
          "------------------------------",
          "Enable or disable autoconnect on start up.",
          "The setting can be overridden by the -a (--account) command line option.",
          "",
          "Example: /autoconnect set jc@stuntteam.org (autoconnect with the specified account).",
          "Example: /autoconnect off                  (disable autoconnect).",
          NULL } } },

    { "/vercheck",
        cmd_vercheck, parse_args, 0, 1, NULL,
        { "/vercheck [on|off]", "Check for a new release.",
        { "/vercheck [on|off]",
          "------------------",
          "Without a parameter will check for a new release.",
          "Switching on or off will enable/disable a version check when Profanity starts, and each time the /about command is run.",
          NULL  } } },

    { "/titlebar",
        cmd_titlebar, parse_args, 1, 1, &cons_titlebar_setting,
        { "/titlebar on|off", "Show information in the window title bar.",
        { "/titlebar on|off",
          "----------------",
          "Show information in the window title bar.",
          NULL  } } },

    { "/mouse",
        cmd_mouse, parse_args, 1, 1, &cons_mouse_setting,
        { "/mouse on|off", "Use profanity mouse handling.",
        { "/mouse on|off",
          "-------------",
          "If set to 'on', profanity will handle mouse actions, which enables scrolling the main window with the mouse wheel.",
          "To select text, use the shift key while selcting an area.",
          "If set to 'off', profanity leaves mouse handling to the terminal implementation.",
          "This feature is experimental, certain mouse click events may occasionally freeze",
          "Profanity until a key is pressed or another mouse event is received",
          "The default is 'off'.",
          NULL } } },

    { "/alias",
        cmd_alias, parse_args_with_freetext, 1, 3, NULL,
        { "/alias add|remove|list [name value]", "Add your own command aliases.",
        { "/alias add|remove|list [name value]",
          "-----------------------------------",
          "Add, remove or show command aliases.",
          "The alias will be available as a command, the leading '/' will be added if not supplied.",
          "Example : /alias add friends /who online friends",
          "Example : /alias add /q /quit",
          "Example : /alias a /away \"I'm in a meeting.\"",
          "Example : /alias remove q",
          "Example : /alias list",
          "The above aliases will be available as /friends and /a",
          NULL } } },

    { "/chlog",
        cmd_chlog, parse_args, 1, 1, &cons_chlog_setting,
        { "/chlog on|off", "Chat logging to file.",
        { "/chlog on|off",
          "-------------",
          "Switch chat logging on or off.",
          "This setting will be enabled if /history is set to on.",
          "When disabling this option, /history will also be disabled.",
          "See the /grlog setting for enabling logging of chat room (groupchat) messages.",
          NULL } } },

    { "/grlog",
        cmd_grlog, parse_args, 1, 1, &cons_grlog_setting,
        { "/grlog on|off", "Chat logging of chat rooms to file.",
        { "/grlog on|off",
          "-------------",
          "Switch chat room logging on or off.",
          "See the /chlog setting for enabling logging of one to one chat.",
          NULL } } },

    { "/states",
        cmd_states, parse_args, 1, 1, &cons_states_setting,
        { "/states on|off", "Send chat states during a chat session.",
        { "/states on|off",
          "--------------",
          "Sending of chat state notifications during chat sessions.",
          "Such as whether you have become inactive, or have closed the chat window.",
          NULL } } },

    { "/otr",
        cmd_otr, parse_args, 1, 3, NULL,
        { "/otr gen|myfp|theirfp|start|end|trust|untrust|log|warn|libver|policy|secret|question|answer", "Off The Record encryption commands.",
        { "/otr gen|myfp|theirfp|start|end|trust|untrust|log|warn|libver|policy|secret|question|answer",
          "-------------------------------------------------------------------------------------------",
          "gen - Generate your private key.",
          "myfp - Show your fingerprint.",
          "theirfp - Show contacts fingerprint.",
          "start [contact] - Start an OTR session with the contact, or the current recipient if in a chat window and no argument supplied.",
          "end - End the current OTR session,",
          "trust - Indicate that you have verified the contact's fingerprint.",
          "untrust - Indicate the the contact's fingerprint is not verified,",
          "log - How to log OTR messages, options are 'on', 'off' and 'redact', with redaction being the default.",
          "warn - Show when unencrypted messaging is being used in the title bar, options are 'on' and 'off' with 'on' being the default.",
          "libver - Show which version of the libotr library is being used.",
          "policy - manual, opportunistic or always.",
          "secret [secret]- Verify a contacts identity using a shared secret.",
          "question [question] [answer] - Verify a contacts identity using a question and expected anwser, if the question has spaces, surround with double quotes.",
          "answer [answer] - Respond to a question answer verification request with your answer.",
          NULL } } },

    { "/outtype",
        cmd_outtype, parse_args, 1, 1, &cons_outtype_setting,
        { "/outtype on|off", "Send typing notification to recipient.",
        { "/outtype on|off",
          "---------------",
          "Send an indication that you are typing to the chat recipient.",
          "Chat states (/states) will be enabled if this setting is set.",
          NULL } } },

    { "/gone",
        cmd_gone, parse_args, 1, 1, &cons_gone_setting,
        { "/gone minutes", "Send 'gone' state to recipient after a period.",
        { "/gone minutes",
          "-------------",
          "Send a 'gone' state to the recipient after the specified number of minutes."
          "This indicates to the recipient's client that you have left the conversation.",
          "A value of 0 will disable sending this chat state.",
          "Chat states (/states) will be enabled if this setting is set.",
          NULL } } },

    { "/history",
        cmd_history, parse_args, 1, 1, &cons_history_setting,
        { "/history on|off", "Chat history in message windows.",
        { "/history on|off",
          "---------------",
          "Switch chat history on or off, /chlog will automatically be enabled when this setting is on.",
          "When history is enabled, previous messages are shown in chat windows.",
          NULL } } },

    { "/log",
        cmd_log, parse_args, 1, 2, &cons_log_setting,
        { "/log [property] [value]", "Manage system logging settings.",
        { "/log [property] [value]",
          "-----------------------",
          "where   : Show the current log file location.",
          "Property may be one of:",
          "rotate  : Rotate log, accepts 'on' or 'off', defaults to 'on'.",
          "maxsize : With rotate enabled, specifies the max log size, defaults to 1048580 (1MB).",
          "shared  : Share logs between all instances, accepts 'on' or 'off', defaults to 'on'.",
          NULL } } },

    { "/reconnect",
        cmd_reconnect, parse_args, 1, 1, &cons_reconnect_setting,
        { "/reconnect seconds", "Set reconnect interval.",
        { "/reconnect seconds",
          "------------------",
          "Set the reconnect attempt interval in seconds for when the connection is lost.",
          "A value of 0 will switch off reconnect attempts.",
          NULL } } },

    { "/autoping",
        cmd_autoping, parse_args, 1, 1, &cons_autoping_setting,
        { "/autoping seconds", "Server ping interval.",
        { "/autoping seconds",
          "-----------------",
          "Set the number of seconds between server pings, so ensure connection kept alive.",
          "A value of 0 will switch off autopinging the server.",
          NULL } } },

    { "/ping",
        cmd_ping, parse_args, 0, 1, NULL,
        { "/ping [target]", "Send ping IQ request.",
        { "/ping [rarget]",
          "--------------",
          "Sends an IQ ping stanza to the specificed target.",
          "If no target is supplied, your chat server will be used.",
          NULL } } },

    { "/autoaway",
        cmd_autoaway, parse_args_with_freetext, 2, 2, &cons_autoaway_setting,
        { "/autoaway setting value", "Set auto idle/away properties.",
        { "/autoaway setting value",
          "-----------------------",
          "'setting' may be one of 'mode', 'time', 'message' or 'check', with the following values:",
          "",
          "mode    : idle - Sends idle time, whilst your status remains online.",
          "          away - Sends an away presence.",
          "          off - Disabled (default).",
          "time    : Number of minutes before the presence change is sent, the default is 15.",
          "message : Optional message to send with the presence change.",
          "        : off - Disable message (default).",
          "check   : on|off, when enabled, checks for activity and sends online presence, default is 'on'.",
          "",
          "Example: /autoaway mode idle",
          "Example: /autoaway time 30",
          "Example: /autoaway message I'm not really doing much",
          "Example: /autoaway check off",
          NULL } } },

    { "/priority",
        cmd_priority, parse_args, 1, 1, &cons_priority_setting,
        { "/priority value", "Set priority for the current account.",
        { "/priority value",
          "---------------",
          "Set priority for the current account, presence will be sent when calling this command.",
          "See the /account command for more specific priority settings per presence status.",
          "value : Number between -128 and 127. Default value is 0.",
          NULL } } },

    { "/account",
        cmd_account, parse_args, 0, 4, NULL,
        { "/account [command] [account] [property] [value]", "Manage accounts.",
        { "/account [command] [account] [property] [value]",
          "-----------------------------------------------",
          "Commands for creating and managing accounts.",
          "list                         : List all accounts.",
          "show account                 : Show information about an account.",
          "enable account               : Enable the account, it will be used for autocomplete.",
          "disable account              : Disable the account.",
          "add account                  : Create a new account.",
          "remove account               : Remove an account.",
          "rename account newname       : Rename account to newname.",
          "set account property value   : Set 'property' of 'account' to 'value'.",
          "clear account property value : Clear 'property' of 'account'.",
          "",
          "When connected, the /account command can be called with no arguments, to show current account settings.",
          "",
          "The set command may use one of the following for 'property'.",
          "jid              : The Jabber ID of the account, the account name will be used if this property is not set.",
          "server           : The chat server, if different to the domainpart of the JID.",
          "port             : The port used for connecting if not the default (5222, or 5223 for SSL).",
          "status           : The presence status to use on login, use 'last' to use whatever your last status was.",
          "online|chat|away",
          "|xa|dnd          : Priority for the specified presence.",
          "resource         : The resource to be used.",
          "password         : Password for the account, note this is currently stored in plaintext if set.",
          "muc              : The default MUC chat service to use.",
          "nick             : The default nickname to use when joining chat rooms.",
          "otr              : Override global OTR policy for this account: manual, opportunistic or always.",
          "",
          "The clear command works for password, port and server",
          "",
          "Example : /account add work",
          "        : /account set work jid me@chatty",
          "        : /account set work server talk.chat.com",
          "        : /account set work port 5111",
          "        : /account set work resource desktop",
          "        : /account set work muc chatservice.mycompany.com",
          "        : /account set work nick dennis",
          "        : /account set work status dnd",
          "        : /account set work dnd -1",
          "        : /account set work online 10",
          "        : /account rename work gtalk",
          NULL  } } },

    { "/plugins",
        cmd_plugins, parse_args, 0, 0, NULL,
        { "/plugins", "Show installed plugins.",
        { "/plugins",
          "-------------",
          "Show currently installed plugins.",
          NULL } } },

    { "/prefs",
        cmd_prefs, parse_args, 0, 1, NULL,
        { "/prefs [area]", "Show configuration.",
        { "/prefs [area]",
          "-------------",
          "Area is one of:",
          "ui       : User interface preferences.",
          "desktop  : Desktop notification preferences.",
          "chat     : Chat state preferences.",
          "log      : Logging preferences.",
          "conn     : Connection handling preferences.",
          "presence : Chat presence preferences.",
          "",
          "No argument shows all categories.",
          NULL } } },

    { "/theme",
        cmd_theme, parse_args, 1, 2, &cons_theme_setting,
        { "/theme list|set|colours [theme-name]", "Change colour theme.",
        { "/theme list|set|colours [theme-name]",
          "------------------------------------",
          "Change the colour settings used.",
          "",
          "list           : List all available themes.",
          "set theme-name : Load the named theme.\"default\" will reset to the default colours.",
          "colours        : Show the colour values as rendered by the terminal.",
          "",
          "Example : /theme list",
          "Example : /theme set mycooltheme",
          NULL } } },


    { "/statuses",
        cmd_statuses, parse_args, 2, 2, &cons_statuses_setting,
        { "/statuses console|chat|muc setting", "Set preferences for presence change messages.",
        { "/statuses console|chat|muc setting",
          "----------------------------------",
          "Configure how presence changes are displayed in various windows.",
          "Settings:",
          "  all - Show all presence changes.",
          "  online - Show only online/offline changes.",
          "  none - Don't show any presence changes.",
          "The default is 'all' for all windows.",
          NULL } } },

    { "/xmlconsole",
        cmd_xmlconsole, parse_args, 0, 0, NULL,
        { "/xmlconsole", "Open the XML console",
        { "/xmlconsole",
          "-----------",
          "Open the XML console to view incoming and outgoing XMPP traffic.",
          NULL } } },

    { "/away",
        cmd_away, parse_args_with_freetext, 0, 1, NULL,
        { "/away [msg]", "Set status to away.",
        { "/away [msg]",
          "-----------",
          "Set your status to 'away' with the optional message.",
          "Your current status can be found in the top right of the screen.",
          "",
          "Example : /away Gone for lunch",
          NULL } } },

    { "/chat",
        cmd_chat, parse_args_with_freetext, 0, 1, NULL,
        { "/chat [msg]", "Set status to chat (available for chat).",
        { "/chat [msg]",
          "-----------",
          "Set your status to 'chat', meaning 'available for chat', with the optional message.",
          "Your current status can be found in the top right of the screen.",
          "",
          "Example : /chat Please talk to me!",
          NULL } } },

    { "/dnd",
        cmd_dnd, parse_args_with_freetext, 0, 1, NULL,
        { "/dnd [msg]", "Set status to dnd (do not disturb).",
        { "/dnd [msg]",
          "----------",
          "Set your status to 'dnd', meaning 'do not disturb', with the optional message.",
          "Your current status can be found in the top right of the screen.",
          "",
          "Example : /dnd I'm in the zone",
          NULL } } },

    { "/online",
        cmd_online, parse_args_with_freetext, 0, 1, NULL,
        { "/online [msg]", "Set status to online.",
        { "/online [msg]",
          "-------------",
          "Set your status to 'online' with the optional message.",
          "Your current status can be found in the top right of the screen.",
          "",
          "Example : /online Up the Irons!",
          NULL } } },

    { "/xa",
        cmd_xa, parse_args_with_freetext, 0, 1, NULL,
        { "/xa [msg]", "Set status to xa (extended away).",
        { "/xa [msg]",
          "---------",
          "Set your status to 'xa', meaning 'extended away', with the optional message.",
          "Your current status can be found in the top right of the screen.",
          "",
          "Example : /xa This meeting is going to be a long one",
          NULL } } },
};

static Autocomplete commands_ac;
static Autocomplete who_room_ac;
static Autocomplete who_roster_ac;
static Autocomplete help_ac;
static Autocomplete notify_ac;
static Autocomplete notify_room_ac;
static Autocomplete notify_message_ac;
static Autocomplete notify_typing_ac;
static Autocomplete prefs_ac;
static Autocomplete sub_ac;
static Autocomplete log_ac;
static Autocomplete autoaway_ac;
static Autocomplete autoaway_mode_ac;
static Autocomplete autoconnect_ac;
static Autocomplete titlebar_ac;
static Autocomplete theme_ac;
static Autocomplete theme_load_ac;
static Autocomplete account_ac;
static Autocomplete account_set_ac;
static Autocomplete account_clear_ac;
static Autocomplete disco_ac;
static Autocomplete close_ac;
static Autocomplete wins_ac;
static Autocomplete roster_ac;
static Autocomplete roster_option_ac;
static Autocomplete roster_by_ac;
static Autocomplete group_ac;
static Autocomplete bookmark_ac;
static Autocomplete bookmark_property_ac;
static Autocomplete otr_ac;
static Autocomplete otr_log_ac;
static Autocomplete otr_policy_ac;
static Autocomplete connect_property_ac;
static Autocomplete statuses_ac;
static Autocomplete statuses_setting_ac;
static Autocomplete alias_ac;
static Autocomplete aliases_ac;
static Autocomplete join_property_ac;
static Autocomplete room_ac;
static Autocomplete affiliation_ac;
static Autocomplete role_ac;
static Autocomplete privilege_cmd_ac;
static Autocomplete subject_ac;
static Autocomplete form_ac;
static Autocomplete form_field_multi_ac;
static Autocomplete occupants_ac;
static Autocomplete occupants_default_ac;
static Autocomplete time_ac;
static Autocomplete resource_ac;

/*
 * Initialise command autocompleter and history
 */
void
cmd_init(void)
{
    log_info("Initialising commands");

    commands_ac = autocomplete_new();
    aliases_ac = autocomplete_new();

    help_ac = autocomplete_new();
    autocomplete_add(help_ac, "commands");
    autocomplete_add(help_ac, "basic");
    autocomplete_add(help_ac, "chatting");
    autocomplete_add(help_ac, "groupchat");
    autocomplete_add(help_ac, "presence");
    autocomplete_add(help_ac, "contacts");
    autocomplete_add(help_ac, "service");
    autocomplete_add(help_ac, "settings");
    autocomplete_add(help_ac, "navigation");

    // load command defs into hash table
    commands = g_hash_table_new(g_str_hash, g_str_equal);
    unsigned int i;
    for (i = 0; i < ARRAY_SIZE(command_defs); i++) {
        Command *pcmd = command_defs+i;

        // add to hash
        g_hash_table_insert(commands, pcmd->cmd, pcmd);

        // add to commands and help autocompleters
        autocomplete_add(commands_ac, pcmd->cmd);
        autocomplete_add(help_ac, pcmd->cmd+1);
    }

    // load aliases
    GList *aliases = prefs_get_aliases();
    GList *curr = aliases;
    while (curr != NULL) {
        ProfAlias *alias = curr->data;
        GString *ac_alias = g_string_new("/");
        g_string_append(ac_alias, alias->name);
        autocomplete_add(commands_ac, ac_alias->str);
        autocomplete_add(aliases_ac, alias->name);
        g_string_free(ac_alias, TRUE);
        curr = g_list_next(curr);
    }
    prefs_free_aliases(aliases);

    prefs_ac = autocomplete_new();
    autocomplete_add(prefs_ac, "ui");
    autocomplete_add(prefs_ac, "desktop");
    autocomplete_add(prefs_ac, "chat");
    autocomplete_add(prefs_ac, "log");
    autocomplete_add(prefs_ac, "conn");
    autocomplete_add(prefs_ac, "presence");
    autocomplete_add(prefs_ac, "otr");

    notify_ac = autocomplete_new();
    autocomplete_add(notify_ac, "message");
    autocomplete_add(notify_ac, "room");
    autocomplete_add(notify_ac, "typing");
    autocomplete_add(notify_ac, "remind");
    autocomplete_add(notify_ac, "invite");
    autocomplete_add(notify_ac, "sub");

    notify_message_ac = autocomplete_new();
    autocomplete_add(notify_message_ac, "on");
    autocomplete_add(notify_message_ac, "off");
    autocomplete_add(notify_message_ac, "current");
    autocomplete_add(notify_message_ac, "text");

    notify_room_ac = autocomplete_new();
    autocomplete_add(notify_room_ac, "on");
    autocomplete_add(notify_room_ac, "off");
    autocomplete_add(notify_room_ac, "mention");
    autocomplete_add(notify_room_ac, "current");
    autocomplete_add(notify_room_ac, "text");

    notify_typing_ac = autocomplete_new();
    autocomplete_add(notify_typing_ac, "on");
    autocomplete_add(notify_typing_ac, "off");
    autocomplete_add(notify_typing_ac, "current");

    sub_ac = autocomplete_new();
    autocomplete_add(sub_ac, "request");
    autocomplete_add(sub_ac, "allow");
    autocomplete_add(sub_ac, "deny");
    autocomplete_add(sub_ac, "show");
    autocomplete_add(sub_ac, "sent");
    autocomplete_add(sub_ac, "received");

    titlebar_ac = autocomplete_new();
    autocomplete_add(titlebar_ac, "version");

    log_ac = autocomplete_new();
    autocomplete_add(log_ac, "maxsize");
    autocomplete_add(log_ac, "rotate");
    autocomplete_add(log_ac, "shared");
    autocomplete_add(log_ac, "where");

    autoaway_ac = autocomplete_new();
    autocomplete_add(autoaway_ac, "mode");
    autocomplete_add(autoaway_ac, "time");
    autocomplete_add(autoaway_ac, "message");
    autocomplete_add(autoaway_ac, "check");

    autoaway_mode_ac = autocomplete_new();
    autocomplete_add(autoaway_mode_ac, "away");
    autocomplete_add(autoaway_mode_ac, "idle");
    autocomplete_add(autoaway_mode_ac, "off");

    autoconnect_ac = autocomplete_new();
    autocomplete_add(autoconnect_ac, "set");
    autocomplete_add(autoconnect_ac, "off");

    theme_ac = autocomplete_new();
    autocomplete_add(theme_ac, "list");
    autocomplete_add(theme_ac, "set");
    autocomplete_add(theme_ac, "colours");

    disco_ac = autocomplete_new();
    autocomplete_add(disco_ac, "info");
    autocomplete_add(disco_ac, "items");

    account_ac = autocomplete_new();
    autocomplete_add(account_ac, "list");
    autocomplete_add(account_ac, "show");
    autocomplete_add(account_ac, "add");
    autocomplete_add(account_ac, "remove");
    autocomplete_add(account_ac, "enable");
    autocomplete_add(account_ac, "disable");
    autocomplete_add(account_ac, "rename");
    autocomplete_add(account_ac, "set");
    autocomplete_add(account_ac, "clear");

    account_set_ac = autocomplete_new();
    autocomplete_add(account_set_ac, "jid");
    autocomplete_add(account_set_ac, "server");
    autocomplete_add(account_set_ac, "port");
    autocomplete_add(account_set_ac, "status");
    autocomplete_add(account_set_ac, "online");
    autocomplete_add(account_set_ac, "chat");
    autocomplete_add(account_set_ac, "away");
    autocomplete_add(account_set_ac, "xa");
    autocomplete_add(account_set_ac, "dnd");
    autocomplete_add(account_set_ac, "resource");
    autocomplete_add(account_set_ac, "password");
    autocomplete_add(account_set_ac, "muc");
    autocomplete_add(account_set_ac, "nick");
    autocomplete_add(account_set_ac, "otr");

    account_clear_ac = autocomplete_new();
    autocomplete_add(account_clear_ac, "password");
    autocomplete_add(account_clear_ac, "server");
    autocomplete_add(account_clear_ac, "port");
    autocomplete_add(account_clear_ac, "otr");

    close_ac = autocomplete_new();
    autocomplete_add(close_ac, "read");
    autocomplete_add(close_ac, "all");

    wins_ac = autocomplete_new();
    autocomplete_add(wins_ac, "prune");
    autocomplete_add(wins_ac, "tidy");
    autocomplete_add(wins_ac, "swap");

    roster_ac = autocomplete_new();
    autocomplete_add(roster_ac, "add");
    autocomplete_add(roster_ac, "online");
    autocomplete_add(roster_ac, "nick");
    autocomplete_add(roster_ac, "clearnick");
    autocomplete_add(roster_ac, "remove");
    autocomplete_add(roster_ac, "show");
    autocomplete_add(roster_ac, "hide");
    autocomplete_add(roster_ac, "by");
    autocomplete_add(roster_ac, "size");

    roster_option_ac = autocomplete_new();
    autocomplete_add(roster_option_ac, "offline");
    autocomplete_add(roster_option_ac, "resource");

    roster_by_ac = autocomplete_new();
    autocomplete_add(roster_by_ac, "group");
    autocomplete_add(roster_by_ac, "presence");
    autocomplete_add(roster_by_ac, "none");

    group_ac = autocomplete_new();
    autocomplete_add(group_ac, "show");
    autocomplete_add(group_ac, "add");
    autocomplete_add(group_ac, "remove");

    theme_load_ac = NULL;

    who_roster_ac = autocomplete_new();
    autocomplete_add(who_roster_ac, "chat");
    autocomplete_add(who_roster_ac, "online");
    autocomplete_add(who_roster_ac, "away");
    autocomplete_add(who_roster_ac, "xa");
    autocomplete_add(who_roster_ac, "dnd");
    autocomplete_add(who_roster_ac, "offline");
    autocomplete_add(who_roster_ac, "available");
    autocomplete_add(who_roster_ac, "unavailable");
    autocomplete_add(who_roster_ac, "any");

    who_room_ac = autocomplete_new();
    autocomplete_add(who_room_ac, "chat");
    autocomplete_add(who_room_ac, "online");
    autocomplete_add(who_room_ac, "away");
    autocomplete_add(who_room_ac, "xa");
    autocomplete_add(who_room_ac, "dnd");
    autocomplete_add(who_room_ac, "available");
    autocomplete_add(who_room_ac, "unavailable");
    autocomplete_add(who_room_ac, "moderator");
    autocomplete_add(who_room_ac, "participant");
    autocomplete_add(who_room_ac, "visitor");
    autocomplete_add(who_room_ac, "owner");
    autocomplete_add(who_room_ac, "admin");
    autocomplete_add(who_room_ac, "member");

    bookmark_ac = autocomplete_new();
    autocomplete_add(bookmark_ac, "list");
    autocomplete_add(bookmark_ac, "add");
    autocomplete_add(bookmark_ac, "update");
    autocomplete_add(bookmark_ac, "remove");
    autocomplete_add(bookmark_ac, "join");

    bookmark_property_ac = autocomplete_new();
    autocomplete_add(bookmark_property_ac, "nick");
    autocomplete_add(bookmark_property_ac, "password");
    autocomplete_add(bookmark_property_ac, "autojoin");

    otr_ac = autocomplete_new();
    autocomplete_add(otr_ac, "gen");
    autocomplete_add(otr_ac, "start");
    autocomplete_add(otr_ac, "end");
    autocomplete_add(otr_ac, "myfp");
    autocomplete_add(otr_ac, "theirfp");
    autocomplete_add(otr_ac, "trust");
    autocomplete_add(otr_ac, "untrust");
    autocomplete_add(otr_ac, "secret");
    autocomplete_add(otr_ac, "log");
    autocomplete_add(otr_ac, "warn");
    autocomplete_add(otr_ac, "libver");
    autocomplete_add(otr_ac, "policy");
    autocomplete_add(otr_ac, "question");
    autocomplete_add(otr_ac, "answer");

    otr_log_ac = autocomplete_new();
    autocomplete_add(otr_log_ac, "on");
    autocomplete_add(otr_log_ac, "off");
    autocomplete_add(otr_log_ac, "redact");

    otr_policy_ac = autocomplete_new();
    autocomplete_add(otr_policy_ac, "manual");
    autocomplete_add(otr_policy_ac, "opportunistic");
    autocomplete_add(otr_policy_ac, "always");

    connect_property_ac = autocomplete_new();
    autocomplete_add(connect_property_ac, "server");
    autocomplete_add(connect_property_ac, "port");

    join_property_ac = autocomplete_new();
    autocomplete_add(join_property_ac, "nick");
    autocomplete_add(join_property_ac, "password");

    statuses_ac = autocomplete_new();
    autocomplete_add(statuses_ac, "console");
    autocomplete_add(statuses_ac, "chat");
    autocomplete_add(statuses_ac, "muc");

    statuses_setting_ac = autocomplete_new();
    autocomplete_add(statuses_setting_ac, "all");
    autocomplete_add(statuses_setting_ac, "online");
    autocomplete_add(statuses_setting_ac, "none");

    alias_ac = autocomplete_new();
    autocomplete_add(alias_ac, "add");
    autocomplete_add(alias_ac, "remove");
    autocomplete_add(alias_ac, "list");

    room_ac = autocomplete_new();
    autocomplete_add(room_ac, "accept");
    autocomplete_add(room_ac, "destroy");
    autocomplete_add(room_ac, "config");

    affiliation_ac = autocomplete_new();
    autocomplete_add(affiliation_ac, "owner");
    autocomplete_add(affiliation_ac, "admin");
    autocomplete_add(affiliation_ac, "member");
    autocomplete_add(affiliation_ac, "none");
    autocomplete_add(affiliation_ac, "outcast");

    role_ac = autocomplete_new();
    autocomplete_add(role_ac, "moderator");
    autocomplete_add(role_ac, "participant");
    autocomplete_add(role_ac, "visitor");
    autocomplete_add(role_ac, "none");

    privilege_cmd_ac = autocomplete_new();
    autocomplete_add(privilege_cmd_ac, "list");
    autocomplete_add(privilege_cmd_ac, "set");

    subject_ac = autocomplete_new();
    autocomplete_add(subject_ac, "set");
    autocomplete_add(subject_ac, "clear");

    form_ac = autocomplete_new();
    autocomplete_add(form_ac, "submit");
    autocomplete_add(form_ac, "cancel");
    autocomplete_add(form_ac, "show");
    autocomplete_add(form_ac, "help");

    form_field_multi_ac = autocomplete_new();
    autocomplete_add(form_field_multi_ac, "add");
    autocomplete_add(form_field_multi_ac, "remove");

    occupants_ac = autocomplete_new();
    autocomplete_add(occupants_ac, "show");
    autocomplete_add(occupants_ac, "hide");
    autocomplete_add(occupants_ac, "default");
    autocomplete_add(occupants_ac, "size");

    occupants_default_ac = autocomplete_new();
    autocomplete_add(occupants_default_ac, "show");
    autocomplete_add(occupants_default_ac, "hide");

    time_ac = autocomplete_new();
    autocomplete_add(time_ac, "minutes");
    autocomplete_add(time_ac, "seconds");
    autocomplete_add(time_ac, "off");

    time_ac = autocomplete_new();
    autocomplete_add(time_ac, "minutes");
    autocomplete_add(time_ac, "seconds");

    resource_ac = autocomplete_new();
    autocomplete_add(resource_ac, "set");
    autocomplete_add(resource_ac, "off");

    cmd_history_init();
}

void
cmd_uninit(void)
{
    autocomplete_free(commands_ac);
    autocomplete_free(who_room_ac);
    autocomplete_free(who_roster_ac);
    autocomplete_free(help_ac);
    autocomplete_free(notify_ac);
    autocomplete_free(notify_message_ac);
    autocomplete_free(notify_room_ac);
    autocomplete_free(notify_typing_ac);
    autocomplete_free(sub_ac);
    autocomplete_free(titlebar_ac);
    autocomplete_free(log_ac);
    autocomplete_free(prefs_ac);
    autocomplete_free(autoaway_ac);
    autocomplete_free(autoaway_mode_ac);
    autocomplete_free(autoconnect_ac);
    autocomplete_free(theme_ac);
    autocomplete_free(theme_load_ac);
    autocomplete_free(account_ac);
    autocomplete_free(account_set_ac);
    autocomplete_free(account_clear_ac);
    autocomplete_free(disco_ac);
    autocomplete_free(close_ac);
    autocomplete_free(wins_ac);
    autocomplete_free(roster_ac);
    autocomplete_free(roster_option_ac);
    autocomplete_free(roster_by_ac);
    autocomplete_free(group_ac);
    autocomplete_free(bookmark_ac);
    autocomplete_free(bookmark_property_ac);
    autocomplete_free(otr_ac);
    autocomplete_free(otr_log_ac);
    autocomplete_free(otr_policy_ac);
    autocomplete_free(connect_property_ac);
    autocomplete_free(statuses_ac);
    autocomplete_free(statuses_setting_ac);
    autocomplete_free(alias_ac);
    autocomplete_free(aliases_ac);
    autocomplete_free(join_property_ac);
    autocomplete_free(room_ac);
    autocomplete_free(affiliation_ac);
    autocomplete_free(role_ac);
    autocomplete_free(privilege_cmd_ac);
    autocomplete_free(subject_ac);
    autocomplete_free(form_ac);
    autocomplete_free(form_field_multi_ac);
    autocomplete_free(occupants_ac);
    autocomplete_free(occupants_default_ac);
    autocomplete_free(time_ac);
    autocomplete_free(resource_ac);
}

gboolean
cmd_exists(char *cmd)
{
    if (commands_ac == NULL) {
        return FALSE;
    } else {
        return autocomplete_contains(commands_ac, cmd);
    }
}

void
cmd_autocomplete_add(const char * const value)
{
    if (commands_ac != NULL) {
        autocomplete_add(commands_ac, value);
    }
}

void
cmd_autocomplete_add_form_fields(DataForm *form)
{
    if (form) {
        GSList *fields = autocomplete_create_list(form->tag_ac);
        GSList *curr_field = fields;
        while (curr_field) {
            GString *field_str = g_string_new("/");
            g_string_append(field_str, curr_field->data);
            cmd_autocomplete_add(field_str->str);
            g_string_free(field_str, TRUE);
            curr_field = g_slist_next(curr_field);
        }
        g_slist_free_full(fields, free);
    }
}

void
cmd_autocomplete_remove_form_fields(DataForm *form)
{
    if (form) {
        GSList *fields = autocomplete_create_list(form->tag_ac);
        GSList *curr_field = fields;
        while (curr_field) {
            GString *field_str = g_string_new("/");
            g_string_append(field_str, curr_field->data);
            cmd_autocomplete_remove(field_str->str);
            g_string_free(field_str, TRUE);
            curr_field = g_slist_next(curr_field);
        }
        g_slist_free_full(fields, free);
    }
}

void
cmd_autocomplete_remove(const char * const value)
{
    if (commands_ac != NULL) {
        autocomplete_remove(commands_ac, value);
    }
}

void
cmd_alias_add(char *value)
{
    if (aliases_ac != NULL) {
        autocomplete_add(aliases_ac, value);
    }
}

void
cmd_alias_remove(char *value)
{
    if (aliases_ac != NULL) {
        autocomplete_remove(aliases_ac, value);
    }
}

// Command autocompletion functions
void
cmd_autocomplete(char *input, int *size)
{
    // autocomplete command
    if ((strncmp(input, "/", 1) == 0) && (!str_contains(input, *size, ' '))) {
        int i = 0;
        char *found = NULL;
        char inp_cpy[*size];
        for(i = 0; i < *size; i++) {
            inp_cpy[i] = input[i];
        }
        inp_cpy[i] = '\0';
        found = autocomplete_complete(commands_ac, inp_cpy, TRUE);
        if (found != NULL) {
            char *auto_msg = strdup(found);
            ui_replace_input(input, auto_msg, size);
            free(auto_msg);
            free(found);
        }

    // autocomplete parameters
    } else {
        _cmd_complete_parameters(input, size);
    }
}

void
cmd_reset_autocomplete()
{
    roster_reset_search_attempts();
    muc_invites_reset_ac();
    accounts_reset_all_search();
    accounts_reset_enabled_search();
    prefs_reset_boolean_choice();
    presence_reset_sub_request_search();
    autocomplete_reset(help_ac);
    autocomplete_reset(notify_ac);
    autocomplete_reset(notify_message_ac);
    autocomplete_reset(notify_room_ac);
    autocomplete_reset(notify_typing_ac);
    autocomplete_reset(sub_ac);

    autocomplete_reset(who_room_ac);
    autocomplete_reset(who_roster_ac);
    autocomplete_reset(prefs_ac);
    autocomplete_reset(log_ac);
    autocomplete_reset(commands_ac);
    autocomplete_reset(autoaway_ac);
    autocomplete_reset(autoaway_mode_ac);
    autocomplete_reset(autoconnect_ac);
    autocomplete_reset(theme_ac);
    if (theme_load_ac != NULL) {
        autocomplete_reset(theme_load_ac);
        theme_load_ac = NULL;
    }
    autocomplete_reset(account_ac);
    autocomplete_reset(account_set_ac);
    autocomplete_reset(account_clear_ac);
    autocomplete_reset(disco_ac);
    autocomplete_reset(close_ac);
    autocomplete_reset(wins_ac);
    autocomplete_reset(roster_ac);
    autocomplete_reset(roster_option_ac);
    autocomplete_reset(roster_by_ac);
    autocomplete_reset(group_ac);
    autocomplete_reset(bookmark_ac);
    autocomplete_reset(bookmark_property_ac);
    autocomplete_reset(otr_ac);
    autocomplete_reset(otr_log_ac);
    autocomplete_reset(otr_policy_ac);
    autocomplete_reset(connect_property_ac);
    autocomplete_reset(statuses_ac);
    autocomplete_reset(statuses_setting_ac);
    autocomplete_reset(alias_ac);
    autocomplete_reset(aliases_ac);
    autocomplete_reset(join_property_ac);
    autocomplete_reset(room_ac);
    autocomplete_reset(affiliation_ac);
    autocomplete_reset(role_ac);
    autocomplete_reset(privilege_cmd_ac);
    autocomplete_reset(subject_ac);
    autocomplete_reset(form_ac);
    autocomplete_reset(form_field_multi_ac);
    autocomplete_reset(occupants_ac);
    autocomplete_reset(occupants_default_ac);
    autocomplete_reset(time_ac);
    autocomplete_reset(resource_ac);

    if (ui_current_win_type() == WIN_CHAT) {
        ProfChatWin *chatwin = wins_get_current_chat();
        PContact contact = roster_get_contact(chatwin->barejid);
        if (contact) {
            p_contact_resource_ac_reset(contact);
        }
    }

    if (ui_current_win_type() == WIN_MUC) {
        ProfMucWin *mucwin = wins_get_current_muc();
        muc_autocomplete_reset(mucwin->roomjid);
        muc_jid_autocomplete_reset(mucwin->roomjid);
    }

    if (ui_current_win_type() == WIN_MUC_CONFIG) {
        ProfMucConfWin *confwin = wins_get_current_muc_conf();
        if (confwin->form) {
            form_reset_autocompleters(confwin->form);
        }
    }

    bookmark_autocomplete_reset();
    plugins_reset_autocomplete();
}

// Command execution

gboolean
cmd_execute(const char * const command, const char * const inp)
{
    if (g_str_has_prefix(command, "/field") && ui_current_win_type() == WIN_MUC_CONFIG) {
        gboolean result = FALSE;
        gchar **args = parse_args_with_freetext(inp, 1, 2, &result);
        if (!result) {
            ui_current_print_formatted_line('!', 0, "Invalid command, see /form help");
            result = TRUE;
        } else {
            gchar **tokens = g_strsplit(inp, " ", 2);
            char *field = tokens[0] + 1;
            result = cmd_form_field(field, args);
            g_strfreev(tokens);
        }

        g_strfreev(args);
        return result;
    }

    Command *cmd = g_hash_table_lookup(commands, command);
    gboolean result = FALSE;

    if (cmd != NULL) {
        gchar **args = cmd->parser(inp, cmd->min_args, cmd->max_args, &result);
        if (result == FALSE) {
            ui_invalid_command_usage(cmd->help.usage, cmd->setting_func);
            return TRUE;
        } else {
            gboolean result = cmd->func(args, cmd->help);
            g_strfreev(args);
            return result;
        }
    } else if (plugins_run_command(inp)) {
        return TRUE;
    } else {
        gboolean ran_alias = FALSE;
        gboolean alias_result = cmd_execute_alias(inp, &ran_alias);
        if (!ran_alias) {
            return cmd_execute_default(inp);
        } else {
            return alias_result;
        }
    }
}

gboolean
cmd_execute_alias(const char * const inp, gboolean *ran)
{
    if (inp[0] != '/') {
        ran = FALSE;
        return TRUE;
    } else {
        char *alias = strdup(inp+1);
        char *value = prefs_get_alias(alias);
        free(alias);
        if (value != NULL) {
            *ran = TRUE;
            return prof_process_input(value);
        } else {
            *ran = FALSE;
            return TRUE;
        }
    }
}

gboolean
cmd_execute_default(const char * inp)
{
    jabber_conn_status_t status = jabber_get_connection_status();

    // handle escaped commands - treat as normal message
    if (g_str_has_prefix(inp, "//")) {
        inp++;

    // handle unknown commands
    } else if ((inp[0] == '/') && (!g_str_has_prefix(inp, "/me "))) {
        cons_show("Unknown command: %s", inp);
        cons_alert();
        return TRUE;
    }

    win_type_t win_type = ui_current_win_type();
    switch (win_type)
    {
        case WIN_MUC:
            if (status != JABBER_CONNECTED) {
                ui_current_print_line("You are not currently connected.");
            } else {
<<<<<<< HEAD
                char *new_message = plugins_pre_room_message_send(recipient, inp);
                message_send_groupchat(new_message, recipient);
                plugins_post_room_message_send(recipient, new_message);
                free(new_message);
=======
                ProfMucWin *mucwin = wins_get_current_muc();
                message_send_groupchat(mucwin->roomjid, inp);
>>>>>>> 39aae7f5
            }
            break;

        case WIN_CHAT:
            if (status != JABBER_CONNECTED) {
                ui_current_print_line("You are not currently connected.");
            } else {
                ProfWin *current = wins_get_current();
                ProfChatWin *chatwin = (ProfChatWin*)current;
                GString *send_recipient = g_string_new(chatwin->barejid);
                if (current && win_has_chat_resource(current)) {
                    g_string_append(send_recipient, "/");
                    g_string_append(send_recipient, chatwin->resource);
                }

<<<<<<< HEAD
                char *plugin_message = plugins_pre_chat_message_send(recipient, inp);

#ifdef PROF_HAVE_LIBOTR
                prof_otrpolicy_t policy = otr_get_policy(recipient);
                if (policy == PROF_OTRPOLICY_ALWAYS && !otr_is_secure(recipient)) {
                    cons_show_error("Failed to send message. Please check OTR policy");
                    return TRUE;
                }

                if (otr_is_secure(recipient)) {
                    char *encrypted = otr_encrypt_message(recipient, plugin_message);
=======
#ifdef HAVE_LIBOTR
                prof_otrpolicy_t policy = otr_get_policy(chatwin->barejid);
                if (policy == PROF_OTRPOLICY_ALWAYS && !otr_is_secure(chatwin->barejid)) {
                    cons_show_error("Failed to send message. Please check OTR policy");
                    return TRUE;
                }
                if (otr_is_secure(chatwin->barejid)) {
                    char *encrypted = otr_encrypt_message(chatwin->barejid, inp);
>>>>>>> 39aae7f5
                    if (encrypted != NULL) {
                        message_send_chat(chatwin->barejid, encrypted);
                        otr_free_message(encrypted);
                        if (prefs_get_boolean(PREF_CHLOG)) {
                            const char *jid = jabber_get_fulljid();
                            Jid *jidp = jid_create(jid);
                            char *pref_otr_log = prefs_get_string(PREF_OTR_LOG);
                            if (strcmp(pref_otr_log, "on") == 0) {
<<<<<<< HEAD
                                chat_log_chat(jidp->barejid, recipient, plugin_message, PROF_OUT_LOG, NULL);
=======
                                chat_log_chat(jidp->barejid, chatwin->barejid, inp, PROF_OUT_LOG, NULL);
>>>>>>> 39aae7f5
                            } else if (strcmp(pref_otr_log, "redact") == 0) {
                                chat_log_chat(jidp->barejid, chatwin->barejid, "[redacted]", PROF_OUT_LOG, NULL);
                            }
                            prefs_free_string(pref_otr_log);
                            jid_destroy(jidp);
                        }

<<<<<<< HEAD
                        ui_outgoing_msg("me", recipient, plugin_message);
=======
                        ui_outgoing_chat_msg("me", chatwin->barejid, inp);
>>>>>>> 39aae7f5
                    } else {
                        cons_show_error("Failed to send message.");
                    }
                } else {
<<<<<<< HEAD
                    message_send(plugin_message, send_recipient->str);
                    if (prefs_get_boolean(PREF_CHLOG)) {
                        const char *jid = jabber_get_fulljid();
                        Jid *jidp = jid_create(jid);
                        chat_log_chat(jidp->barejid, recipient, plugin_message, PROF_OUT_LOG, NULL);
                        jid_destroy(jidp);
                    }

                    ui_outgoing_msg("me", recipient, plugin_message);
=======
                    message_send_chat(send_recipient->str, inp);
                    if (prefs_get_boolean(PREF_CHLOG)) {
                        const char *jid = jabber_get_fulljid();
                        Jid *jidp = jid_create(jid);
                        chat_log_chat(jidp->barejid, chatwin->barejid, inp, PROF_OUT_LOG, NULL);
                        jid_destroy(jidp);
                    }

                    ui_outgoing_chat_msg("me", chatwin->barejid, inp);
>>>>>>> 39aae7f5
                }

#else
                message_send(plugin_message, send_recipient->str);
                if (prefs_get_boolean(PREF_CHLOG)) {
                    const char *jid = jabber_get_fulljid();
                    Jid *jidp = jid_create(jid);
<<<<<<< HEAD
                    chat_log_chat(jidp->barejid, recipient, plugin_message, PROF_OUT_LOG, NULL);
                    jid_destroy(jidp);
                }

                ui_outgoing_msg("me", recipient, plugin_message);

=======
                    chat_log_chat(jidp->barejid, chatwin->barejid, inp, PROF_OUT_LOG, NULL);
                    jid_destroy(jidp);
                }

                ui_outgoing_chat_msg("me", chatwin->barejid, inp);
>>>>>>> 39aae7f5
#endif
                plugins_post_chat_message_send(recipient, plugin_message);
                free(plugin_message);
                g_string_free(send_recipient, TRUE);
            }
            break;

        case WIN_PRIVATE:
            if (status != JABBER_CONNECTED) {
                ui_current_print_line("You are not currently connected.");
            } else {
<<<<<<< HEAD
                char *new_message = plugins_pre_priv_message_send(recipient, inp);

                message_send(new_message, recipient);
                ui_outgoing_msg("me", recipient, new_message);

                plugins_post_priv_message_send(recipient, new_message);

                free(new_message);
=======
                ProfPrivateWin *privatewin = wins_get_current_private();
                message_send_private(privatewin->fulljid, inp);
                ui_outgoing_private_msg("me", privatewin->fulljid, inp);
>>>>>>> 39aae7f5
            }
            break;

        case WIN_CONSOLE:
        case WIN_XML:
            cons_show("Unknown command: %s", inp);
            break;

        case WIN_PLUGIN:
            plugins_win_process_line(recipient, inp);
            break;

        default:
            break;
    }

    return TRUE;
}

static void
_cmd_complete_parameters(char *input, int *size)
{
    int i;
    char *result = NULL;

    // autocomplete boolean settings
    gchar *boolean_choices[] = { "/beep", "/intype", "/states", "/outtype",
        "/flash", "/splash", "/chlog", "/grlog", "/mouse", "/history", "/titlebar",
        "/vercheck", "/privileges", "/presence", "/wrap" };

    for (i = 0; i < ARRAY_SIZE(boolean_choices); i++) {
        result = autocomplete_param_with_func(input, size, boolean_choices[i],
            prefs_autocomplete_boolean_choice);
        if (result != NULL) {
            ui_replace_input(input, result, size);
            g_free(result);
            return;
        }
    }

    // autocomplete nickname in chat rooms
    if (ui_current_win_type() == WIN_MUC) {
        ProfMucWin *mucwin = wins_get_current_muc();
        Autocomplete nick_ac = muc_roster_ac(mucwin->roomjid);
        if (nick_ac != NULL) {
            gchar *nick_choices[] = { "/msg", "/info", "/caps", "/status", "/software" } ;

            for (i = 0; i < ARRAY_SIZE(nick_choices); i++) {
                result = autocomplete_param_with_ac(input, size, nick_choices[i],
                    nick_ac, TRUE);
                if (result != NULL) {
                    ui_replace_input(input, result, size);
                    g_free(result);
                    return;
                }
            }
        }

    // otherwise autocomplete using roster
    } else {
        gchar *contact_choices[] = { "/msg", "/info", "/status" };
        for (i = 0; i < ARRAY_SIZE(contact_choices); i++) {
            result = autocomplete_param_with_func(input, size, contact_choices[i],
                roster_contact_autocomplete);
            if (result != NULL) {
                ui_replace_input(input, result, size);
                g_free(result);
                return;
            }
        }

        gchar *resource_choices[] = { "/caps", "/software", "/ping" };
        for (i = 0; i < ARRAY_SIZE(resource_choices); i++) {
            result = autocomplete_param_with_func(input, size, resource_choices[i],
                roster_fulljid_autocomplete);
            if (result != NULL) {
                ui_replace_input(input, result, size);
                g_free(result);
                return;
            }
        }
    }

    result = autocomplete_param_with_func(input, size, "/invite", roster_contact_autocomplete);
    if (result != NULL) {
        ui_replace_input(input, result, size);
        g_free(result);
        return;
    }

    gchar *invite_choices[] = { "/decline", "/join" };
    for (i = 0; i < ARRAY_SIZE(invite_choices); i++) {
        result = autocomplete_param_with_func(input, size, invite_choices[i],
            muc_invites_find);
        if (result != NULL) {
            ui_replace_input(input, result, size);
            g_free(result);
            return;
        }
    }

    gchar *cmds[] = { "/help", "/prefs", "/disco", "/close", "/wins", "/subject", "/room", "/time" };
    Autocomplete completers[] = { help_ac, prefs_ac, disco_ac, close_ac, wins_ac, subject_ac, room_ac, time_ac };

    for (i = 0; i < ARRAY_SIZE(cmds); i++) {
        result = autocomplete_param_with_ac(input, size, cmds[i], completers[i], TRUE);
        if (result != NULL) {
            ui_replace_input(input, result, size);
            g_free(result);
            return;
        }
    }

    GHashTable *ac_funcs = g_hash_table_new(g_str_hash, g_str_equal);
    g_hash_table_insert(ac_funcs, "/who",           _who_autocomplete);
    g_hash_table_insert(ac_funcs, "/sub",           _sub_autocomplete);
    g_hash_table_insert(ac_funcs, "/notify",        _notify_autocomplete);
    g_hash_table_insert(ac_funcs, "/autoaway",      _autoaway_autocomplete);
    g_hash_table_insert(ac_funcs, "/theme",         _theme_autocomplete);
    g_hash_table_insert(ac_funcs, "/log",           _log_autocomplete);
    g_hash_table_insert(ac_funcs, "/account",       _account_autocomplete);
    g_hash_table_insert(ac_funcs, "/roster",        _roster_autocomplete);
    g_hash_table_insert(ac_funcs, "/group",         _group_autocomplete);
    g_hash_table_insert(ac_funcs, "/bookmark",      _bookmark_autocomplete);
    g_hash_table_insert(ac_funcs, "/autoconnect",   _autoconnect_autocomplete);
    g_hash_table_insert(ac_funcs, "/otr",           _otr_autocomplete);
    g_hash_table_insert(ac_funcs, "/connect",       _connect_autocomplete);
    g_hash_table_insert(ac_funcs, "/statuses",      _statuses_autocomplete);
    g_hash_table_insert(ac_funcs, "/alias",         _alias_autocomplete);
    g_hash_table_insert(ac_funcs, "/join",          _join_autocomplete);
    g_hash_table_insert(ac_funcs, "/form",          _form_autocomplete);
    g_hash_table_insert(ac_funcs, "/occupants",     _occupants_autocomplete);
    g_hash_table_insert(ac_funcs, "/kick",          _kick_autocomplete);
    g_hash_table_insert(ac_funcs, "/ban",           _ban_autocomplete);
    g_hash_table_insert(ac_funcs, "/affiliation",   _affiliation_autocomplete);
    g_hash_table_insert(ac_funcs, "/role",          _role_autocomplete);
    g_hash_table_insert(ac_funcs, "/resource",      _resource_autocomplete);

    char parsed[*size+1];
    i = 0;
    while (i < *size) {
        if (input[i] == ' ') {
            break;
        } else {
            parsed[i] = input[i];
        }
        i++;
    }
    parsed[i] = '\0';

    char * (*ac_func)(char *, int *) = g_hash_table_lookup(ac_funcs, parsed);
    if (ac_func != NULL) {
        result = ac_func(input, size);
        if (result != NULL) {
            ui_replace_input(input, result, size);
            g_free(result);
            g_hash_table_destroy(ac_funcs);
            return;
        }
    }
    g_hash_table_destroy(ac_funcs);

    result = plugins_autocomplete(input, size);
    if (result != NULL) {
        ui_replace_input(input, result, size);
        g_free(result);
        return;
    }

    input[*size] = '\0';
    if (g_str_has_prefix(input, "/field")) {
        result = _form_field_autocomplete(input, size);
        if (result != NULL) {
            ui_replace_input(input, result, size);
            g_free(result);
            return;
        }
    }

    return;
}

static char *
_who_autocomplete(char *input, int *size)
{
    char *result = NULL;
    win_type_t win_type = ui_current_win_type();

    if (win_type == WIN_MUC) {
        result = autocomplete_param_with_ac(input, size, "/who", who_room_ac, TRUE);
        if (result != NULL) {
            return result;
        }
    } else {
        int i = 0;
        gchar *group_commands[] = { "/who any", "/who online", "/who offline",
            "/who chat", "/who away", "/who xa", "/who dnd", "/who available",
            "/who unavailable" };

        for (i = 0; i < ARRAY_SIZE(group_commands); i++) {
            result = autocomplete_param_with_func(input, size, group_commands[i], roster_group_autocomplete);
            if (result != NULL) {
                return result;
            }
        }

        result = autocomplete_param_with_ac(input, size, "/who", who_roster_ac, TRUE);
        if (result != NULL) {
            return result;
        }
    }

    return result;
}

static char *
_roster_autocomplete(char *input, int *size)
{
    char *result = NULL;
    result = autocomplete_param_with_func(input, size, "/roster nick", roster_barejid_autocomplete);
    if (result != NULL) {
        return result;
    }
    result = autocomplete_param_with_func(input, size, "/roster clearnick", roster_barejid_autocomplete);
    if (result != NULL) {
        return result;
    }
    result = autocomplete_param_with_func(input, size, "/roster remove", roster_barejid_autocomplete);
    if (result != NULL) {
        return result;
    }
    result = autocomplete_param_with_ac(input, size, "/roster show", roster_option_ac, TRUE);
    if (result != NULL) {
        return result;
    }
    result = autocomplete_param_with_ac(input, size, "/roster hide", roster_option_ac, TRUE);
    if (result != NULL) {
        return result;
    }
    result = autocomplete_param_with_ac(input, size, "/roster by", roster_by_ac, TRUE);
    if (result != NULL) {
        return result;
    }
    result = autocomplete_param_with_ac(input, size, "/roster", roster_ac, TRUE);
    if (result != NULL) {
        return result;
    }

    return NULL;
}

static char *
_group_autocomplete(char *input, int *size)
{
    char *result = NULL;
    result = autocomplete_param_with_func(input, size, "/group show", roster_group_autocomplete);
    if (result != NULL) {
        return result;
    }

    result = autocomplete_param_no_with_func(input, size, "/group add", 4, roster_contact_autocomplete);
    if (result != NULL) {
        return result;
    }
    result = autocomplete_param_no_with_func(input, size, "/group remove", 4, roster_contact_autocomplete);
    if (result != NULL) {
        return result;
    }
    result = autocomplete_param_with_func(input, size, "/group add", roster_group_autocomplete);
    if (result != NULL) {
        return result;
    }
    result = autocomplete_param_with_func(input, size, "/group remove", roster_group_autocomplete);
    if (result != NULL) {
        return result;
    }
    result = autocomplete_param_with_ac(input, size, "/group", group_ac, TRUE);
    if (result != NULL) {
        return result;
    }

    return NULL;
}

static char *
_bookmark_autocomplete(char *input, int *size)
{
    char *found = NULL;

    gboolean result;
    gchar **args = parse_args(input, 3, 8, &result);
    gboolean handle_options = result && (g_strv_length(args) > 2);

    if (handle_options && ((strcmp(args[0], "add") == 0) || (strcmp(args[0], "update") == 0)) ) {
        GString *beginning = g_string_new("/bookmark");
        gboolean autojoin = FALSE;
        int num_args = g_strv_length(args);

        g_string_append(beginning, " ");
        g_string_append(beginning, args[0]);
        g_string_append(beginning, " ");
        g_string_append(beginning, args[1]);
        if (num_args == 4 && g_strcmp0(args[2], "autojoin") == 0) {
            g_string_append(beginning, " ");
            g_string_append(beginning, args[2]);
            autojoin = TRUE;
        }

        if (num_args > 4) {
            g_string_append(beginning, " ");
            g_string_append(beginning, args[2]);
            g_string_append(beginning, " ");
            g_string_append(beginning, args[3]);
            if (num_args == 6 && g_strcmp0(args[4], "autojoin") == 0) {
                g_string_append(beginning, " ");
                g_string_append(beginning, args[4]);
                autojoin = TRUE;
            }
        }

        if (num_args > 6) {
            g_string_append(beginning, " ");
            g_string_append(beginning, args[4]);
            g_string_append(beginning, " ");
            g_string_append(beginning, args[5]);
            if (num_args == 8 && g_strcmp0(args[6], "autojoin") == 0) {
                g_string_append(beginning, " ");
                g_string_append(beginning, args[6]);
                autojoin = TRUE;
            }
        }

        if (autojoin) {
            found = autocomplete_param_with_func(input, size, beginning->str, prefs_autocomplete_boolean_choice);
        } else {
            found = autocomplete_param_with_ac(input, size, beginning->str, bookmark_property_ac, TRUE);
        }
        g_string_free(beginning, TRUE);
        if (found != NULL) {
            g_strfreev(args);
            return found;
        }
    }

    g_strfreev(args);

    found = autocomplete_param_with_func(input, size, "/bookmark remove", bookmark_find);
    if (found != NULL) {
        return found;
    }
    found = autocomplete_param_with_func(input, size, "/bookmark join", bookmark_find);
    if (found != NULL) {
        return found;
    }
    found = autocomplete_param_with_func(input, size, "/bookmark update", bookmark_find);
    if (found != NULL) {
        return found;
    }

    found = autocomplete_param_with_ac(input, size, "/bookmark", bookmark_ac, TRUE);
    return found;
}

static char *
_notify_autocomplete(char *input, int *size)
{
    int i = 0;
    char *result = NULL;

    result = autocomplete_param_with_func(input, size, "/notify room current", prefs_autocomplete_boolean_choice);
    if (result != NULL) {
        return result;
    }

    result = autocomplete_param_with_func(input, size, "/notify message current", prefs_autocomplete_boolean_choice);
    if (result != NULL) {
        return result;
    }

    result = autocomplete_param_with_func(input, size, "/notify typing current", prefs_autocomplete_boolean_choice);
    if (result != NULL) {
        return result;
    }

    result = autocomplete_param_with_func(input, size, "/notify room text", prefs_autocomplete_boolean_choice);
    if (result != NULL) {
        return result;
    }

    result = autocomplete_param_with_func(input, size, "/notify message text", prefs_autocomplete_boolean_choice);
    if (result != NULL) {
        return result;
    }

    result = autocomplete_param_with_ac(input, size, "/notify room", notify_room_ac, TRUE);
    if (result != NULL) {
        return result;
    }

    result = autocomplete_param_with_ac(input, size, "/notify message", notify_message_ac, TRUE);
    if (result != NULL) {
        return result;
    }

    result = autocomplete_param_with_ac(input, size, "/notify typing", notify_typing_ac, TRUE);
    if (result != NULL) {
        return result;
    }

    gchar *boolean_choices[] = { "/notify invite", "/notify sub" };
    for (i = 0; i < ARRAY_SIZE(boolean_choices); i++) {
        result = autocomplete_param_with_func(input, size, boolean_choices[i],
            prefs_autocomplete_boolean_choice);
        if (result != NULL) {
            return result;
        }
    }

    result = autocomplete_param_with_ac(input, size, "/notify", notify_ac, TRUE);
    if (result != NULL) {
        return result;
    }

    return NULL;
}

static char *
_autoaway_autocomplete(char *input, int *size)
{
    char *result = NULL;

    result = autocomplete_param_with_ac(input, size, "/autoaway mode", autoaway_mode_ac, TRUE);
    if (result != NULL) {
        return result;
    }
    result = autocomplete_param_with_func(input, size, "/autoaway check",
        prefs_autocomplete_boolean_choice);
    if (result != NULL) {
        return result;
    }
    result = autocomplete_param_with_ac(input, size, "/autoaway", autoaway_ac, TRUE);
    if (result != NULL) {
        return result;
    }

    return NULL;
}

static char *
_log_autocomplete(char *input, int *size)
{
    char *result = NULL;

    result = autocomplete_param_with_func(input, size, "/log rotate",
        prefs_autocomplete_boolean_choice);
    if (result != NULL) {
        return result;
    }
    result = autocomplete_param_with_func(input, size, "/log shared",
        prefs_autocomplete_boolean_choice);
    if (result != NULL) {
        return result;
    }
    result = autocomplete_param_with_ac(input, size, "/log", log_ac, TRUE);
    if (result != NULL) {
        return result;
    }

    return NULL;
}

static char *
_autoconnect_autocomplete(char *input, int *size)
{
    char *result = NULL;

    result = autocomplete_param_with_func(input, size, "/autoconnect set", accounts_find_enabled);
    if (result != NULL) {
        return result;
    }

    result = autocomplete_param_with_ac(input, size, "/autoconnect", autoconnect_ac, TRUE);
    if (result != NULL) {
        return result;
    }

    return NULL;
}

static char *
_sub_autocomplete(char *input, int *size)
{
    char *result = NULL;
    result = autocomplete_param_with_func(input, size, "/sub allow", presence_sub_request_find);
    if (result != NULL) {
        return result;
    }
    result = autocomplete_param_with_func(input, size, "/sub deny", presence_sub_request_find);
    if (result != NULL) {
        return result;
    }
    result = autocomplete_param_with_ac(input, size, "/sub", sub_ac, TRUE);
    if (result != NULL) {
        return result;
    }

    return NULL;
}

static char *
_otr_autocomplete(char *input, int *size)
{
    char *found = NULL;

    found = autocomplete_param_with_func(input, size, "/otr start", roster_contact_autocomplete);
    if (found != NULL) {
        return found;
    }

    found = autocomplete_param_with_ac(input, size, "/otr log", otr_log_ac, TRUE);
    if (found != NULL) {
        return found;
    }

    // /otr policy always user@server.com
    gboolean result;
    gchar **args = parse_args(input, 3, 3, &result);
    if (result && (strcmp(args[0], "policy") == 0)) {
        GString *beginning = g_string_new("/otr ");
        g_string_append(beginning, args[0]);
        g_string_append(beginning, " ");
        g_string_append(beginning, args[1]);

        found = autocomplete_param_with_func(input, size, beginning->str, roster_contact_autocomplete);
        g_string_free(beginning, TRUE);
        if (found != NULL) {
            g_strfreev(args);
            return found;
        }
    }

    g_strfreev(args);

    found = autocomplete_param_with_ac(input, size, "/otr policy", otr_policy_ac, TRUE);
    if (found != NULL) {
        return found;
    }

    found = autocomplete_param_with_func(input, size, "/otr warn",
        prefs_autocomplete_boolean_choice);
    if (found != NULL) {
        return found;
    }

    found = autocomplete_param_with_ac(input, size, "/otr", otr_ac, TRUE);
    if (found != NULL) {
        return found;
    }

    return NULL;
}

static char *
_theme_autocomplete(char *input, int *size)
{
    char *result = NULL;
    if ((strncmp(input, "/theme set ", 11) == 0) && (*size > 11)) {
        if (theme_load_ac == NULL) {
            theme_load_ac = autocomplete_new();
            GSList *themes = theme_list();
            while (themes != NULL) {
                autocomplete_add(theme_load_ac, themes->data);
                themes = g_slist_next(themes);
            }
            g_slist_free(themes);
            autocomplete_add(theme_load_ac, "default");
        }
        result = autocomplete_param_with_ac(input, size, "/theme set", theme_load_ac, TRUE);
        if (result != NULL) {
            return result;
        }
    }
    result = autocomplete_param_with_ac(input, size, "/theme", theme_ac, TRUE);
    if (result != NULL) {
        return result;
    }

    return NULL;
}

static char *
_resource_autocomplete(char *input, int *size)
{
    char *found = NULL;

    ProfWin *current = wins_get_current();
    if (current && current->type == WIN_CHAT) {
        ProfChatWin *chatwin = wins_get_current_chat();
        PContact contact = roster_get_contact(chatwin->barejid);
        if (contact) {
            Autocomplete ac = p_contact_resource_ac(contact);
            found = autocomplete_param_with_ac(input, size, "/resource set", ac, FALSE);
            if (found != NULL) {
                return found;
            }
        }
    }

    found = autocomplete_param_with_ac(input, size, "/resource", resource_ac, FALSE);
    if (found != NULL) {
        return found;
    }

    return NULL;
}

static char *
_form_autocomplete(char *input, int *size)
{
    ProfWin *current = wins_get_current();
    if (current->type != WIN_MUC_CONFIG) {
        return NULL;
    }

    char *found = NULL;

    ProfMucConfWin *confwin = (ProfMucConfWin*)current;
    DataForm *form = confwin->form;
    if (form) {
        found = autocomplete_param_with_ac(input, size, "/form help", form->tag_ac, TRUE);
        if (found != NULL) {
            return found;
        }
    }

    found = autocomplete_param_with_ac(input, size, "/form", form_ac, TRUE);
    if (found != NULL) {
        return found;
    }

    return NULL;
}

static char *
_form_field_autocomplete(char *input, int *size)
{
    ProfWin *current = wins_get_current();
    if (current->type != WIN_MUC_CONFIG) {
        return NULL;
    }

    char *found = NULL;

    ProfMucConfWin *confwin = (ProfMucConfWin*)current;
    DataForm *form = confwin->form;
    if (form == NULL) {
        return NULL;
    }

    input[*size] = '\0';
    gchar **split = g_strsplit(input, " ", 0);

    if (g_strv_length(split) == 3) {
        char *field_tag = split[0]+1;
        if (form_tag_exists(form, field_tag)) {
            form_field_type_t field_type = form_get_field_type(form, field_tag);
            Autocomplete value_ac = form_get_value_ac(form, field_tag);;
            GString *beginning = g_string_new(split[0]);
            g_string_append(beginning, " ");
            g_string_append(beginning, split[1]);

            if (((g_strcmp0(split[1], "add") == 0) || (g_strcmp0(split[1], "remove") == 0))
                    && field_type == FIELD_LIST_MULTI) {
                found = autocomplete_param_with_ac(input, size, beginning->str, value_ac, TRUE);

            } else if ((g_strcmp0(split[1], "remove") == 0) && field_type == FIELD_TEXT_MULTI) {
                found = autocomplete_param_with_ac(input, size, beginning->str, value_ac, TRUE);

            } else if ((g_strcmp0(split[1], "remove") == 0) && field_type == FIELD_JID_MULTI) {
                found = autocomplete_param_with_ac(input, size, beginning->str, value_ac, TRUE);
            }

            g_string_free(beginning, TRUE);
        }

    } else if (g_strv_length(split) == 2) {
        char *field_tag = split[0]+1;
        if (form_tag_exists(form, field_tag)) {
            form_field_type_t field_type = form_get_field_type(form, field_tag);
            Autocomplete value_ac = form_get_value_ac(form, field_tag);;

            switch (field_type)
            {
                case FIELD_BOOLEAN:
                    found = autocomplete_param_with_func(input, size, split[0], prefs_autocomplete_boolean_choice);
                    break;
                case FIELD_LIST_SINGLE:
                    found = autocomplete_param_with_ac(input, size, split[0], value_ac, TRUE);
                    break;
                case FIELD_LIST_MULTI:
                case FIELD_JID_MULTI:
                case FIELD_TEXT_MULTI:
                    found = autocomplete_param_with_ac(input, size, split[0], form_field_multi_ac, TRUE);
                    break;
                default:
                    break;
            }
        }
    }

    g_strfreev(split);

    return found;
}

static char *
_occupants_autocomplete(char *input, int *size)
{
    char *found = NULL;

    found = autocomplete_param_with_ac(input, size, "/occupants default", occupants_default_ac, TRUE);
    if (found != NULL) {
        return found;
    }

    found = autocomplete_param_with_ac(input, size, "/occupants", occupants_ac, TRUE);
    if (found != NULL) {
        return found;
    }

    return NULL;
}

static char *
_kick_autocomplete(char *input, int *size)
{
    char *result = NULL;

    if (ui_current_win_type() == WIN_MUC) {
        ProfMucWin *mucwin = wins_get_current_muc();
        Autocomplete nick_ac = muc_roster_ac(mucwin->roomjid);

        if (nick_ac != NULL) {
            result = autocomplete_param_with_ac(input, size, "/kick", nick_ac, TRUE);
            if (result != NULL) {
                return result;
            }
        }
    }

    return result;
}

static char *
_ban_autocomplete(char *input, int *size)
{
    char *result = NULL;

    if (ui_current_win_type() == WIN_MUC) {
        ProfMucWin *mucwin = wins_get_current_muc();
        Autocomplete jid_ac = muc_roster_jid_ac(mucwin->roomjid);

        if (jid_ac != NULL) {
            result = autocomplete_param_with_ac(input, size, "/ban", jid_ac, TRUE);
            if (result != NULL) {
                return result;
            }
        }
    }

    return result;
}

static char *
_affiliation_autocomplete(char *input, int *size)
{
    char *result = NULL;

    if (ui_current_win_type() == WIN_MUC) {
        ProfMucWin *mucwin = wins_get_current_muc();
        gboolean parse_result;
        Autocomplete jid_ac = muc_roster_jid_ac(mucwin->roomjid);

        input[*size] = '\0';
        gchar **args = parse_args(input, 3, 3, &parse_result);

        if ((strncmp(input, "/affiliation", 12) == 0) && (parse_result == TRUE)) {
            GString *beginning = g_string_new("/affiliation ");
            g_string_append(beginning, args[0]);
            g_string_append(beginning, " ");
            g_string_append(beginning, args[1]);

            result = autocomplete_param_with_ac(input, size, beginning->str, jid_ac, TRUE);
            g_string_free(beginning, TRUE);
            if (result != NULL) {
                g_strfreev(args);
                return result;
            }
        }

        g_strfreev(args);
    }

    result = autocomplete_param_with_ac(input, size, "/affiliation set", affiliation_ac, TRUE);
    if (result != NULL) {
        return result;
    }

    result = autocomplete_param_with_ac(input, size, "/affiliation list", affiliation_ac, TRUE);
    if (result != NULL) {
        return result;
    }

    result = autocomplete_param_with_ac(input, size, "/affiliation", privilege_cmd_ac, TRUE);
    if (result != NULL) {
        return result;
    }

    return result;
}

static char *
_role_autocomplete(char *input, int *size)
{
    char *result = NULL;

    if (ui_current_win_type() == WIN_MUC) {
        ProfMucWin *mucwin = wins_get_current_muc();
        gboolean parse_result;
        Autocomplete nick_ac = muc_roster_ac(mucwin->roomjid);

        input[*size] = '\0';
        gchar **args = parse_args(input, 3, 3, &parse_result);

        if ((strncmp(input, "/role", 5) == 0) && (parse_result == TRUE)) {
            GString *beginning = g_string_new("/role ");
            g_string_append(beginning, args[0]);
            g_string_append(beginning, " ");
            g_string_append(beginning, args[1]);

            result = autocomplete_param_with_ac(input, size, beginning->str, nick_ac, TRUE);
            g_string_free(beginning, TRUE);
            if (result != NULL) {
                g_strfreev(args);
                return result;
            }
        }

        g_strfreev(args);
    }

    result = autocomplete_param_with_ac(input, size, "/role set", role_ac, TRUE);
    if (result != NULL) {
        return result;
    }

    result = autocomplete_param_with_ac(input, size, "/role list", role_ac, TRUE);
    if (result != NULL) {
        return result;
    }

    result = autocomplete_param_with_ac(input, size, "/role", privilege_cmd_ac, TRUE);
    if (result != NULL) {
        return result;
    }

    return result;
}

static char *
_statuses_autocomplete(char *input, int *size)
{
    char *result = NULL;

    result = autocomplete_param_with_ac(input, size, "/statuses console", statuses_setting_ac, TRUE);
    if (result != NULL) {
        return result;
    }

    result = autocomplete_param_with_ac(input, size, "/statuses chat", statuses_setting_ac, TRUE);
    if (result != NULL) {
        return result;
    }

    result = autocomplete_param_with_ac(input, size, "/statuses muc", statuses_setting_ac, TRUE);
    if (result != NULL) {
        return result;
    }

    result = autocomplete_param_with_ac(input, size, "/statuses", statuses_ac, TRUE);
    if (result != NULL) {
        return result;
    }

    return NULL;
}

static char *
_alias_autocomplete(char *input, int *size)
{
    char *result = NULL;

    result = autocomplete_param_with_ac(input, size, "/alias remove", aliases_ac, TRUE);
    if (result != NULL) {
        return result;
    }

    result = autocomplete_param_with_ac(input, size, "/alias", alias_ac, TRUE);
    if (result != NULL) {
        return result;
    }

    return NULL;
}

static char *
_connect_autocomplete(char *input, int *size)
{
    char *found = NULL;
    gboolean result = FALSE;

    input[*size] = '\0';
    gchar **args = parse_args(input, 2, 4, &result);

    if ((strncmp(input, "/connect", 8) == 0) && (result == TRUE)) {
        GString *beginning = g_string_new("/connect ");
        g_string_append(beginning, args[0]);
        if (args[1] != NULL && args[2] != NULL) {
            g_string_append(beginning, " ");
            g_string_append(beginning, args[1]);
            g_string_append(beginning, " ");
            g_string_append(beginning, args[2]);
        }
        found = autocomplete_param_with_ac(input, size, beginning->str, connect_property_ac, TRUE);
        g_string_free(beginning, TRUE);
        if (found != NULL) {
            g_strfreev(args);
            return found;
        }
    }

    g_strfreev(args);

    found = autocomplete_param_with_func(input, size, "/connect", accounts_find_enabled);
    if (found != NULL) {
        return found;
    }

    return NULL;
}

static char *
_join_autocomplete(char *input, int *size)
{
    char *found = NULL;
    gboolean result = FALSE;

    input[*size] = '\0';

    found = autocomplete_param_with_func(input, size, "/join", bookmark_find);
    if (found != NULL) {
        return found;
    }

    gchar **args = parse_args(input, 2, 4, &result);

    if ((strncmp(input, "/join", 5) == 0) && (result == TRUE)) {
        GString *beginning = g_string_new("/join ");
        g_string_append(beginning, args[0]);
        if (args[1] != NULL && args[2] != NULL) {
            g_string_append(beginning, " ");
            g_string_append(beginning, args[1]);
            g_string_append(beginning, " ");
            g_string_append(beginning, args[2]);
        }
        found = autocomplete_param_with_ac(input, size, beginning->str, join_property_ac, TRUE);
        g_string_free(beginning, TRUE);
        if (found != NULL) {
            g_strfreev(args);
            return found;
        }
    }

    g_strfreev(args);

    return NULL;
}

static char *
_account_autocomplete(char *input, int *size)
{
    char *found = NULL;
    gboolean result = FALSE;

    input[*size] = '\0';
    gchar **args = parse_args(input, 3, 4, &result);

    if ((strncmp(input, "/account set", 12) == 0) && (result == TRUE)) {
        GString *beginning = g_string_new("/account set ");
        g_string_append(beginning, args[1]);
        if ((g_strv_length(args) > 3) && (g_strcmp0(args[2], "otr")) == 0) {
            g_string_append(beginning, " ");
            g_string_append(beginning, args[2]);
            found = autocomplete_param_with_ac(input, size, beginning->str, otr_policy_ac, TRUE);
            g_string_free(beginning, TRUE);
            if (found != NULL) {
                g_strfreev(args);
                return found;
            }
        } else {
            found = autocomplete_param_with_ac(input, size, beginning->str, account_set_ac, TRUE);
            g_string_free(beginning, TRUE);
            if (found != NULL) {
                g_strfreev(args);
                return found;
            }
        }
    }

    if ((strncmp(input, "/account clear", 14) == 0) && (result == TRUE)) {
        GString *beginning = g_string_new("/account clear ");
        g_string_append(beginning, args[1]);
        found = autocomplete_param_with_ac(input, size, beginning->str, account_clear_ac, TRUE);
        g_string_free(beginning, TRUE);
        if (found != NULL) {
            g_strfreev(args);
            return found;
        }
    }

    g_strfreev(args);

    int i = 0;
    gchar *account_choice[] = { "/account set", "/account show", "/account enable",
        "/account disable", "/account rename", "/account clear", "/account remove"  };

    for (i = 0; i < ARRAY_SIZE(account_choice); i++) {
        found = autocomplete_param_with_func(input, size, account_choice[i],
            accounts_find_all);
        if (found != NULL) {
            return found;
        }
    }

    found = autocomplete_param_with_ac(input, size, "/account", account_ac, TRUE);
    return found;
}<|MERGE_RESOLUTION|>--- conflicted
+++ resolved
@@ -1777,21 +1777,19 @@
     }
 
     win_type_t win_type = ui_current_win_type();
+    ProfWin *current = wins_get_current();
+    ProfPluginWin *pluginwin = NULL;
     switch (win_type)
     {
         case WIN_MUC:
             if (status != JABBER_CONNECTED) {
                 ui_current_print_line("You are not currently connected.");
             } else {
-<<<<<<< HEAD
-                char *new_message = plugins_pre_room_message_send(recipient, inp);
-                message_send_groupchat(new_message, recipient);
-                plugins_post_room_message_send(recipient, new_message);
+                ProfMucWin *mucwin = wins_get_current_muc();
+                char *new_message = plugins_pre_room_message_send(mucwin->roomjid, inp);
+                message_send_groupchat(mucwin->roomjid, new_message);
+                plugins_post_room_message_send(mucwin->roomjid, new_message);
                 free(new_message);
-=======
-                ProfMucWin *mucwin = wins_get_current_muc();
-                message_send_groupchat(mucwin->roomjid, inp);
->>>>>>> 39aae7f5
             }
             break;
 
@@ -1799,7 +1797,6 @@
             if (status != JABBER_CONNECTED) {
                 ui_current_print_line("You are not currently connected.");
             } else {
-                ProfWin *current = wins_get_current();
                 ProfChatWin *chatwin = (ProfChatWin*)current;
                 GString *send_recipient = g_string_new(chatwin->barejid);
                 if (current && win_has_chat_resource(current)) {
@@ -1807,28 +1804,17 @@
                     g_string_append(send_recipient, chatwin->resource);
                 }
 
-<<<<<<< HEAD
-                char *plugin_message = plugins_pre_chat_message_send(recipient, inp);
+                char *plugin_message = plugins_pre_chat_message_send(chatwin->barejid, inp);
 
 #ifdef PROF_HAVE_LIBOTR
-                prof_otrpolicy_t policy = otr_get_policy(recipient);
-                if (policy == PROF_OTRPOLICY_ALWAYS && !otr_is_secure(recipient)) {
-                    cons_show_error("Failed to send message. Please check OTR policy");
-                    return TRUE;
-                }
-
-                if (otr_is_secure(recipient)) {
-                    char *encrypted = otr_encrypt_message(recipient, plugin_message);
-=======
-#ifdef HAVE_LIBOTR
                 prof_otrpolicy_t policy = otr_get_policy(chatwin->barejid);
                 if (policy == PROF_OTRPOLICY_ALWAYS && !otr_is_secure(chatwin->barejid)) {
                     cons_show_error("Failed to send message. Please check OTR policy");
                     return TRUE;
                 }
+
                 if (otr_is_secure(chatwin->barejid)) {
-                    char *encrypted = otr_encrypt_message(chatwin->barejid, inp);
->>>>>>> 39aae7f5
+                    char *encrypted = otr_encrypt_message(chatwin->barejid, plugin_message);
                     if (encrypted != NULL) {
                         message_send_chat(chatwin->barejid, encrypted);
                         otr_free_message(encrypted);
@@ -1837,11 +1823,7 @@
                             Jid *jidp = jid_create(jid);
                             char *pref_otr_log = prefs_get_string(PREF_OTR_LOG);
                             if (strcmp(pref_otr_log, "on") == 0) {
-<<<<<<< HEAD
-                                chat_log_chat(jidp->barejid, recipient, plugin_message, PROF_OUT_LOG, NULL);
-=======
-                                chat_log_chat(jidp->barejid, chatwin->barejid, inp, PROF_OUT_LOG, NULL);
->>>>>>> 39aae7f5
+                                chat_log_chat(jidp->barejid, chatwin->barejid, plugin_message, PROF_OUT_LOG, NULL);
                             } else if (strcmp(pref_otr_log, "redact") == 0) {
                                 chat_log_chat(jidp->barejid, chatwin->barejid, "[redacted]", PROF_OUT_LOG, NULL);
                             }
@@ -1849,36 +1831,20 @@
                             jid_destroy(jidp);
                         }
 
-<<<<<<< HEAD
-                        ui_outgoing_msg("me", recipient, plugin_message);
-=======
-                        ui_outgoing_chat_msg("me", chatwin->barejid, inp);
->>>>>>> 39aae7f5
+                        ui_outgoing_chat_msg("me", chatwin->barejid, plugin_message);
                     } else {
                         cons_show_error("Failed to send message.");
                     }
                 } else {
-<<<<<<< HEAD
-                    message_send(plugin_message, send_recipient->str);
+                    message_send_chat(plugin_message, send_recipient->str);
                     if (prefs_get_boolean(PREF_CHLOG)) {
                         const char *jid = jabber_get_fulljid();
                         Jid *jidp = jid_create(jid);
-                        chat_log_chat(jidp->barejid, recipient, plugin_message, PROF_OUT_LOG, NULL);
+                        chat_log_chat(jidp->barejid, chatwin->barejid, plugin_message, PROF_OUT_LOG, NULL);
                         jid_destroy(jidp);
                     }
 
-                    ui_outgoing_msg("me", recipient, plugin_message);
-=======
-                    message_send_chat(send_recipient->str, inp);
-                    if (prefs_get_boolean(PREF_CHLOG)) {
-                        const char *jid = jabber_get_fulljid();
-                        Jid *jidp = jid_create(jid);
-                        chat_log_chat(jidp->barejid, chatwin->barejid, inp, PROF_OUT_LOG, NULL);
-                        jid_destroy(jidp);
-                    }
-
-                    ui_outgoing_chat_msg("me", chatwin->barejid, inp);
->>>>>>> 39aae7f5
+                    ui_outgoing_chat_msg("me", chatwin->barejid, plugin_message);
                 }
 
 #else
@@ -1886,22 +1852,14 @@
                 if (prefs_get_boolean(PREF_CHLOG)) {
                     const char *jid = jabber_get_fulljid();
                     Jid *jidp = jid_create(jid);
-<<<<<<< HEAD
-                    chat_log_chat(jidp->barejid, recipient, plugin_message, PROF_OUT_LOG, NULL);
+                    chat_log_chat(jidp->barejid, chatwin->barejid, plugin_message, PROF_OUT_LOG, NULL);
                     jid_destroy(jidp);
                 }
 
-                ui_outgoing_msg("me", recipient, plugin_message);
-
-=======
-                    chat_log_chat(jidp->barejid, chatwin->barejid, inp, PROF_OUT_LOG, NULL);
-                    jid_destroy(jidp);
-                }
-
-                ui_outgoing_chat_msg("me", chatwin->barejid, inp);
->>>>>>> 39aae7f5
+                ui_outgoing_chat_msg("me", chatwin->barejid, plugin_message);
+
 #endif
-                plugins_post_chat_message_send(recipient, plugin_message);
+                plugins_post_chat_message_send(chatwin->barejid, plugin_message);
                 free(plugin_message);
                 g_string_free(send_recipient, TRUE);
             }
@@ -1911,20 +1869,15 @@
             if (status != JABBER_CONNECTED) {
                 ui_current_print_line("You are not currently connected.");
             } else {
-<<<<<<< HEAD
-                char *new_message = plugins_pre_priv_message_send(recipient, inp);
-
-                message_send(new_message, recipient);
-                ui_outgoing_msg("me", recipient, new_message);
-
-                plugins_post_priv_message_send(recipient, new_message);
+                ProfPrivateWin *privatewin = wins_get_current_private();
+                char *new_message = plugins_pre_priv_message_send(privatewin->fulljid, inp);
+
+                message_send_private(privatewin->fulljid, new_message);
+                ui_outgoing_private_msg("me", privatewin->fulljid, new_message);
+
+                plugins_post_priv_message_send(privatewin->fulljid, new_message);
 
                 free(new_message);
-=======
-                ProfPrivateWin *privatewin = wins_get_current_private();
-                message_send_private(privatewin->fulljid, inp);
-                ui_outgoing_private_msg("me", privatewin->fulljid, inp);
->>>>>>> 39aae7f5
             }
             break;
 
@@ -1934,7 +1887,8 @@
             break;
 
         case WIN_PLUGIN:
-            plugins_win_process_line(recipient, inp);
+            pluginwin = (ProfPluginWin*)current;
+            plugins_win_process_line(pluginwin->from, inp);
             break;
 
         default:
