/*
 * command.c
 *
 * Copyright (C) 2012 - 2014 James Booth <boothj5@gmail.com>
 *
 * This file is part of Profanity.
 *
 * Profanity is free software: you can redistribute it and/or modify
 * it under the terms of the GNU General Public License as published by
 * the Free Software Foundation, either version 3 of the License, or
 * (at your option) any later version.
 *
 * Profanity is distributed in the hope that it will be useful,
 * but WITHOUT ANY WARRANTY; without even the implied warranty of
 * MERCHANTABILITY or FITNESS FOR A PARTICULAR PURPOSE.  See the
 * GNU General Public License for more details.
 *
 * You should have received a copy of the GNU General Public License
 * along with Profanity.  If not, see <http://www.gnu.org/licenses/>.
 *
 * In addition, as a special exception, the copyright holders give permission to
 * link the code of portions of this program with the OpenSSL library under
 * certain conditions as described in each individual source file, and
 * distribute linked combinations including the two.
 *
 * You must obey the GNU General Public License in all respects for all of the
 * code used other than OpenSSL. If you modify file(s) with this exception, you
 * may extend this exception to your version of the file(s), but you are not
 * obligated to do so. If you do not wish to do so, delete this exception
 * statement from your version. If you delete this exception statement from all
 * source files in the program, then also delete it here.
 *
 */

#include <assert.h>
#include <errno.h>
#include <limits.h>
#include <stdlib.h>
#include <string.h>

#include <glib.h>

#include "prof_config.h"

#include "chat_session.h"
#include "command/command.h"
#include "command/commands.h"
#include "command/history.h"
#include "common.h"
#include "config/accounts.h"
#include "config/preferences.h"
#include "config/theme.h"
#include "contact.h"
#include "roster_list.h"
#include "jid.h"
#include "xmpp/form.h"
#include "log.h"
#include "muc.h"
#include "plugins/plugins.h"
#ifdef PROF_HAVE_LIBOTR
#include "otr/otr.h"
#endif
#include "profanity.h"
#include "tools/autocomplete.h"
#include "tools/parser.h"
#include "tools/tinyurl.h"
#include "xmpp/xmpp.h"
#include "xmpp/bookmark.h"
#include "ui/ui.h"
#include "ui/windows.h"

typedef char*(*autocompleter)(char*, int*);

static void _cmd_complete_parameters(char *input, int *size);

static char * _sub_autocomplete(char *input, int *size);
static char * _notify_autocomplete(char *input, int *size);
static char * _theme_autocomplete(char *input, int *size);
static char * _autoaway_autocomplete(char *input, int *size);
static char * _autoconnect_autocomplete(char *input, int *size);
static char * _account_autocomplete(char *input, int *size);
static char * _who_autocomplete(char *input, int *size);
static char * _roster_autocomplete(char *input, int *size);
static char * _group_autocomplete(char *input, int *size);
static char * _bookmark_autocomplete(char *input, int *size);
static char * _otr_autocomplete(char *input, int *size);
static char * _connect_autocomplete(char *input, int *size);
static char * _statuses_autocomplete(char *input, int *size);
static char * _alias_autocomplete(char *input, int *size);
static char * _join_autocomplete(char *input, int *size);
static char * _log_autocomplete(char *input, int *size);
static char * _form_autocomplete(char *input, int *size);
static char * _form_field_autocomplete(char *input, int *size);
static char * _occupants_autocomplete(char *input, int *size);
static char * _kick_autocomplete(char *input, int *size);
static char * _ban_autocomplete(char *input, int *size);
static char * _affiliation_autocomplete(char *input, int *size);
static char * _role_autocomplete(char *input, int *size);
static char * _resource_autocomplete(char *input, int *size);

GHashTable *commands = NULL;

/*
 * Command list
 */
static struct cmd_t command_defs[] =
{
    { "/help",
        cmd_help, parse_args, 0, 1, NULL,
        { "/help [area|command]", "Get help on using Profanity.",
        { "/help [area|command]",
          "-------------------------",
          "Use with no arguments to get a help summary.",
          "Supply an area to see help for commands related to specific features.",
          "Supply a command (without the leading slash) to see help for that command.",
          "",
          "Example : /help commands",
          "Example : /help presence",
          "Example : /help who",
          "",
          "For more detailed help, see the user guide at http://www.profanity.im/userguide.html.",
          NULL } } },

    { "/about",
        cmd_about, parse_args, 0, 0, NULL,
        { "/about", "About Profanity.",
        { "/about",
          "------",
          "Show version and license information.",
          NULL  } } },

    { "/connect",
        cmd_connect, parse_args, 1, 5, NULL,
        { "/connect account [server value] [port value]", "Login to a chat service.",
        { "/connect account [server value] [port value]",
          "--------------------------------------------",
          "Connect to an XMPP service using the specified account.",
          "Use the server property to specify a server if required.",
          "Change the default port (5222, or 5223 for SSL) with the port property.",
          "An account is automatically created if one does not exist.",
          "See the /account command for more details.",
          "",
          "Example: /connect myuser@gmail.com",
          "Example: /connect myuser@mycompany.com server talk.google.com",
          "Example: /connect bob@someplace port 5678",
          "Example: /connect me@chatty server chatty.com port 5443",
          NULL  } } },

    { "/disconnect",
        cmd_disconnect, parse_args, 0, 0, NULL,
        { "/disconnect", "Logout of current session.",
        { "/disconnect",
          "-----------",
          "Disconnect from the current chat service.",
          NULL  } } },

    { "/msg",
        cmd_msg, parse_args_with_freetext, 1, 2, NULL,
        { "/msg contact|nick [message]", "Start chat with user.",
        { "/msg contact|nick [message]",
          "---------------------------",
          "Open a chat window for the contact and send the message if one is supplied.",
          "When in a chat room, supply a nickname to start private chat with a room member.",
          "Use quotes if the nickname includes spaces.",
          "",
          "Example : /msg myfriend@server.com Hey, here's a message!",
          "Example : /msg otherfriend@server.com",
          "Example : /msg Bob Here is a private message",
          "Example : /msg \"My Friend\" Hi, how are you?",
          NULL } } },

    { "/roster",
        cmd_roster, parse_args_with_freetext, 0, 3, NULL,
        { "/roster [online|show|hide|by|size|add|remove|nick|clearnick] [offline|resource] [percent] [group|presence|none] [jid] [nickname]", "Manage your roster.",
        { "/roster [online|show|hide|by|size|add|remove|nick|clearnick] [offline|resource] [percent] [group|presence|none] [jid] [nickname]",
          "-------------------------------------------------------------------------------------------------------------------------",
          "View, add to, and remove from your roster.",
          "Passing no arguments lists all contacts in your roster.",
          "online        - Show all online contacts in your roster.",
          "show          - Show the roster panel in the console window.",
          "hide          - Hide the roster panel.",
          "show offline  - Show offline contacts in the roster panel.",
          "hide offline  - Hide offline contacts in the roster panel.",
          "show resource - Show contact's connected resources in the roster panel.",
          "hide resource - Hide contact's connected resources in the roster panel.",
          "by group      - Group contacts in the roster panel by roster group.",
          "by presence   - Group contacts in the roster panel by presence.",
          "by none       - No grouping in the roster panel.",
          "size          - Percentage of the screen taken up by the roster (1-99).",
          "add           - Add a new item, jid is required, nickname is optional.",
          "remove        - Removes a contact, jid is required.",
          "nick          - Changes a contacts nickname, both jid and nickname are required,",
          "clearnick     - Removes the current nickname, jid is required.",
          "",
          "Example : /roster (show your roster)",
          "Example : /roster add someone@contacts.org (add the contact)",
          "Example : /roster add someone@contacts.org Buddy (add the contact with nickname 'Buddy')",
          "Example : /roster remove someone@contacts.org (remove the contact)",
          "Example : /roster nick myfriend@chat.org My Friend",
          "Example : /roster clearnick kai@server.com (clears nickname)",
          NULL } } },

    { "/group",
        cmd_group, parse_args_with_freetext, 0, 3, NULL,
        { "/group [show|add|remove] [group] [contact]", "Manage roster groups.",
        { "/group [show|add|remove] [group] [contact]",
          "------------------------------------------",
          "View, add to, and remove from roster groups.",
          "Passing no argument will list all roster groups.",
          "The 'show' command takes 'group' as an argument, and lists all roster items in that group.",
          "The 'add' command takes 'group' and 'contact' arguments, and adds the contact to the group.",
          "The 'remove' command takes 'group' and 'contact' arguments and removes the contact from the group,",
          "",
          "Example : /group",
          "Example : /group show friends",
          "Example : /group add friends newfriend@server.org",
          "Example : /group add family Brother (using contacts nickname)",
          "Example : /group remove colleagues boss@work.com",
          NULL } } },

    { "/info",
        cmd_info, parse_args, 0, 1, NULL,
        { "/info [contact|nick]", "Show basic information about a contact, room, or room member.",
        { "/info [contact|nick]",
          "--------------------",
          "Show basic information about a contact, room, or room member.",
          "If in the console, a contact must be specified.",
          "If in a chat window the parameter is not required, the current recipient will be used.",
          "If in a chat room, providing no arguments will display information about the room.",
          "If in a chat room, supplying a nick will show information about the occupant.",
          "",
          "Example : /info mybuddy@chat.server.org",
          "Example : /info kai",
          NULL } } },

    { "/caps",
        cmd_caps, parse_args, 0, 1, NULL,
        { "/caps [fulljid|nick]", "Find out a contacts client software capabilities.",
        { "/caps [fulljid|nick]",
          "--------------------",
          "Find out a contact, or room members client software capabilities.",
          "If in the console window or a regular chat window, a full JID is required.",
          "If in a chat room, the nickname is required.",
          "If in private chat, no parameter is required.",
          "",
          "Example : /caps mybuddy@chat.server.org/laptop (contact's laptop resource)",
          "Example : /caps mybuddy@chat.server.org/phone (contact's phone resource)",
          "Example : /caps bruce (room member)",
          NULL } } },

    { "/software",
        cmd_software, parse_args, 0, 1, NULL,
        { "/software [fulljid|nick]", "Find out software version information about a contacts resource.",
        { "/software [fulljid|nick]",
          "------------------------",
          "Find out a contact, or room members software version information, if such requests are supported.",
          "If in the console window or a regular chat window, a full JID is required.",
          "If in a chat room, the nickname is required.",
          "If in private chat, no parameter is required.",
          "If the contact's software does not support software version requests, nothing will be displayed.",
          "",
          "Example : /software mybuddy@chat.server.org/laptop (contact's laptop resource)",
          "Example : /software mybuddy@chat.server.org/phone (contact's phone resource)",
          "Example : /software bruce (room member)",
          NULL } } },

    { "/status",
        cmd_status, parse_args, 0, 1, NULL,
        { "/status [contact|nick]", "Find out a contacts presence information.",
        { "/status [contact|nick]",
          "----------------------",
          "Find out a contact, or room members presence information.",
          "If in a chat window the parameter is not required, the current recipient will be used.",
          "",
          "Example : /status buddy@server.com",
          "Example : /status jon",
          NULL } } },

    { "/resource",
        cmd_resource, parse_args, 1, 2, NULL,
        { "/resource set|off [resource]", "Set the contact's resource.",
        { "/resource set|off [resource]",
          "----------------------------",
          "Set the resource to use when chatting to a contact.",
          "set resource - Set the resource.",
          "off          - Let the server choose which resource to route messages to.",
          NULL } } },

    { "/join",
        cmd_join, parse_args, 1, 5, NULL,
        { "/join room[@server] [nick value] [password value]", "Join a chat room.",
        { "/join room[@server] [nick value] [password value]",
          "-------------------------------------------------",
          "Join a chat room at the conference server.",
          "If nick is specified you will join with this nickname.",
          "Otherwise the account preference 'muc.nick' will be used which by default is the localpart of your JID (before the @).",
          "If no server is supplied, the account preference 'muc.service' is used, which is 'conference.<domain-part>' by default.",
          "If the room doesn't exist, and the server allows it, a new one will be created.",
          "",
          "Example : /join jdev@conference.jabber.org",
          "Example : /join jdev@conference.jabber.org nick mynick",
          "Example : /join private@conference.jabber.org nick mynick password mypassword",
          "Example : /join jdev (as user@jabber.org will join jdev@conference.jabber.org)",
          NULL } } },

    { "/leave",
        cmd_leave, parse_args, 0, 0, NULL,
        { "/leave", "Leave a chat room.",
        { "/leave",
          "------",
          "Leave the current chat room.",
          NULL } } },

    { "/invite",
        cmd_invite, parse_args_with_freetext, 1, 2, NULL,
        { "/invite contact [message]", "Invite contact to chat room.",
        { "/invite contact [message]",
          "-------------------------",
          "Send a direct invite to the specified contact to the current chat room.",
          "If a message is supplied it will be sent as the reason for the invite.",
          NULL } } },

    { "/invites",
        cmd_invites, parse_args_with_freetext, 0, 0, NULL,
        { "/invites", "Show outstanding chat room invites.",
        { "/invites",
          "--------",
          "Show all rooms that you have been invited to, and have not yet been accepted or declind.",
          "Use \"/join <room>\" to accept a room invitation.",
          "Use \"/decline <room>\" to decline a room invitation.",
          NULL } } },

    { "/decline",
        cmd_decline, parse_args_with_freetext, 1, 1, NULL,
        { "/decline room", "Decline a chat room invite.",
        { "/decline room",
          "-------------",
          "Decline invitation to a chat room, the room will no longer be in the list of outstanding invites.",
          NULL } } },

    { "/room",
        cmd_room, parse_args, 1, 1, NULL,
        { "/room accept|destroy|config", "Room configuration.",
        { "/room accept|destroy|config",
          "---------------------------",
          "accept  - Accept default room configuration.",
          "destroy - Reject default room configuration.",
          "config  - Edit room configuration.",
          NULL } } },

    { "/kick",
        cmd_kick, parse_args_with_freetext, 1, 2, NULL,
        { "/kick nick [reason]", "Kick occupants from chat rooms.",
        { "/kick nick [reason]",
          "-------------------",
          "nick   - Nickname of the occupant to kick from the room.",
          "reason - Optional reason for kicking the occupant.",
          NULL } } },

    { "/ban",
        cmd_ban, parse_args_with_freetext, 1, 2, NULL,
        { "/ban jid [reason]", "Ban users from chat rooms.",
        { "/ban jid [reason]",
          "-----------------",
          "jid    - Bare JID of the user to ban from the room.",
          "reason - Optional reason for banning the user.",
          NULL } } },

    { "/subject",
        cmd_subject, parse_args_with_freetext, 0, 2, NULL,
        { "/subject set|clear [subject]", "Set or clear room subject.",
        { "/subject set|clear [subject]",
          "----------------------------",
          "set subject  - Set the room subject.",
          "clear        - Clear the room subject.",
          NULL } } },

    { "/affiliation",
        cmd_affiliation, parse_args_with_freetext, 1, 4, NULL,
        { "/affiliation set|list [affiliation] [jid] [reason]", "Manage room affiliations.",
        { "/affiliation set|list [affiliation] [jid] [reason]",
          "--------------------------------------------------",
          "set affiliation jid [reason]- Set the affiliation of user with jid, with an optional reason.",
          "list [affiliation]          - List all users with the specified affiliation, or all if none specified.",
          "The affiliation may be one of owner, admin, member, outcast or none.",
          NULL } } },

    { "/role",
        cmd_role, parse_args_with_freetext, 1, 4, NULL,
        { "/role set|list [role] [nick] [reason]", "Manage room roles.",
        { "/role set|list [role] [nick] [reason]",
          "-------------------------------------",
          "set role nick [reason] - Set the role of occupant with nick, with an optional reason.",
          "list [role]            - List all occupants with the specified role, or all if none specified.",
          "The role may be one of moderator, participant, visitor or none.",
          NULL } } },

    { "/occupants",
        cmd_occupants, parse_args, 1, 2, cons_occupants_setting,
        { "/occupants show|hide|default|size [show|hide] [percent]", "Show or hide room occupants.",
        { "/occupants show|hide|default|size [show|hide] [percent]",
          "-------------------------------------------------------",
          "show    - Show the occupants panel in chat rooms.",
          "hide    - Hide the occupants panel in chat rooms.",
          "default - Whether occupants are shown by default in new rooms, 'show' or 'hide'",
          "size    - Percentage of the screen taken by the occupants list in rooms (1-99).",
          NULL } } },

    { "/form",
        cmd_form, parse_args, 1, 2, NULL,
        { "/form show|submit|cancel|help [tag]", "Form handling.",
        { "/form show|submit|cancel|help [tag]",
          "-----------------------------------",
          "show             - Show the current form.",
          "submit           - Submit the current form.",
          "cancel           - Cancel changes to the current form.",
          "help [tag]       - Display help for form, or a specific field.",
          NULL } } },

    { "/rooms",
        cmd_rooms, parse_args, 0, 1, NULL,
        { "/rooms [conference-service]", "List chat rooms.",
        { "/rooms [conference-service]",
          "---------------------------",
          "List the chat rooms available at the specified conference service",
          "If no argument is supplied, the account preference 'muc.service' is used, which is 'conference.<domain-part>' by default.",
          "",
          "Example : /rooms conference.jabber.org",
          "Example : /rooms (if logged in as me@server.org, is equivalent to /rooms conference.server.org)",
          NULL } } },

    { "/bookmark",
        cmd_bookmark, parse_args, 0, 8, NULL,
        { "/bookmark [list|add|update|remove|join] [room@server] [nick value] [password value] [autojoin on|off]", "Manage bookmarks.",
        { "/bookmark [list|add|update|remove|join] [room@server] [nick value] [password value] [autojoin on|off]",
          "---------------------------------------------------------------------------------------------------",
          "Manage bookmarks.",
          "list: List all bookmarks.",
          "add: Add a bookmark for room@server with the following optional properties:",
          "  nick: Nickname used in the chat room",
          "  password: Password for private rooms, note this may be stored in plaintext on your server",
          "  autojoin: Whether to join the room automatically on login \"on\" or \"off\".",
          "update: Update any of the above properties associated with the bookmark.",
          "remove: Remove the bookmark for room@server.",
          "join: Join room@server using the properties associated with the bookmark.",
          "When in a chat room, the /bookmark command with no arguments will bookmark the current room with the current settings, and set autojoin to \"on\".",
          NULL } } },

    { "/disco",
        cmd_disco, parse_args, 1, 2, NULL,
        { "/disco command entity", "Service discovery.",
        { "/disco command entity",
          "---------------------",
          "Find out information about an entities supported services.",
          "Command may be one of:",
          "info: List protocols and features supported by an entity.",
          "items: List items associated with an entity.",
          "",
          "The entity must be a Jabber ID.",
          "",
          "Example : /disco info myserver.org",
          "Example : /disco items myserver.org",
          "Example : /disco items conference.jabber.org",
          "Example : /disco info myfriend@server.com/laptop",
          NULL } } },

    { "/nick",
        cmd_nick, parse_args_with_freetext, 1, 1, NULL,
        { "/nick nickname", "Change nickname in chat room.",
        { "/nick nickname",
          "--------------",
          "Change the name by which other members of a chat room see you.",
          "This command is only valid when called within a chat room window.",
          "",
          "Example : /nick kai hansen",
          "Example : /nick bob",
          NULL } } },

    { "/win",
        cmd_win, parse_args, 1, 1, NULL,
        { "/win num", "View a window.",
        { "/win num",
          "------------------",
          "Show the contents of a specific window in the main window area.",
          NULL } } },

    { "/wins",
        cmd_wins, parse_args, 0, 3, NULL,
        { "/wins [tidy|prune|swap] [source] [target]", "List or tidy active windows.",
        { "/wins [tidy|prune|swap] [source] [target]",
          "-----------------------------------------",
          "Passing no argument will list all currently active windows and information about their usage.",
          "tidy               : Shuffle windows so there are no gaps.",
          "prune              : Close all windows with no unread messages, and then tidy as above.",
          "swap source target : Swap windows, target may be an empty position.",
          NULL } } },

    { "/sub",
        cmd_sub, parse_args, 1, 2, NULL,
        { "/sub command [jid]", "Manage subscriptions.",
        { "/sub command [jid]",
          "------------------",
          "command : One of the following,",
          "request  : Send a subscription request to the user to be informed of their",
          "         : presence.",
          "allow    : Approve a contact's subscription reqeust to see your presence.",
          "deny     : Remove subscription for a contact, or deny a request",
          "show     : Show subscriprion status for a contact.",
          "sent     : Show all sent subscription requests pending a response.",
          "received : Show all received subscription requests awaiting your response.",
          "",
          "The optional 'jid' parameter only applys to 'request', 'allow', 'deny' and 'show'",
          "If it is omitted the contact of the current window is used.",
          "",
          "Example: /sub request myfriend@jabber.org",
          "Example: /sub allow myfriend@jabber.org",
          "Example: /sub request (whilst in chat with contact)",
          "Example: /sub sent",
          NULL  } } },

    { "/tiny",
        cmd_tiny, parse_args, 1, 1, NULL,
        { "/tiny url", "Send url as tinyurl in current chat.",
        { "/tiny url",
          "---------",
          "Send the url as a tiny url.",
          "",
          "Example : /tiny http://www.profanity.im",
          NULL } } },

    { "/who",
        cmd_who, parse_args, 0, 2, NULL,
        { "/who [status|role|affiliation] [group]", "Show contacts/room occupants with chosen status, role or affiliation",
        { "/who [status|role|affiliation] [group]",
          "--------------------------------------",
          "Normal usage:",
          "Status may be one of - online, offline, away, dnd, xa, chat, available, unavailable, or any where:",
          "online      : Contacts that are online, chat, away, xa, dnd",
          "available   : Contacts that are available for chat - online, chat.",
          "unavailable : Contacts that are not available for chat - offline, away, xa, dnd.",
          "any         : Contacts with any status (same as calling with no argument).",
          "",
          "The group argument filters the list by that group.",
          "",
          "In a chat room, a role or affiliation may also be supplied instead of status.",
          "Roles: moderator, participant, visitor",
          "Affiliations: owner, admin, member",
          NULL } } },

    { "/close",
        cmd_close, parse_args, 0, 1, NULL,
        { "/close [win|read|all]", "Close windows.",
        { "/close [win|read|all]",
          "---------------------",
          "Passing no argument will close the current window.",
          "2,3,4,5,6,7,8,9 or 0 : Close the specified window.",
          "all                  : Close all currently open windows.",
          "read                 : Close all windows that have no new messages.",
          "The console window cannot be closed.",
          "If in a chat room, you will leave the room.",
          NULL } } },

    { "/clear",
        cmd_clear, parse_args, 0, 0, NULL,
        { "/clear", "Clear current window.",
        { "/clear",
          "------",
          "Clear the current window.",
          NULL } } },

    { "/quit",
        cmd_quit, parse_args, 0, 0, NULL,
        { "/quit", "Quit Profanity.",
        { "/quit",
          "-----",
          "Logout of any current session, and quit Profanity.",
          NULL } } },

    { "/privileges",
        cmd_privileges, parse_args, 1, 1, &cons_privileges_setting,
        { "/privileges on|off", "Show occupant privileges in chat rooms.",
        { "/privileges on|off",
          "---------------------------",
          "If enabled the room roster will be broken down my role, and role information will be showin in the room.",
          NULL } } },

    { "/beep",
        cmd_beep, parse_args, 1, 1, &cons_beep_setting,
        { "/beep on|off", "Terminal beep on new messages.",
        { "/beep on|off",
          "------------",
          "Switch the terminal bell on or off.",
          "The bell will sound when incoming messages are received.",
          "If the terminal does not support sounds, it may attempt to flash the screen instead.",
          NULL } } },

    { "/presence",
        cmd_presence, parse_args, 1, 1, &cons_presence_setting,
        { "/presence on|off", "Show the contacts presence in the titlebar.",
        { "/presence on|off",
          "----------------",
          "Switch display of the contacts presence on or off.",
          NULL } } },

    { "/wrap",
        cmd_wrap, parse_args, 1, 1, &cons_wrap_setting,
        { "/wrap on|off", "Word wrapping.",
        { "/wrap on|off",
          "------------",
          "Enable or disable word wrapping.",
          NULL } } },

    { "/time",
        cmd_time, parse_args, 1, 1, &cons_time_setting,
        { "/time minutes|seconds", "Time display.",
        { "/time minutes|seconds",
          "---------------------",
          "Configure time precision for the main window.",
          NULL } } },

    { "/inpblock",
        cmd_inpblock, parse_args, 1, 1, &cons_inpblock_setting,
        { "/inpblock millis", "Input blocking delay.",
        { "/inpblock millis",
          "----------------",
          "Time to wait in milliseconds before reading input from the terminal buffer, defaults to 20.",
          "Valid values are 1-1000.",
          "A higher value will result in less CPU usage, but a noticable delay for response to input.",
          "A lower value will result in higher CPU usage, but faster response to input.",
          NULL } } },

    { "/notify",
        cmd_notify, parse_args, 2, 3, &cons_notify_setting,
        { "/notify [type value]|[type setting value]", "Control various desktop noficiations.",
        { "/notify [type value]|[type setting value]",
          "-----------------------------------------",
          "Settings for various desktop notifications where type is one of:",
          "message         : Notificaitons for regular messages.",
          "                : on|off",
          "message current : Whether messages in the current window trigger notifications.",
          "                : on|off",
          "message text    : Show message text in message notifications.",
          "                : on|off",
          "room            : Notificaitons for chat room messages.",
          "                : on|off|mention",
          "room current    : Whether chat room messages in the current window trigger notifications.",
          "                : on|off",
          "room text       : Show message test in chat room message notifications.",
          "                : on|off",
          "remind          : Notification reminders of unread messages.",
          "                : where value is the reminder period in seconds,",
          "                : use 0 to disable.",
          "typing          : Notifications when contacts are typing.",
          "                : on|off",
          "typing current  : Whether typing notifications are triggerd for the current window.",
          "                : on|off",
          "invite          : Notifications for chat room invites.",
          "                : on|off",
          "sub             : Notifications for subscription requests.",
          "                : on|off",
          "",
          "Example : /notify message on        (enable message notifications)",
          "Example : /notify message text on   (show message text in notifications)",
          "Example : /notify room mention      (enable chat room notifications only on mention)",
          "Example : /notify room current off  (disable room message notifications when window visible)",
          "Example : /notify room text off     (do not show message text in chat room notifications)",
          "Example : /notify remind 10         (remind every 10 seconds)",
          "Example : /notify remind 0          (switch off reminders)",
          "Example : /notify typing on         (enable typing notifications)",
          "Example : /notify invite on         (enable chat room invite notifications)",
          NULL } } },

    { "/flash",
        cmd_flash, parse_args, 1, 1, &cons_flash_setting,
        { "/flash on|off", "Terminal flash on new messages.",
        { "/flash on|off",
          "-------------",
          "Make the terminal flash when incoming messages are received.",
          "The flash will only occur if you are not in the chat window associated with the user sending the message.",
          "If the terminal doesn't support flashing, it may attempt to beep.",
          NULL } } },

    { "/intype",
        cmd_intype, parse_args, 1, 1, &cons_intype_setting,
        { "/intype on|off", "Show when contact is typing.",
        { "/intype on|off",
          "--------------",
          "Show when a contact is typing in the console, and in active message window.",
          NULL } } },

    { "/splash",
        cmd_splash, parse_args, 1, 1, &cons_splash_setting,
        { "/splash on|off", "Splash logo on startup and /about command.",
        { "/splash on|off",
          "--------------",
          "Switch on or off the ascii logo on start up and when the /about command is called.",
          NULL } } },

    { "/autoconnect",
        cmd_autoconnect, parse_args, 1, 2, &cons_autoconnect_setting,
        { "/autoconnect set|off [account]", "Set account to autoconnect with.",
        { "/autoconnect set|off [account]",
          "------------------------------",
          "Enable or disable autoconnect on start up.",
          "The setting can be overridden by the -a (--account) command line option.",
          "",
          "Example: /autoconnect set jc@stuntteam.org (autoconnect with the specified account).",
          "Example: /autoconnect off                  (disable autoconnect).",
          NULL } } },

    { "/vercheck",
        cmd_vercheck, parse_args, 0, 1, NULL,
        { "/vercheck [on|off]", "Check for a new release.",
        { "/vercheck [on|off]",
          "------------------",
          "Without a parameter will check for a new release.",
          "Switching on or off will enable/disable a version check when Profanity starts, and each time the /about command is run.",
          NULL  } } },

    { "/titlebar",
        cmd_titlebar, parse_args, 1, 1, &cons_titlebar_setting,
        { "/titlebar on|off", "Show information in the window title bar.",
        { "/titlebar on|off",
          "----------------",
          "Show information in the window title bar.",
          NULL  } } },

    { "/mouse",
        cmd_mouse, parse_args, 1, 1, &cons_mouse_setting,
        { "/mouse on|off", "Use profanity mouse handling.",
        { "/mouse on|off",
          "-------------",
          "If set to 'on', profanity will handle mouse actions, which enables scrolling the main window with the mouse wheel.",
          "To select text, use the shift key while selcting an area.",
          "If set to 'off', profanity leaves mouse handling to the terminal implementation.",
          "This feature is experimental, certain mouse click events may occasionally freeze",
          "Profanity until a key is pressed or another mouse event is received",
          "The default is 'off'.",
          NULL } } },

    { "/alias",
        cmd_alias, parse_args_with_freetext, 1, 3, NULL,
        { "/alias add|remove|list [name value]", "Add your own command aliases.",
        { "/alias add|remove|list [name value]",
          "-----------------------------------",
          "Add, remove or show command aliases.",
          "The alias will be available as a command, the leading '/' will be added if not supplied.",
          "Example : /alias add friends /who online friends",
          "Example : /alias add /q /quit",
          "Example : /alias a /away \"I'm in a meeting.\"",
          "Example : /alias remove q",
          "Example : /alias list",
          "The above aliases will be available as /friends and /a",
          NULL } } },

    { "/chlog",
        cmd_chlog, parse_args, 1, 1, &cons_chlog_setting,
        { "/chlog on|off", "Chat logging to file.",
        { "/chlog on|off",
          "-------------",
          "Switch chat logging on or off.",
          "This setting will be enabled if /history is set to on.",
          "When disabling this option, /history will also be disabled.",
          "See the /grlog setting for enabling logging of chat room (groupchat) messages.",
          NULL } } },

    { "/grlog",
        cmd_grlog, parse_args, 1, 1, &cons_grlog_setting,
        { "/grlog on|off", "Chat logging of chat rooms to file.",
        { "/grlog on|off",
          "-------------",
          "Switch chat room logging on or off.",
          "See the /chlog setting for enabling logging of one to one chat.",
          NULL } } },

    { "/states",
        cmd_states, parse_args, 1, 1, &cons_states_setting,
        { "/states on|off", "Send chat states during a chat session.",
        { "/states on|off",
          "--------------",
          "Sending of chat state notifications during chat sessions.",
          "Such as whether you have become inactive, or have closed the chat window.",
          NULL } } },

    { "/otr",
        cmd_otr, parse_args, 1, 3, NULL,
        { "/otr gen|myfp|theirfp|start|end|trust|untrust|log|warn|libver|policy|secret|question|answer", "Off The Record encryption commands.",
        { "/otr gen|myfp|theirfp|start|end|trust|untrust|log|warn|libver|policy|secret|question|answer",
          "-------------------------------------------------------------------------------------------",
          "gen - Generate your private key.",
          "myfp - Show your fingerprint.",
          "theirfp - Show contacts fingerprint.",
          "start [contact] - Start an OTR session with the contact, or the current recipient if in a chat window and no argument supplied.",
          "end - End the current OTR session,",
          "trust - Indicate that you have verified the contact's fingerprint.",
          "untrust - Indicate the the contact's fingerprint is not verified,",
          "log - How to log OTR messages, options are 'on', 'off' and 'redact', with redaction being the default.",
          "warn - Show when unencrypted messaging is being used in the title bar, options are 'on' and 'off' with 'on' being the default.",
          "libver - Show which version of the libotr library is being used.",
          "policy - manual, opportunistic or always.",
          "secret [secret]- Verify a contacts identity using a shared secret.",
          "question [question] [answer] - Verify a contacts identity using a question and expected anwser, if the question has spaces, surround with double quotes.",
          "answer [answer] - Respond to a question answer verification request with your answer.",
          NULL } } },

    { "/outtype",
        cmd_outtype, parse_args, 1, 1, &cons_outtype_setting,
        { "/outtype on|off", "Send typing notification to recipient.",
        { "/outtype on|off",
          "---------------",
          "Send an indication that you are typing to the chat recipient.",
          "Chat states (/states) will be enabled if this setting is set.",
          NULL } } },

    { "/gone",
        cmd_gone, parse_args, 1, 1, &cons_gone_setting,
        { "/gone minutes", "Send 'gone' state to recipient after a period.",
        { "/gone minutes",
          "-------------",
          "Send a 'gone' state to the recipient after the specified number of minutes."
          "This indicates to the recipient's client that you have left the conversation.",
          "A value of 0 will disable sending this chat state.",
          "Chat states (/states) will be enabled if this setting is set.",
          NULL } } },

    { "/history",
        cmd_history, parse_args, 1, 1, &cons_history_setting,
        { "/history on|off", "Chat history in message windows.",
        { "/history on|off",
          "---------------",
          "Switch chat history on or off, /chlog will automatically be enabled when this setting is on.",
          "When history is enabled, previous messages are shown in chat windows.",
          NULL } } },

    { "/log",
        cmd_log, parse_args, 1, 2, &cons_log_setting,
        { "/log [property] [value]", "Manage system logging settings.",
        { "/log [property] [value]",
          "-----------------------",
          "where   : Show the current log file location.",
          "Property may be one of:",
          "rotate  : Rotate log, accepts 'on' or 'off', defaults to 'on'.",
          "maxsize : With rotate enabled, specifies the max log size, defaults to 1048580 (1MB).",
          "shared  : Share logs between all instances, accepts 'on' or 'off', defaults to 'on'.",
          NULL } } },

    { "/reconnect",
        cmd_reconnect, parse_args, 1, 1, &cons_reconnect_setting,
        { "/reconnect seconds", "Set reconnect interval.",
        { "/reconnect seconds",
          "------------------",
          "Set the reconnect attempt interval in seconds for when the connection is lost.",
          "A value of 0 will switch off reconnect attempts.",
          NULL } } },

    { "/autoping",
        cmd_autoping, parse_args, 1, 1, &cons_autoping_setting,
        { "/autoping seconds", "Server ping interval.",
        { "/autoping seconds",
          "-----------------",
          "Set the number of seconds between server pings, so ensure connection kept alive.",
          "A value of 0 will switch off autopinging the server.",
          NULL } } },

    { "/ping",
        cmd_ping, parse_args, 0, 1, NULL,
        { "/ping [target]", "Send ping IQ request.",
        { "/ping [rarget]",
          "--------------",
          "Sends an IQ ping stanza to the specificed target.",
          "If no target is supplied, your chat server will be used.",
          NULL } } },

    { "/autoaway",
        cmd_autoaway, parse_args_with_freetext, 2, 2, &cons_autoaway_setting,
        { "/autoaway setting value", "Set auto idle/away properties.",
        { "/autoaway setting value",
          "-----------------------",
          "'setting' may be one of 'mode', 'time', 'message' or 'check', with the following values:",
          "",
          "mode    : idle - Sends idle time, whilst your status remains online.",
          "          away - Sends an away presence.",
          "          off - Disabled (default).",
          "time    : Number of minutes before the presence change is sent, the default is 15.",
          "message : Optional message to send with the presence change.",
          "        : off - Disable message (default).",
          "check   : on|off, when enabled, checks for activity and sends online presence, default is 'on'.",
          "",
          "Example: /autoaway mode idle",
          "Example: /autoaway time 30",
          "Example: /autoaway message I'm not really doing much",
          "Example: /autoaway check off",
          NULL } } },

    { "/priority",
        cmd_priority, parse_args, 1, 1, &cons_priority_setting,
        { "/priority value", "Set priority for the current account.",
        { "/priority value",
          "---------------",
          "Set priority for the current account, presence will be sent when calling this command.",
          "See the /account command for more specific priority settings per presence status.",
          "value : Number between -128 and 127. Default value is 0.",
          NULL } } },

    { "/account",
        cmd_account, parse_args, 0, 4, NULL,
        { "/account [command] [account] [property] [value]", "Manage accounts.",
        { "/account [command] [account] [property] [value]",
          "-----------------------------------------------",
          "Commands for creating and managing accounts.",
          "list                         : List all accounts.",
          "show account                 : Show information about an account.",
          "enable account               : Enable the account, it will be used for autocomplete.",
          "disable account              : Disable the account.",
          "add account                  : Create a new account.",
          "remove account               : Remove an account.",
          "rename account newname       : Rename account to newname.",
          "set account property value   : Set 'property' of 'account' to 'value'.",
          "clear account property value : Clear 'property' of 'account'.",
          "",
          "When connected, the /account command can be called with no arguments, to show current account settings.",
          "",
          "The set command may use one of the following for 'property'.",
          "jid              : The Jabber ID of the account, the account name will be used if this property is not set.",
          "server           : The chat server, if different to the domainpart of the JID.",
          "port             : The port used for connecting if not the default (5222, or 5223 for SSL).",
          "status           : The presence status to use on login, use 'last' to use whatever your last status was.",
          "online|chat|away",
          "|xa|dnd          : Priority for the specified presence.",
          "resource         : The resource to be used.",
          "password         : Password for the account, note this is currently stored in plaintext if set.",
          "muc              : The default MUC chat service to use.",
          "nick             : The default nickname to use when joining chat rooms.",
          "otr              : Override global OTR policy for this account: manual, opportunistic or always.",
          "",
          "The clear command works for password, port and server",
          "",
          "Example : /account add work",
          "        : /account set work jid me@chatty",
          "        : /account set work server talk.chat.com",
          "        : /account set work port 5111",
          "        : /account set work resource desktop",
          "        : /account set work muc chatservice.mycompany.com",
          "        : /account set work nick dennis",
          "        : /account set work status dnd",
          "        : /account set work dnd -1",
          "        : /account set work online 10",
          "        : /account rename work gtalk",
          NULL  } } },

    { "/plugins",
        cmd_plugins, parse_args, 0, 0, NULL,
        { "/plugins", "Show installed plugins.",
        { "/plugins",
          "-------------",
          "Show currently installed plugins.",
          NULL } } },

    { "/prefs",
        cmd_prefs, parse_args, 0, 1, NULL,
        { "/prefs [area]", "Show configuration.",
        { "/prefs [area]",
          "-------------",
          "Area is one of:",
          "ui       : User interface preferences.",
          "desktop  : Desktop notification preferences.",
          "chat     : Chat state preferences.",
          "log      : Logging preferences.",
          "conn     : Connection handling preferences.",
          "presence : Chat presence preferences.",
          "",
          "No argument shows all categories.",
          NULL } } },

    { "/theme",
        cmd_theme, parse_args, 1, 2, &cons_theme_setting,
        { "/theme list|set|colours [theme-name]", "Change colour theme.",
        { "/theme list|set|colours [theme-name]",
          "------------------------------------",
          "Change the colour settings used.",
          "",
          "list           : List all available themes.",
          "set theme-name : Load the named theme.\"default\" will reset to the default colours.",
          "colours        : Show the colour values as rendered by the terminal.",
          "",
          "Example : /theme list",
          "Example : /theme set mycooltheme",
          NULL } } },


    { "/statuses",
        cmd_statuses, parse_args, 2, 2, &cons_statuses_setting,
        { "/statuses console|chat|muc setting", "Set preferences for presence change messages.",
        { "/statuses console|chat|muc setting",
          "----------------------------------",
          "Configure how presence changes are displayed in various windows.",
          "Settings:",
          "  all - Show all presence changes.",
          "  online - Show only online/offline changes.",
          "  none - Don't show any presence changes.",
          "The default is 'all' for all windows.",
          NULL } } },

    { "/xmlconsole",
        cmd_xmlconsole, parse_args, 0, 0, NULL,
        { "/xmlconsole", "Open the XML console",
        { "/xmlconsole",
          "-----------",
          "Open the XML console to view incoming and outgoing XMPP traffic.",
          NULL } } },

    { "/away",
        cmd_away, parse_args_with_freetext, 0, 1, NULL,
        { "/away [msg]", "Set status to away.",
        { "/away [msg]",
          "-----------",
          "Set your status to 'away' with the optional message.",
          "Your current status can be found in the top right of the screen.",
          "",
          "Example : /away Gone for lunch",
          NULL } } },

    { "/chat",
        cmd_chat, parse_args_with_freetext, 0, 1, NULL,
        { "/chat [msg]", "Set status to chat (available for chat).",
        { "/chat [msg]",
          "-----------",
          "Set your status to 'chat', meaning 'available for chat', with the optional message.",
          "Your current status can be found in the top right of the screen.",
          "",
          "Example : /chat Please talk to me!",
          NULL } } },

    { "/dnd",
        cmd_dnd, parse_args_with_freetext, 0, 1, NULL,
        { "/dnd [msg]", "Set status to dnd (do not disturb).",
        { "/dnd [msg]",
          "----------",
          "Set your status to 'dnd', meaning 'do not disturb', with the optional message.",
          "Your current status can be found in the top right of the screen.",
          "",
          "Example : /dnd I'm in the zone",
          NULL } } },

    { "/online",
        cmd_online, parse_args_with_freetext, 0, 1, NULL,
        { "/online [msg]", "Set status to online.",
        { "/online [msg]",
          "-------------",
          "Set your status to 'online' with the optional message.",
          "Your current status can be found in the top right of the screen.",
          "",
          "Example : /online Up the Irons!",
          NULL } } },

    { "/xa",
        cmd_xa, parse_args_with_freetext, 0, 1, NULL,
        { "/xa [msg]", "Set status to xa (extended away).",
        { "/xa [msg]",
          "---------",
          "Set your status to 'xa', meaning 'extended away', with the optional message.",
          "Your current status can be found in the top right of the screen.",
          "",
          "Example : /xa This meeting is going to be a long one",
          NULL } } },
};

static Autocomplete commands_ac;
static Autocomplete who_room_ac;
static Autocomplete who_roster_ac;
static Autocomplete help_ac;
static Autocomplete notify_ac;
static Autocomplete notify_room_ac;
static Autocomplete notify_message_ac;
static Autocomplete notify_typing_ac;
static Autocomplete prefs_ac;
static Autocomplete sub_ac;
static Autocomplete log_ac;
static Autocomplete autoaway_ac;
static Autocomplete autoaway_mode_ac;
static Autocomplete autoconnect_ac;
static Autocomplete titlebar_ac;
static Autocomplete theme_ac;
static Autocomplete theme_load_ac;
static Autocomplete account_ac;
static Autocomplete account_set_ac;
static Autocomplete account_clear_ac;
static Autocomplete disco_ac;
static Autocomplete close_ac;
static Autocomplete wins_ac;
static Autocomplete roster_ac;
static Autocomplete roster_option_ac;
static Autocomplete roster_by_ac;
static Autocomplete group_ac;
static Autocomplete bookmark_ac;
static Autocomplete bookmark_property_ac;
static Autocomplete otr_ac;
static Autocomplete otr_log_ac;
static Autocomplete otr_policy_ac;
static Autocomplete connect_property_ac;
static Autocomplete statuses_ac;
static Autocomplete statuses_setting_ac;
static Autocomplete alias_ac;
static Autocomplete aliases_ac;
static Autocomplete join_property_ac;
static Autocomplete room_ac;
static Autocomplete affiliation_ac;
static Autocomplete role_ac;
static Autocomplete privilege_cmd_ac;
static Autocomplete subject_ac;
static Autocomplete form_ac;
static Autocomplete form_field_multi_ac;
static Autocomplete occupants_ac;
static Autocomplete occupants_default_ac;
static Autocomplete time_ac;
static Autocomplete resource_ac;

/*
 * Initialise command autocompleter and history
 */
void
cmd_init(void)
{
    log_info("Initialising commands");

    commands_ac = autocomplete_new();
    aliases_ac = autocomplete_new();

    help_ac = autocomplete_new();
    autocomplete_add(help_ac, "commands");
    autocomplete_add(help_ac, "basic");
    autocomplete_add(help_ac, "chatting");
    autocomplete_add(help_ac, "groupchat");
    autocomplete_add(help_ac, "presence");
    autocomplete_add(help_ac, "contacts");
    autocomplete_add(help_ac, "service");
    autocomplete_add(help_ac, "settings");
    autocomplete_add(help_ac, "navigation");

    // load command defs into hash table
    commands = g_hash_table_new(g_str_hash, g_str_equal);
    unsigned int i;
    for (i = 0; i < ARRAY_SIZE(command_defs); i++) {
        Command *pcmd = command_defs+i;

        // add to hash
        g_hash_table_insert(commands, pcmd->cmd, pcmd);

        // add to commands and help autocompleters
        autocomplete_add(commands_ac, pcmd->cmd);
        autocomplete_add(help_ac, pcmd->cmd+1);
    }

    // load aliases
    GList *aliases = prefs_get_aliases();
    GList *curr = aliases;
    while (curr != NULL) {
        ProfAlias *alias = curr->data;
        GString *ac_alias = g_string_new("/");
        g_string_append(ac_alias, alias->name);
        autocomplete_add(commands_ac, ac_alias->str);
        autocomplete_add(aliases_ac, alias->name);
        g_string_free(ac_alias, TRUE);
        curr = g_list_next(curr);
    }
    prefs_free_aliases(aliases);

    prefs_ac = autocomplete_new();
    autocomplete_add(prefs_ac, "ui");
    autocomplete_add(prefs_ac, "desktop");
    autocomplete_add(prefs_ac, "chat");
    autocomplete_add(prefs_ac, "log");
    autocomplete_add(prefs_ac, "conn");
    autocomplete_add(prefs_ac, "presence");
    autocomplete_add(prefs_ac, "otr");

    notify_ac = autocomplete_new();
    autocomplete_add(notify_ac, "message");
    autocomplete_add(notify_ac, "room");
    autocomplete_add(notify_ac, "typing");
    autocomplete_add(notify_ac, "remind");
    autocomplete_add(notify_ac, "invite");
    autocomplete_add(notify_ac, "sub");

    notify_message_ac = autocomplete_new();
    autocomplete_add(notify_message_ac, "on");
    autocomplete_add(notify_message_ac, "off");
    autocomplete_add(notify_message_ac, "current");
    autocomplete_add(notify_message_ac, "text");

    notify_room_ac = autocomplete_new();
    autocomplete_add(notify_room_ac, "on");
    autocomplete_add(notify_room_ac, "off");
    autocomplete_add(notify_room_ac, "mention");
    autocomplete_add(notify_room_ac, "current");
    autocomplete_add(notify_room_ac, "text");

    notify_typing_ac = autocomplete_new();
    autocomplete_add(notify_typing_ac, "on");
    autocomplete_add(notify_typing_ac, "off");
    autocomplete_add(notify_typing_ac, "current");

    sub_ac = autocomplete_new();
    autocomplete_add(sub_ac, "request");
    autocomplete_add(sub_ac, "allow");
    autocomplete_add(sub_ac, "deny");
    autocomplete_add(sub_ac, "show");
    autocomplete_add(sub_ac, "sent");
    autocomplete_add(sub_ac, "received");

    titlebar_ac = autocomplete_new();
    autocomplete_add(titlebar_ac, "version");

    log_ac = autocomplete_new();
    autocomplete_add(log_ac, "maxsize");
    autocomplete_add(log_ac, "rotate");
    autocomplete_add(log_ac, "shared");
    autocomplete_add(log_ac, "where");

    autoaway_ac = autocomplete_new();
    autocomplete_add(autoaway_ac, "mode");
    autocomplete_add(autoaway_ac, "time");
    autocomplete_add(autoaway_ac, "message");
    autocomplete_add(autoaway_ac, "check");

    autoaway_mode_ac = autocomplete_new();
    autocomplete_add(autoaway_mode_ac, "away");
    autocomplete_add(autoaway_mode_ac, "idle");
    autocomplete_add(autoaway_mode_ac, "off");

    autoconnect_ac = autocomplete_new();
    autocomplete_add(autoconnect_ac, "set");
    autocomplete_add(autoconnect_ac, "off");

    theme_ac = autocomplete_new();
    autocomplete_add(theme_ac, "list");
    autocomplete_add(theme_ac, "set");
    autocomplete_add(theme_ac, "colours");

    disco_ac = autocomplete_new();
    autocomplete_add(disco_ac, "info");
    autocomplete_add(disco_ac, "items");

    account_ac = autocomplete_new();
    autocomplete_add(account_ac, "list");
    autocomplete_add(account_ac, "show");
    autocomplete_add(account_ac, "add");
    autocomplete_add(account_ac, "remove");
    autocomplete_add(account_ac, "enable");
    autocomplete_add(account_ac, "disable");
    autocomplete_add(account_ac, "rename");
    autocomplete_add(account_ac, "set");
    autocomplete_add(account_ac, "clear");

    account_set_ac = autocomplete_new();
    autocomplete_add(account_set_ac, "jid");
    autocomplete_add(account_set_ac, "server");
    autocomplete_add(account_set_ac, "port");
    autocomplete_add(account_set_ac, "status");
    autocomplete_add(account_set_ac, "online");
    autocomplete_add(account_set_ac, "chat");
    autocomplete_add(account_set_ac, "away");
    autocomplete_add(account_set_ac, "xa");
    autocomplete_add(account_set_ac, "dnd");
    autocomplete_add(account_set_ac, "resource");
    autocomplete_add(account_set_ac, "password");
    autocomplete_add(account_set_ac, "muc");
    autocomplete_add(account_set_ac, "nick");
    autocomplete_add(account_set_ac, "otr");

    account_clear_ac = autocomplete_new();
    autocomplete_add(account_clear_ac, "password");
    autocomplete_add(account_clear_ac, "server");
    autocomplete_add(account_clear_ac, "port");
    autocomplete_add(account_clear_ac, "otr");

    close_ac = autocomplete_new();
    autocomplete_add(close_ac, "read");
    autocomplete_add(close_ac, "all");

    wins_ac = autocomplete_new();
    autocomplete_add(wins_ac, "prune");
    autocomplete_add(wins_ac, "tidy");
    autocomplete_add(wins_ac, "swap");

    roster_ac = autocomplete_new();
    autocomplete_add(roster_ac, "add");
    autocomplete_add(roster_ac, "online");
    autocomplete_add(roster_ac, "nick");
    autocomplete_add(roster_ac, "clearnick");
    autocomplete_add(roster_ac, "remove");
    autocomplete_add(roster_ac, "show");
    autocomplete_add(roster_ac, "hide");
    autocomplete_add(roster_ac, "by");
    autocomplete_add(roster_ac, "size");

    roster_option_ac = autocomplete_new();
    autocomplete_add(roster_option_ac, "offline");
    autocomplete_add(roster_option_ac, "resource");

    roster_by_ac = autocomplete_new();
    autocomplete_add(roster_by_ac, "group");
    autocomplete_add(roster_by_ac, "presence");
    autocomplete_add(roster_by_ac, "none");

    group_ac = autocomplete_new();
    autocomplete_add(group_ac, "show");
    autocomplete_add(group_ac, "add");
    autocomplete_add(group_ac, "remove");

    theme_load_ac = NULL;

    who_roster_ac = autocomplete_new();
    autocomplete_add(who_roster_ac, "chat");
    autocomplete_add(who_roster_ac, "online");
    autocomplete_add(who_roster_ac, "away");
    autocomplete_add(who_roster_ac, "xa");
    autocomplete_add(who_roster_ac, "dnd");
    autocomplete_add(who_roster_ac, "offline");
    autocomplete_add(who_roster_ac, "available");
    autocomplete_add(who_roster_ac, "unavailable");
    autocomplete_add(who_roster_ac, "any");

    who_room_ac = autocomplete_new();
    autocomplete_add(who_room_ac, "chat");
    autocomplete_add(who_room_ac, "online");
    autocomplete_add(who_room_ac, "away");
    autocomplete_add(who_room_ac, "xa");
    autocomplete_add(who_room_ac, "dnd");
    autocomplete_add(who_room_ac, "available");
    autocomplete_add(who_room_ac, "unavailable");
    autocomplete_add(who_room_ac, "moderator");
    autocomplete_add(who_room_ac, "participant");
    autocomplete_add(who_room_ac, "visitor");
    autocomplete_add(who_room_ac, "owner");
    autocomplete_add(who_room_ac, "admin");
    autocomplete_add(who_room_ac, "member");

    bookmark_ac = autocomplete_new();
    autocomplete_add(bookmark_ac, "list");
    autocomplete_add(bookmark_ac, "add");
    autocomplete_add(bookmark_ac, "update");
    autocomplete_add(bookmark_ac, "remove");
    autocomplete_add(bookmark_ac, "join");

    bookmark_property_ac = autocomplete_new();
    autocomplete_add(bookmark_property_ac, "nick");
    autocomplete_add(bookmark_property_ac, "password");
    autocomplete_add(bookmark_property_ac, "autojoin");

    otr_ac = autocomplete_new();
    autocomplete_add(otr_ac, "gen");
    autocomplete_add(otr_ac, "start");
    autocomplete_add(otr_ac, "end");
    autocomplete_add(otr_ac, "myfp");
    autocomplete_add(otr_ac, "theirfp");
    autocomplete_add(otr_ac, "trust");
    autocomplete_add(otr_ac, "untrust");
    autocomplete_add(otr_ac, "secret");
    autocomplete_add(otr_ac, "log");
    autocomplete_add(otr_ac, "warn");
    autocomplete_add(otr_ac, "libver");
    autocomplete_add(otr_ac, "policy");
    autocomplete_add(otr_ac, "question");
    autocomplete_add(otr_ac, "answer");

    otr_log_ac = autocomplete_new();
    autocomplete_add(otr_log_ac, "on");
    autocomplete_add(otr_log_ac, "off");
    autocomplete_add(otr_log_ac, "redact");

    otr_policy_ac = autocomplete_new();
    autocomplete_add(otr_policy_ac, "manual");
    autocomplete_add(otr_policy_ac, "opportunistic");
    autocomplete_add(otr_policy_ac, "always");

    connect_property_ac = autocomplete_new();
    autocomplete_add(connect_property_ac, "server");
    autocomplete_add(connect_property_ac, "port");

    join_property_ac = autocomplete_new();
    autocomplete_add(join_property_ac, "nick");
    autocomplete_add(join_property_ac, "password");

    statuses_ac = autocomplete_new();
    autocomplete_add(statuses_ac, "console");
    autocomplete_add(statuses_ac, "chat");
    autocomplete_add(statuses_ac, "muc");

    statuses_setting_ac = autocomplete_new();
    autocomplete_add(statuses_setting_ac, "all");
    autocomplete_add(statuses_setting_ac, "online");
    autocomplete_add(statuses_setting_ac, "none");

    alias_ac = autocomplete_new();
    autocomplete_add(alias_ac, "add");
    autocomplete_add(alias_ac, "remove");
    autocomplete_add(alias_ac, "list");

    room_ac = autocomplete_new();
    autocomplete_add(room_ac, "accept");
    autocomplete_add(room_ac, "destroy");
    autocomplete_add(room_ac, "config");

    affiliation_ac = autocomplete_new();
    autocomplete_add(affiliation_ac, "owner");
    autocomplete_add(affiliation_ac, "admin");
    autocomplete_add(affiliation_ac, "member");
    autocomplete_add(affiliation_ac, "none");
    autocomplete_add(affiliation_ac, "outcast");

    role_ac = autocomplete_new();
    autocomplete_add(role_ac, "moderator");
    autocomplete_add(role_ac, "participant");
    autocomplete_add(role_ac, "visitor");
    autocomplete_add(role_ac, "none");

    privilege_cmd_ac = autocomplete_new();
    autocomplete_add(privilege_cmd_ac, "list");
    autocomplete_add(privilege_cmd_ac, "set");

    subject_ac = autocomplete_new();
    autocomplete_add(subject_ac, "set");
    autocomplete_add(subject_ac, "clear");

    form_ac = autocomplete_new();
    autocomplete_add(form_ac, "submit");
    autocomplete_add(form_ac, "cancel");
    autocomplete_add(form_ac, "show");
    autocomplete_add(form_ac, "help");

    form_field_multi_ac = autocomplete_new();
    autocomplete_add(form_field_multi_ac, "add");
    autocomplete_add(form_field_multi_ac, "remove");

    occupants_ac = autocomplete_new();
    autocomplete_add(occupants_ac, "show");
    autocomplete_add(occupants_ac, "hide");
    autocomplete_add(occupants_ac, "default");
    autocomplete_add(occupants_ac, "size");

    occupants_default_ac = autocomplete_new();
    autocomplete_add(occupants_default_ac, "show");
    autocomplete_add(occupants_default_ac, "hide");

    time_ac = autocomplete_new();
    autocomplete_add(time_ac, "minutes");
    autocomplete_add(time_ac, "seconds");
    autocomplete_add(time_ac, "off");

    time_ac = autocomplete_new();
    autocomplete_add(time_ac, "minutes");
    autocomplete_add(time_ac, "seconds");

    resource_ac = autocomplete_new();
    autocomplete_add(resource_ac, "set");
    autocomplete_add(resource_ac, "off");

    cmd_history_init();
}

void
cmd_uninit(void)
{
    autocomplete_free(commands_ac);
    autocomplete_free(who_room_ac);
    autocomplete_free(who_roster_ac);
    autocomplete_free(help_ac);
    autocomplete_free(notify_ac);
    autocomplete_free(notify_message_ac);
    autocomplete_free(notify_room_ac);
    autocomplete_free(notify_typing_ac);
    autocomplete_free(sub_ac);
    autocomplete_free(titlebar_ac);
    autocomplete_free(log_ac);
    autocomplete_free(prefs_ac);
    autocomplete_free(autoaway_ac);
    autocomplete_free(autoaway_mode_ac);
    autocomplete_free(autoconnect_ac);
    autocomplete_free(theme_ac);
    autocomplete_free(theme_load_ac);
    autocomplete_free(account_ac);
    autocomplete_free(account_set_ac);
    autocomplete_free(account_clear_ac);
    autocomplete_free(disco_ac);
    autocomplete_free(close_ac);
    autocomplete_free(wins_ac);
    autocomplete_free(roster_ac);
    autocomplete_free(roster_option_ac);
    autocomplete_free(roster_by_ac);
    autocomplete_free(group_ac);
    autocomplete_free(bookmark_ac);
    autocomplete_free(bookmark_property_ac);
    autocomplete_free(otr_ac);
    autocomplete_free(otr_log_ac);
    autocomplete_free(otr_policy_ac);
    autocomplete_free(connect_property_ac);
    autocomplete_free(statuses_ac);
    autocomplete_free(statuses_setting_ac);
    autocomplete_free(alias_ac);
    autocomplete_free(aliases_ac);
    autocomplete_free(join_property_ac);
    autocomplete_free(room_ac);
    autocomplete_free(affiliation_ac);
    autocomplete_free(role_ac);
    autocomplete_free(privilege_cmd_ac);
    autocomplete_free(subject_ac);
    autocomplete_free(form_ac);
    autocomplete_free(form_field_multi_ac);
    autocomplete_free(occupants_ac);
    autocomplete_free(occupants_default_ac);
    autocomplete_free(time_ac);
    autocomplete_free(resource_ac);
}

gboolean
cmd_exists(char *cmd)
{
    if (commands_ac == NULL) {
        return FALSE;
    } else {
        return autocomplete_contains(commands_ac, cmd);
    }
}

void
cmd_autocomplete_add(const char * const value)
{
    if (commands_ac != NULL) {
        autocomplete_add(commands_ac, value);
    }
}

void
cmd_autocomplete_add_form_fields(DataForm *form)
{
    if (form) {
        GSList *fields = autocomplete_create_list(form->tag_ac);
        GSList *curr_field = fields;
        while (curr_field) {
            GString *field_str = g_string_new("/");
            g_string_append(field_str, curr_field->data);
            cmd_autocomplete_add(field_str->str);
            g_string_free(field_str, TRUE);
            curr_field = g_slist_next(curr_field);
        }
        g_slist_free_full(fields, free);
    }
}

void
cmd_autocomplete_remove_form_fields(DataForm *form)
{
    if (form) {
        GSList *fields = autocomplete_create_list(form->tag_ac);
        GSList *curr_field = fields;
        while (curr_field) {
            GString *field_str = g_string_new("/");
            g_string_append(field_str, curr_field->data);
            cmd_autocomplete_remove(field_str->str);
            g_string_free(field_str, TRUE);
            curr_field = g_slist_next(curr_field);
        }
        g_slist_free_full(fields, free);
    }
}

void
cmd_autocomplete_remove(const char * const value)
{
    if (commands_ac != NULL) {
        autocomplete_remove(commands_ac, value);
    }
}

void
cmd_alias_add(char *value)
{
    if (aliases_ac != NULL) {
        autocomplete_add(aliases_ac, value);
    }
}

void
cmd_alias_remove(char *value)
{
    if (aliases_ac != NULL) {
        autocomplete_remove(aliases_ac, value);
    }
}

// Command autocompletion functions
void
cmd_autocomplete(char *input, int *size)
{
    // autocomplete command
    if ((strncmp(input, "/", 1) == 0) && (!str_contains(input, *size, ' '))) {
        int i = 0;
        char *found = NULL;
        char inp_cpy[*size];
        for(i = 0; i < *size; i++) {
            inp_cpy[i] = input[i];
        }
        inp_cpy[i] = '\0';
        found = autocomplete_complete(commands_ac, inp_cpy, TRUE);
        if (found != NULL) {
            char *auto_msg = strdup(found);
            ui_replace_input(input, auto_msg, size);
            free(auto_msg);
            free(found);
        }

    // autocomplete parameters
    } else {
        _cmd_complete_parameters(input, size);
    }
}

void
cmd_reset_autocomplete()
{
    roster_reset_search_attempts();
    muc_invites_reset_ac();
    accounts_reset_all_search();
    accounts_reset_enabled_search();
    prefs_reset_boolean_choice();
    presence_reset_sub_request_search();
    autocomplete_reset(help_ac);
    autocomplete_reset(notify_ac);
    autocomplete_reset(notify_message_ac);
    autocomplete_reset(notify_room_ac);
    autocomplete_reset(notify_typing_ac);
    autocomplete_reset(sub_ac);

    autocomplete_reset(who_room_ac);
    autocomplete_reset(who_roster_ac);
    autocomplete_reset(prefs_ac);
    autocomplete_reset(log_ac);
    autocomplete_reset(commands_ac);
    autocomplete_reset(autoaway_ac);
    autocomplete_reset(autoaway_mode_ac);
    autocomplete_reset(autoconnect_ac);
    autocomplete_reset(theme_ac);
    if (theme_load_ac != NULL) {
        autocomplete_reset(theme_load_ac);
        theme_load_ac = NULL;
    }
    autocomplete_reset(account_ac);
    autocomplete_reset(account_set_ac);
    autocomplete_reset(account_clear_ac);
    autocomplete_reset(disco_ac);
    autocomplete_reset(close_ac);
    autocomplete_reset(wins_ac);
    autocomplete_reset(roster_ac);
    autocomplete_reset(roster_option_ac);
    autocomplete_reset(roster_by_ac);
    autocomplete_reset(group_ac);
    autocomplete_reset(bookmark_ac);
    autocomplete_reset(bookmark_property_ac);
    autocomplete_reset(otr_ac);
    autocomplete_reset(otr_log_ac);
    autocomplete_reset(otr_policy_ac);
    autocomplete_reset(connect_property_ac);
    autocomplete_reset(statuses_ac);
    autocomplete_reset(statuses_setting_ac);
    autocomplete_reset(alias_ac);
    autocomplete_reset(aliases_ac);
    autocomplete_reset(join_property_ac);
    autocomplete_reset(room_ac);
    autocomplete_reset(affiliation_ac);
    autocomplete_reset(role_ac);
    autocomplete_reset(privilege_cmd_ac);
    autocomplete_reset(subject_ac);
    autocomplete_reset(form_ac);
    autocomplete_reset(form_field_multi_ac);
    autocomplete_reset(occupants_ac);
    autocomplete_reset(occupants_default_ac);
    autocomplete_reset(time_ac);
    autocomplete_reset(resource_ac);

    if (ui_current_win_type() == WIN_CHAT) {
        ProfChatWin *chatwin = wins_get_current_chat();
        PContact contact = roster_get_contact(chatwin->barejid);
        if (contact) {
            p_contact_resource_ac_reset(contact);
        }
    }

    if (ui_current_win_type() == WIN_MUC) {
        ProfMucWin *mucwin = wins_get_current_muc();
        muc_autocomplete_reset(mucwin->roomjid);
        muc_jid_autocomplete_reset(mucwin->roomjid);
    }

    if (ui_current_win_type() == WIN_MUC_CONFIG) {
        ProfMucConfWin *confwin = wins_get_current_muc_conf();
        if (confwin->form) {
            form_reset_autocompleters(confwin->form);
        }
    }

    bookmark_autocomplete_reset();
    plugins_reset_autocomplete();
}

// Command execution

gboolean
cmd_execute(const char * const command, const char * const inp)
{
    if (g_str_has_prefix(command, "/field") && ui_current_win_type() == WIN_MUC_CONFIG) {
        gboolean result = FALSE;
        gchar **args = parse_args_with_freetext(inp, 1, 2, &result);
        if (!result) {
            ui_current_print_formatted_line('!', 0, "Invalid command, see /form help");
            result = TRUE;
        } else {
            gchar **tokens = g_strsplit(inp, " ", 2);
            char *field = tokens[0] + 1;
            result = cmd_form_field(field, args);
            g_strfreev(tokens);
        }

        g_strfreev(args);
        return result;
    }

    Command *cmd = g_hash_table_lookup(commands, command);
    gboolean result = FALSE;

    if (cmd != NULL) {
        gchar **args = cmd->parser(inp, cmd->min_args, cmd->max_args, &result);
        if (result == FALSE) {
            ui_invalid_command_usage(cmd->help.usage, cmd->setting_func);
            return TRUE;
        } else {
            gboolean result = cmd->func(args, cmd->help);
            g_strfreev(args);
            return result;
        }
    } else if (plugins_run_command(inp)) {
        return TRUE;
    } else {
        gboolean ran_alias = FALSE;
        gboolean alias_result = cmd_execute_alias(inp, &ran_alias);
        if (!ran_alias) {
            return cmd_execute_default(inp);
        } else {
            return alias_result;
        }
    }
}

gboolean
cmd_execute_alias(const char * const inp, gboolean *ran)
{
    if (inp[0] != '/') {
        ran = FALSE;
        return TRUE;
    } else {
        char *alias = strdup(inp+1);
        char *value = prefs_get_alias(alias);
        free(alias);
        if (value != NULL) {
            *ran = TRUE;
            return prof_process_input(value);
        } else {
            *ran = FALSE;
            return TRUE;
        }
    }
}

gboolean
cmd_execute_default(const char * inp)
{
    jabber_conn_status_t status = jabber_get_connection_status();

    // handle escaped commands - treat as normal message
    if (g_str_has_prefix(inp, "//")) {
        inp++;

    // handle unknown commands
    } else if ((inp[0] == '/') && (!g_str_has_prefix(inp, "/me "))) {
        cons_show("Unknown command: %s", inp);
        cons_alert();
        return TRUE;
    }

    win_type_t win_type = ui_current_win_type();
    ProfWin *current = wins_get_current();
    ProfPluginWin *pluginwin = NULL;
    switch (win_type)
    {
        case WIN_MUC:
            if (status != JABBER_CONNECTED) {
                ui_current_print_line("You are not currently connected.");
            } else {
                ProfMucWin *mucwin = wins_get_current_muc();
                char *new_message = plugins_pre_room_message_send(mucwin->roomjid, inp);
                message_send_groupchat(mucwin->roomjid, new_message);
                plugins_post_room_message_send(mucwin->roomjid, new_message);
                free(new_message);
            }
            break;

        case WIN_CHAT:
            if (status != JABBER_CONNECTED) {
                ui_current_print_line("You are not currently connected.");
            } else {
                ProfChatWin *chatwin = (ProfChatWin*)current;
<<<<<<< HEAD
                GString *send_recipient = g_string_new(chatwin->barejid);
                if (current && chatwin->resource) {
                    g_string_append(send_recipient, "/");
                    g_string_append(send_recipient, chatwin->resource);
                }

                char *plugin_message = plugins_pre_chat_message_send(chatwin->barejid, inp);

#ifdef PROF_HAVE_LIBOTR
=======
                assert(chatwin->memcheck == PROFCHATWIN_MEMCHECK);
#ifdef HAVE_LIBOTR
>>>>>>> 1c35321c
                prof_otrpolicy_t policy = otr_get_policy(chatwin->barejid);
                if (policy == PROF_OTRPOLICY_ALWAYS && !otr_is_secure(chatwin->barejid)) {
                    cons_show_error("Failed to send message. Please check OTR policy");
                    return TRUE;
                }

                if (otr_is_secure(chatwin->barejid)) {
                    char *encrypted = otr_encrypt_message(chatwin->barejid, plugin_message);
                    if (encrypted != NULL) {
                        gboolean send_state = chat_session_on_message_send(chatwin->barejid);
                        message_send_chat(chatwin->barejid, chatwin->resource, encrypted, send_state);
                        otr_free_message(encrypted);
                        if (prefs_get_boolean(PREF_CHLOG)) {
                            const char *jid = jabber_get_fulljid();
                            Jid *jidp = jid_create(jid);
                            char *pref_otr_log = prefs_get_string(PREF_OTR_LOG);
                            if (strcmp(pref_otr_log, "on") == 0) {
                                chat_log_chat(jidp->barejid, chatwin->barejid, plugin_message, PROF_OUT_LOG, NULL);
                            } else if (strcmp(pref_otr_log, "redact") == 0) {
                                chat_log_chat(jidp->barejid, chatwin->barejid, "[redacted]", PROF_OUT_LOG, NULL);
                            }
                            prefs_free_string(pref_otr_log);
                            jid_destroy(jidp);
                        }

                        ui_outgoing_chat_msg("me", chatwin->barejid, plugin_message);
                    } else {
                        cons_show_error("Failed to send message.");
                    }
                } else {
<<<<<<< HEAD
                    message_send_chat(plugin_message, send_recipient->str);
=======
                    gboolean send_state = chat_session_on_message_send(chatwin->barejid);
                    message_send_chat(chatwin->barejid, chatwin->resource, inp, send_state);
>>>>>>> 1c35321c
                    if (prefs_get_boolean(PREF_CHLOG)) {
                        const char *jid = jabber_get_fulljid();
                        Jid *jidp = jid_create(jid);
                        chat_log_chat(jidp->barejid, chatwin->barejid, plugin_message, PROF_OUT_LOG, NULL);
                        jid_destroy(jidp);
                    }

                    ui_outgoing_chat_msg("me", chatwin->barejid, plugin_message);
                }

#else
<<<<<<< HEAD
                message_send_chat(send_recipient->str, plugin_message);
=======
                gboolean send_state = chat_session_on_message_send(chatwin->barejid);
                message_send_chat(chatwin->barejid, chatwin->resource, inp, send_state);
>>>>>>> 1c35321c
                if (prefs_get_boolean(PREF_CHLOG)) {
                    const char *jid = jabber_get_fulljid();
                    Jid *jidp = jid_create(jid);
                    chat_log_chat(jidp->barejid, chatwin->barejid, plugin_message, PROF_OUT_LOG, NULL);
                    jid_destroy(jidp);
                }

                ui_outgoing_chat_msg("me", chatwin->barejid, plugin_message);

#endif
<<<<<<< HEAD
                plugins_post_chat_message_send(chatwin->barejid, plugin_message);
                free(plugin_message);
                g_string_free(send_recipient, TRUE);
=======
>>>>>>> 1c35321c
            }
            break;

        case WIN_PRIVATE:
            if (status != JABBER_CONNECTED) {
                ui_current_print_line("You are not currently connected.");
            } else {
                ProfPrivateWin *privatewin = wins_get_current_private();
                char *new_message = plugins_pre_priv_message_send(privatewin->fulljid, inp);

                message_send_private(privatewin->fulljid, new_message);
                ui_outgoing_private_msg("me", privatewin->fulljid, new_message);

                plugins_post_priv_message_send(privatewin->fulljid, new_message);

                free(new_message);
            }
            break;

        case WIN_CONSOLE:
        case WIN_XML:
            cons_show("Unknown command: %s", inp);
            break;

        case WIN_PLUGIN:
            pluginwin = (ProfPluginWin*)current;
            plugins_win_process_line(pluginwin->tag, inp);
            break;

        default:
            break;
    }

    return TRUE;
}

static void
_cmd_complete_parameters(char *input, int *size)
{
    int i;
    char *result = NULL;

    // autocomplete boolean settings
    gchar *boolean_choices[] = { "/beep", "/intype", "/states", "/outtype",
        "/flash", "/splash", "/chlog", "/grlog", "/mouse", "/history", "/titlebar",
        "/vercheck", "/privileges", "/presence", "/wrap" };

    for (i = 0; i < ARRAY_SIZE(boolean_choices); i++) {
        result = autocomplete_param_with_func(input, size, boolean_choices[i],
            prefs_autocomplete_boolean_choice);
        if (result != NULL) {
            ui_replace_input(input, result, size);
            g_free(result);
            return;
        }
    }

    // autocomplete nickname in chat rooms
    if (ui_current_win_type() == WIN_MUC) {
        ProfMucWin *mucwin = wins_get_current_muc();
        Autocomplete nick_ac = muc_roster_ac(mucwin->roomjid);
        if (nick_ac != NULL) {
            gchar *nick_choices[] = { "/msg", "/info", "/caps", "/status", "/software" } ;

            for (i = 0; i < ARRAY_SIZE(nick_choices); i++) {
                result = autocomplete_param_with_ac(input, size, nick_choices[i],
                    nick_ac, TRUE);
                if (result != NULL) {
                    ui_replace_input(input, result, size);
                    g_free(result);
                    return;
                }
            }
        }

    // otherwise autocomplete using roster
    } else {
        gchar *contact_choices[] = { "/msg", "/info", "/status" };
        for (i = 0; i < ARRAY_SIZE(contact_choices); i++) {
            result = autocomplete_param_with_func(input, size, contact_choices[i],
                roster_contact_autocomplete);
            if (result != NULL) {
                ui_replace_input(input, result, size);
                g_free(result);
                return;
            }
        }

        gchar *resource_choices[] = { "/caps", "/software", "/ping" };
        for (i = 0; i < ARRAY_SIZE(resource_choices); i++) {
            result = autocomplete_param_with_func(input, size, resource_choices[i],
                roster_fulljid_autocomplete);
            if (result != NULL) {
                ui_replace_input(input, result, size);
                g_free(result);
                return;
            }
        }
    }

    result = autocomplete_param_with_func(input, size, "/invite", roster_contact_autocomplete);
    if (result != NULL) {
        ui_replace_input(input, result, size);
        g_free(result);
        return;
    }

    gchar *invite_choices[] = { "/decline", "/join" };
    for (i = 0; i < ARRAY_SIZE(invite_choices); i++) {
        result = autocomplete_param_with_func(input, size, invite_choices[i],
            muc_invites_find);
        if (result != NULL) {
            ui_replace_input(input, result, size);
            g_free(result);
            return;
        }
    }

    gchar *cmds[] = { "/help", "/prefs", "/disco", "/close", "/wins", "/subject", "/room", "/time" };
    Autocomplete completers[] = { help_ac, prefs_ac, disco_ac, close_ac, wins_ac, subject_ac, room_ac, time_ac };

    for (i = 0; i < ARRAY_SIZE(cmds); i++) {
        result = autocomplete_param_with_ac(input, size, cmds[i], completers[i], TRUE);
        if (result != NULL) {
            ui_replace_input(input, result, size);
            g_free(result);
            return;
        }
    }

    GHashTable *ac_funcs = g_hash_table_new(g_str_hash, g_str_equal);
    g_hash_table_insert(ac_funcs, "/who",           _who_autocomplete);
    g_hash_table_insert(ac_funcs, "/sub",           _sub_autocomplete);
    g_hash_table_insert(ac_funcs, "/notify",        _notify_autocomplete);
    g_hash_table_insert(ac_funcs, "/autoaway",      _autoaway_autocomplete);
    g_hash_table_insert(ac_funcs, "/theme",         _theme_autocomplete);
    g_hash_table_insert(ac_funcs, "/log",           _log_autocomplete);
    g_hash_table_insert(ac_funcs, "/account",       _account_autocomplete);
    g_hash_table_insert(ac_funcs, "/roster",        _roster_autocomplete);
    g_hash_table_insert(ac_funcs, "/group",         _group_autocomplete);
    g_hash_table_insert(ac_funcs, "/bookmark",      _bookmark_autocomplete);
    g_hash_table_insert(ac_funcs, "/autoconnect",   _autoconnect_autocomplete);
    g_hash_table_insert(ac_funcs, "/otr",           _otr_autocomplete);
    g_hash_table_insert(ac_funcs, "/connect",       _connect_autocomplete);
    g_hash_table_insert(ac_funcs, "/statuses",      _statuses_autocomplete);
    g_hash_table_insert(ac_funcs, "/alias",         _alias_autocomplete);
    g_hash_table_insert(ac_funcs, "/join",          _join_autocomplete);
    g_hash_table_insert(ac_funcs, "/form",          _form_autocomplete);
    g_hash_table_insert(ac_funcs, "/occupants",     _occupants_autocomplete);
    g_hash_table_insert(ac_funcs, "/kick",          _kick_autocomplete);
    g_hash_table_insert(ac_funcs, "/ban",           _ban_autocomplete);
    g_hash_table_insert(ac_funcs, "/affiliation",   _affiliation_autocomplete);
    g_hash_table_insert(ac_funcs, "/role",          _role_autocomplete);
    g_hash_table_insert(ac_funcs, "/resource",      _resource_autocomplete);

    char parsed[*size+1];
    i = 0;
    while (i < *size) {
        if (input[i] == ' ') {
            break;
        } else {
            parsed[i] = input[i];
        }
        i++;
    }
    parsed[i] = '\0';

    char * (*ac_func)(char *, int *) = g_hash_table_lookup(ac_funcs, parsed);
    if (ac_func != NULL) {
        result = ac_func(input, size);
        if (result != NULL) {
            ui_replace_input(input, result, size);
            g_free(result);
            g_hash_table_destroy(ac_funcs);
            return;
        }
    }
    g_hash_table_destroy(ac_funcs);

    result = plugins_autocomplete(input, size);
    if (result != NULL) {
        ui_replace_input(input, result, size);
        g_free(result);
        return;
    }

    input[*size] = '\0';
    if (g_str_has_prefix(input, "/field")) {
        result = _form_field_autocomplete(input, size);
        if (result != NULL) {
            ui_replace_input(input, result, size);
            g_free(result);
            return;
        }
    }

    return;
}

static char *
_who_autocomplete(char *input, int *size)
{
    char *result = NULL;
    win_type_t win_type = ui_current_win_type();

    if (win_type == WIN_MUC) {
        result = autocomplete_param_with_ac(input, size, "/who", who_room_ac, TRUE);
        if (result != NULL) {
            return result;
        }
    } else {
        int i = 0;
        gchar *group_commands[] = { "/who any", "/who online", "/who offline",
            "/who chat", "/who away", "/who xa", "/who dnd", "/who available",
            "/who unavailable" };

        for (i = 0; i < ARRAY_SIZE(group_commands); i++) {
            result = autocomplete_param_with_func(input, size, group_commands[i], roster_group_autocomplete);
            if (result != NULL) {
                return result;
            }
        }

        result = autocomplete_param_with_ac(input, size, "/who", who_roster_ac, TRUE);
        if (result != NULL) {
            return result;
        }
    }

    return result;
}

static char *
_roster_autocomplete(char *input, int *size)
{
    char *result = NULL;
    result = autocomplete_param_with_func(input, size, "/roster nick", roster_barejid_autocomplete);
    if (result != NULL) {
        return result;
    }
    result = autocomplete_param_with_func(input, size, "/roster clearnick", roster_barejid_autocomplete);
    if (result != NULL) {
        return result;
    }
    result = autocomplete_param_with_func(input, size, "/roster remove", roster_barejid_autocomplete);
    if (result != NULL) {
        return result;
    }
    result = autocomplete_param_with_ac(input, size, "/roster show", roster_option_ac, TRUE);
    if (result != NULL) {
        return result;
    }
    result = autocomplete_param_with_ac(input, size, "/roster hide", roster_option_ac, TRUE);
    if (result != NULL) {
        return result;
    }
    result = autocomplete_param_with_ac(input, size, "/roster by", roster_by_ac, TRUE);
    if (result != NULL) {
        return result;
    }
    result = autocomplete_param_with_ac(input, size, "/roster", roster_ac, TRUE);
    if (result != NULL) {
        return result;
    }

    return NULL;
}

static char *
_group_autocomplete(char *input, int *size)
{
    char *result = NULL;
    result = autocomplete_param_with_func(input, size, "/group show", roster_group_autocomplete);
    if (result != NULL) {
        return result;
    }

    result = autocomplete_param_no_with_func(input, size, "/group add", 4, roster_contact_autocomplete);
    if (result != NULL) {
        return result;
    }
    result = autocomplete_param_no_with_func(input, size, "/group remove", 4, roster_contact_autocomplete);
    if (result != NULL) {
        return result;
    }
    result = autocomplete_param_with_func(input, size, "/group add", roster_group_autocomplete);
    if (result != NULL) {
        return result;
    }
    result = autocomplete_param_with_func(input, size, "/group remove", roster_group_autocomplete);
    if (result != NULL) {
        return result;
    }
    result = autocomplete_param_with_ac(input, size, "/group", group_ac, TRUE);
    if (result != NULL) {
        return result;
    }

    return NULL;
}

static char *
_bookmark_autocomplete(char *input, int *size)
{
    char *found = NULL;

    gboolean result;
    gchar **args = parse_args(input, 3, 8, &result);
    gboolean handle_options = result && (g_strv_length(args) > 2);

    if (handle_options && ((strcmp(args[0], "add") == 0) || (strcmp(args[0], "update") == 0)) ) {
        GString *beginning = g_string_new("/bookmark");
        gboolean autojoin = FALSE;
        int num_args = g_strv_length(args);

        g_string_append(beginning, " ");
        g_string_append(beginning, args[0]);
        g_string_append(beginning, " ");
        g_string_append(beginning, args[1]);
        if (num_args == 4 && g_strcmp0(args[2], "autojoin") == 0) {
            g_string_append(beginning, " ");
            g_string_append(beginning, args[2]);
            autojoin = TRUE;
        }

        if (num_args > 4) {
            g_string_append(beginning, " ");
            g_string_append(beginning, args[2]);
            g_string_append(beginning, " ");
            g_string_append(beginning, args[3]);
            if (num_args == 6 && g_strcmp0(args[4], "autojoin") == 0) {
                g_string_append(beginning, " ");
                g_string_append(beginning, args[4]);
                autojoin = TRUE;
            }
        }

        if (num_args > 6) {
            g_string_append(beginning, " ");
            g_string_append(beginning, args[4]);
            g_string_append(beginning, " ");
            g_string_append(beginning, args[5]);
            if (num_args == 8 && g_strcmp0(args[6], "autojoin") == 0) {
                g_string_append(beginning, " ");
                g_string_append(beginning, args[6]);
                autojoin = TRUE;
            }
        }

        if (autojoin) {
            found = autocomplete_param_with_func(input, size, beginning->str, prefs_autocomplete_boolean_choice);
        } else {
            found = autocomplete_param_with_ac(input, size, beginning->str, bookmark_property_ac, TRUE);
        }
        g_string_free(beginning, TRUE);
        if (found != NULL) {
            g_strfreev(args);
            return found;
        }
    }

    g_strfreev(args);

    found = autocomplete_param_with_func(input, size, "/bookmark remove", bookmark_find);
    if (found != NULL) {
        return found;
    }
    found = autocomplete_param_with_func(input, size, "/bookmark join", bookmark_find);
    if (found != NULL) {
        return found;
    }
    found = autocomplete_param_with_func(input, size, "/bookmark update", bookmark_find);
    if (found != NULL) {
        return found;
    }

    found = autocomplete_param_with_ac(input, size, "/bookmark", bookmark_ac, TRUE);
    return found;
}

static char *
_notify_autocomplete(char *input, int *size)
{
    int i = 0;
    char *result = NULL;

    result = autocomplete_param_with_func(input, size, "/notify room current", prefs_autocomplete_boolean_choice);
    if (result != NULL) {
        return result;
    }

    result = autocomplete_param_with_func(input, size, "/notify message current", prefs_autocomplete_boolean_choice);
    if (result != NULL) {
        return result;
    }

    result = autocomplete_param_with_func(input, size, "/notify typing current", prefs_autocomplete_boolean_choice);
    if (result != NULL) {
        return result;
    }

    result = autocomplete_param_with_func(input, size, "/notify room text", prefs_autocomplete_boolean_choice);
    if (result != NULL) {
        return result;
    }

    result = autocomplete_param_with_func(input, size, "/notify message text", prefs_autocomplete_boolean_choice);
    if (result != NULL) {
        return result;
    }

    result = autocomplete_param_with_ac(input, size, "/notify room", notify_room_ac, TRUE);
    if (result != NULL) {
        return result;
    }

    result = autocomplete_param_with_ac(input, size, "/notify message", notify_message_ac, TRUE);
    if (result != NULL) {
        return result;
    }

    result = autocomplete_param_with_ac(input, size, "/notify typing", notify_typing_ac, TRUE);
    if (result != NULL) {
        return result;
    }

    gchar *boolean_choices[] = { "/notify invite", "/notify sub" };
    for (i = 0; i < ARRAY_SIZE(boolean_choices); i++) {
        result = autocomplete_param_with_func(input, size, boolean_choices[i],
            prefs_autocomplete_boolean_choice);
        if (result != NULL) {
            return result;
        }
    }

    result = autocomplete_param_with_ac(input, size, "/notify", notify_ac, TRUE);
    if (result != NULL) {
        return result;
    }

    return NULL;
}

static char *
_autoaway_autocomplete(char *input, int *size)
{
    char *result = NULL;

    result = autocomplete_param_with_ac(input, size, "/autoaway mode", autoaway_mode_ac, TRUE);
    if (result != NULL) {
        return result;
    }
    result = autocomplete_param_with_func(input, size, "/autoaway check",
        prefs_autocomplete_boolean_choice);
    if (result != NULL) {
        return result;
    }
    result = autocomplete_param_with_ac(input, size, "/autoaway", autoaway_ac, TRUE);
    if (result != NULL) {
        return result;
    }

    return NULL;
}

static char *
_log_autocomplete(char *input, int *size)
{
    char *result = NULL;

    result = autocomplete_param_with_func(input, size, "/log rotate",
        prefs_autocomplete_boolean_choice);
    if (result != NULL) {
        return result;
    }
    result = autocomplete_param_with_func(input, size, "/log shared",
        prefs_autocomplete_boolean_choice);
    if (result != NULL) {
        return result;
    }
    result = autocomplete_param_with_ac(input, size, "/log", log_ac, TRUE);
    if (result != NULL) {
        return result;
    }

    return NULL;
}

static char *
_autoconnect_autocomplete(char *input, int *size)
{
    char *result = NULL;

    result = autocomplete_param_with_func(input, size, "/autoconnect set", accounts_find_enabled);
    if (result != NULL) {
        return result;
    }

    result = autocomplete_param_with_ac(input, size, "/autoconnect", autoconnect_ac, TRUE);
    if (result != NULL) {
        return result;
    }

    return NULL;
}

static char *
_sub_autocomplete(char *input, int *size)
{
    char *result = NULL;
    result = autocomplete_param_with_func(input, size, "/sub allow", presence_sub_request_find);
    if (result != NULL) {
        return result;
    }
    result = autocomplete_param_with_func(input, size, "/sub deny", presence_sub_request_find);
    if (result != NULL) {
        return result;
    }
    result = autocomplete_param_with_ac(input, size, "/sub", sub_ac, TRUE);
    if (result != NULL) {
        return result;
    }

    return NULL;
}

static char *
_otr_autocomplete(char *input, int *size)
{
    char *found = NULL;

    found = autocomplete_param_with_func(input, size, "/otr start", roster_contact_autocomplete);
    if (found != NULL) {
        return found;
    }

    found = autocomplete_param_with_ac(input, size, "/otr log", otr_log_ac, TRUE);
    if (found != NULL) {
        return found;
    }

    // /otr policy always user@server.com
    gboolean result;
    gchar **args = parse_args(input, 3, 3, &result);
    if (result && (strcmp(args[0], "policy") == 0)) {
        GString *beginning = g_string_new("/otr ");
        g_string_append(beginning, args[0]);
        g_string_append(beginning, " ");
        g_string_append(beginning, args[1]);

        found = autocomplete_param_with_func(input, size, beginning->str, roster_contact_autocomplete);
        g_string_free(beginning, TRUE);
        if (found != NULL) {
            g_strfreev(args);
            return found;
        }
    }

    g_strfreev(args);

    found = autocomplete_param_with_ac(input, size, "/otr policy", otr_policy_ac, TRUE);
    if (found != NULL) {
        return found;
    }

    found = autocomplete_param_with_func(input, size, "/otr warn",
        prefs_autocomplete_boolean_choice);
    if (found != NULL) {
        return found;
    }

    found = autocomplete_param_with_ac(input, size, "/otr", otr_ac, TRUE);
    if (found != NULL) {
        return found;
    }

    return NULL;
}

static char *
_theme_autocomplete(char *input, int *size)
{
    char *result = NULL;
    if ((strncmp(input, "/theme set ", 11) == 0) && (*size > 11)) {
        if (theme_load_ac == NULL) {
            theme_load_ac = autocomplete_new();
            GSList *themes = theme_list();
            while (themes != NULL) {
                autocomplete_add(theme_load_ac, themes->data);
                themes = g_slist_next(themes);
            }
            g_slist_free(themes);
            autocomplete_add(theme_load_ac, "default");
        }
        result = autocomplete_param_with_ac(input, size, "/theme set", theme_load_ac, TRUE);
        if (result != NULL) {
            return result;
        }
    }
    result = autocomplete_param_with_ac(input, size, "/theme", theme_ac, TRUE);
    if (result != NULL) {
        return result;
    }

    return NULL;
}

static char *
_resource_autocomplete(char *input, int *size)
{
    char *found = NULL;

    ProfWin *current = wins_get_current();
    if (current && current->type == WIN_CHAT) {
        ProfChatWin *chatwin = wins_get_current_chat();
        PContact contact = roster_get_contact(chatwin->barejid);
        if (contact) {
            Autocomplete ac = p_contact_resource_ac(contact);
            found = autocomplete_param_with_ac(input, size, "/resource set", ac, FALSE);
            if (found != NULL) {
                return found;
            }
        }
    }

    found = autocomplete_param_with_ac(input, size, "/resource", resource_ac, FALSE);
    if (found != NULL) {
        return found;
    }

    return NULL;
}

static char *
_form_autocomplete(char *input, int *size)
{
    ProfWin *current = wins_get_current();
    if (current->type != WIN_MUC_CONFIG) {
        return NULL;
    }

    char *found = NULL;

    ProfMucConfWin *confwin = (ProfMucConfWin*)current;
    DataForm *form = confwin->form;
    if (form) {
        found = autocomplete_param_with_ac(input, size, "/form help", form->tag_ac, TRUE);
        if (found != NULL) {
            return found;
        }
    }

    found = autocomplete_param_with_ac(input, size, "/form", form_ac, TRUE);
    if (found != NULL) {
        return found;
    }

    return NULL;
}

static char *
_form_field_autocomplete(char *input, int *size)
{
    ProfWin *current = wins_get_current();
    if (current->type != WIN_MUC_CONFIG) {
        return NULL;
    }

    char *found = NULL;

    ProfMucConfWin *confwin = (ProfMucConfWin*)current;
    DataForm *form = confwin->form;
    if (form == NULL) {
        return NULL;
    }

    input[*size] = '\0';
    gchar **split = g_strsplit(input, " ", 0);

    if (g_strv_length(split) == 3) {
        char *field_tag = split[0]+1;
        if (form_tag_exists(form, field_tag)) {
            form_field_type_t field_type = form_get_field_type(form, field_tag);
            Autocomplete value_ac = form_get_value_ac(form, field_tag);;
            GString *beginning = g_string_new(split[0]);
            g_string_append(beginning, " ");
            g_string_append(beginning, split[1]);

            if (((g_strcmp0(split[1], "add") == 0) || (g_strcmp0(split[1], "remove") == 0))
                    && field_type == FIELD_LIST_MULTI) {
                found = autocomplete_param_with_ac(input, size, beginning->str, value_ac, TRUE);

            } else if ((g_strcmp0(split[1], "remove") == 0) && field_type == FIELD_TEXT_MULTI) {
                found = autocomplete_param_with_ac(input, size, beginning->str, value_ac, TRUE);

            } else if ((g_strcmp0(split[1], "remove") == 0) && field_type == FIELD_JID_MULTI) {
                found = autocomplete_param_with_ac(input, size, beginning->str, value_ac, TRUE);
            }

            g_string_free(beginning, TRUE);
        }

    } else if (g_strv_length(split) == 2) {
        char *field_tag = split[0]+1;
        if (form_tag_exists(form, field_tag)) {
            form_field_type_t field_type = form_get_field_type(form, field_tag);
            Autocomplete value_ac = form_get_value_ac(form, field_tag);;

            switch (field_type)
            {
                case FIELD_BOOLEAN:
                    found = autocomplete_param_with_func(input, size, split[0], prefs_autocomplete_boolean_choice);
                    break;
                case FIELD_LIST_SINGLE:
                    found = autocomplete_param_with_ac(input, size, split[0], value_ac, TRUE);
                    break;
                case FIELD_LIST_MULTI:
                case FIELD_JID_MULTI:
                case FIELD_TEXT_MULTI:
                    found = autocomplete_param_with_ac(input, size, split[0], form_field_multi_ac, TRUE);
                    break;
                default:
                    break;
            }
        }
    }

    g_strfreev(split);

    return found;
}

static char *
_occupants_autocomplete(char *input, int *size)
{
    char *found = NULL;

    found = autocomplete_param_with_ac(input, size, "/occupants default", occupants_default_ac, TRUE);
    if (found != NULL) {
        return found;
    }

    found = autocomplete_param_with_ac(input, size, "/occupants", occupants_ac, TRUE);
    if (found != NULL) {
        return found;
    }

    return NULL;
}

static char *
_kick_autocomplete(char *input, int *size)
{
    char *result = NULL;

    if (ui_current_win_type() == WIN_MUC) {
        ProfMucWin *mucwin = wins_get_current_muc();
        Autocomplete nick_ac = muc_roster_ac(mucwin->roomjid);

        if (nick_ac != NULL) {
            result = autocomplete_param_with_ac(input, size, "/kick", nick_ac, TRUE);
            if (result != NULL) {
                return result;
            }
        }
    }

    return result;
}

static char *
_ban_autocomplete(char *input, int *size)
{
    char *result = NULL;

    if (ui_current_win_type() == WIN_MUC) {
        ProfMucWin *mucwin = wins_get_current_muc();
        Autocomplete jid_ac = muc_roster_jid_ac(mucwin->roomjid);

        if (jid_ac != NULL) {
            result = autocomplete_param_with_ac(input, size, "/ban", jid_ac, TRUE);
            if (result != NULL) {
                return result;
            }
        }
    }

    return result;
}

static char *
_affiliation_autocomplete(char *input, int *size)
{
    char *result = NULL;

    if (ui_current_win_type() == WIN_MUC) {
        ProfMucWin *mucwin = wins_get_current_muc();
        gboolean parse_result;
        Autocomplete jid_ac = muc_roster_jid_ac(mucwin->roomjid);

        input[*size] = '\0';
        gchar **args = parse_args(input, 3, 3, &parse_result);

        if ((strncmp(input, "/affiliation", 12) == 0) && (parse_result == TRUE)) {
            GString *beginning = g_string_new("/affiliation ");
            g_string_append(beginning, args[0]);
            g_string_append(beginning, " ");
            g_string_append(beginning, args[1]);

            result = autocomplete_param_with_ac(input, size, beginning->str, jid_ac, TRUE);
            g_string_free(beginning, TRUE);
            if (result != NULL) {
                g_strfreev(args);
                return result;
            }
        }

        g_strfreev(args);
    }

    result = autocomplete_param_with_ac(input, size, "/affiliation set", affiliation_ac, TRUE);
    if (result != NULL) {
        return result;
    }

    result = autocomplete_param_with_ac(input, size, "/affiliation list", affiliation_ac, TRUE);
    if (result != NULL) {
        return result;
    }

    result = autocomplete_param_with_ac(input, size, "/affiliation", privilege_cmd_ac, TRUE);
    if (result != NULL) {
        return result;
    }

    return result;
}

static char *
_role_autocomplete(char *input, int *size)
{
    char *result = NULL;

    if (ui_current_win_type() == WIN_MUC) {
        ProfMucWin *mucwin = wins_get_current_muc();
        gboolean parse_result;
        Autocomplete nick_ac = muc_roster_ac(mucwin->roomjid);

        input[*size] = '\0';
        gchar **args = parse_args(input, 3, 3, &parse_result);

        if ((strncmp(input, "/role", 5) == 0) && (parse_result == TRUE)) {
            GString *beginning = g_string_new("/role ");
            g_string_append(beginning, args[0]);
            g_string_append(beginning, " ");
            g_string_append(beginning, args[1]);

            result = autocomplete_param_with_ac(input, size, beginning->str, nick_ac, TRUE);
            g_string_free(beginning, TRUE);
            if (result != NULL) {
                g_strfreev(args);
                return result;
            }
        }

        g_strfreev(args);
    }

    result = autocomplete_param_with_ac(input, size, "/role set", role_ac, TRUE);
    if (result != NULL) {
        return result;
    }

    result = autocomplete_param_with_ac(input, size, "/role list", role_ac, TRUE);
    if (result != NULL) {
        return result;
    }

    result = autocomplete_param_with_ac(input, size, "/role", privilege_cmd_ac, TRUE);
    if (result != NULL) {
        return result;
    }

    return result;
}

static char *
_statuses_autocomplete(char *input, int *size)
{
    char *result = NULL;

    result = autocomplete_param_with_ac(input, size, "/statuses console", statuses_setting_ac, TRUE);
    if (result != NULL) {
        return result;
    }

    result = autocomplete_param_with_ac(input, size, "/statuses chat", statuses_setting_ac, TRUE);
    if (result != NULL) {
        return result;
    }

    result = autocomplete_param_with_ac(input, size, "/statuses muc", statuses_setting_ac, TRUE);
    if (result != NULL) {
        return result;
    }

    result = autocomplete_param_with_ac(input, size, "/statuses", statuses_ac, TRUE);
    if (result != NULL) {
        return result;
    }

    return NULL;
}

static char *
_alias_autocomplete(char *input, int *size)
{
    char *result = NULL;

    result = autocomplete_param_with_ac(input, size, "/alias remove", aliases_ac, TRUE);
    if (result != NULL) {
        return result;
    }

    result = autocomplete_param_with_ac(input, size, "/alias", alias_ac, TRUE);
    if (result != NULL) {
        return result;
    }

    return NULL;
}

static char *
_connect_autocomplete(char *input, int *size)
{
    char *found = NULL;
    gboolean result = FALSE;

    input[*size] = '\0';
    gchar **args = parse_args(input, 2, 4, &result);

    if ((strncmp(input, "/connect", 8) == 0) && (result == TRUE)) {
        GString *beginning = g_string_new("/connect ");
        g_string_append(beginning, args[0]);
        if (args[1] != NULL && args[2] != NULL) {
            g_string_append(beginning, " ");
            g_string_append(beginning, args[1]);
            g_string_append(beginning, " ");
            g_string_append(beginning, args[2]);
        }
        found = autocomplete_param_with_ac(input, size, beginning->str, connect_property_ac, TRUE);
        g_string_free(beginning, TRUE);
        if (found != NULL) {
            g_strfreev(args);
            return found;
        }
    }

    g_strfreev(args);

    found = autocomplete_param_with_func(input, size, "/connect", accounts_find_enabled);
    if (found != NULL) {
        return found;
    }

    return NULL;
}

static char *
_join_autocomplete(char *input, int *size)
{
    char *found = NULL;
    gboolean result = FALSE;

    input[*size] = '\0';

    found = autocomplete_param_with_func(input, size, "/join", bookmark_find);
    if (found != NULL) {
        return found;
    }

    gchar **args = parse_args(input, 2, 4, &result);

    if ((strncmp(input, "/join", 5) == 0) && (result == TRUE)) {
        GString *beginning = g_string_new("/join ");
        g_string_append(beginning, args[0]);
        if (args[1] != NULL && args[2] != NULL) {
            g_string_append(beginning, " ");
            g_string_append(beginning, args[1]);
            g_string_append(beginning, " ");
            g_string_append(beginning, args[2]);
        }
        found = autocomplete_param_with_ac(input, size, beginning->str, join_property_ac, TRUE);
        g_string_free(beginning, TRUE);
        if (found != NULL) {
            g_strfreev(args);
            return found;
        }
    }

    g_strfreev(args);

    return NULL;
}

static char *
_account_autocomplete(char *input, int *size)
{
    char *found = NULL;
    gboolean result = FALSE;

    input[*size] = '\0';
    gchar **args = parse_args(input, 3, 4, &result);

    if ((strncmp(input, "/account set", 12) == 0) && (result == TRUE)) {
        GString *beginning = g_string_new("/account set ");
        g_string_append(beginning, args[1]);
        if ((g_strv_length(args) > 3) && (g_strcmp0(args[2], "otr")) == 0) {
            g_string_append(beginning, " ");
            g_string_append(beginning, args[2]);
            found = autocomplete_param_with_ac(input, size, beginning->str, otr_policy_ac, TRUE);
            g_string_free(beginning, TRUE);
            if (found != NULL) {
                g_strfreev(args);
                return found;
            }
        } else {
            found = autocomplete_param_with_ac(input, size, beginning->str, account_set_ac, TRUE);
            g_string_free(beginning, TRUE);
            if (found != NULL) {
                g_strfreev(args);
                return found;
            }
        }
    }

    if ((strncmp(input, "/account clear", 14) == 0) && (result == TRUE)) {
        GString *beginning = g_string_new("/account clear ");
        g_string_append(beginning, args[1]);
        found = autocomplete_param_with_ac(input, size, beginning->str, account_clear_ac, TRUE);
        g_string_free(beginning, TRUE);
        if (found != NULL) {
            g_strfreev(args);
            return found;
        }
    }

    g_strfreev(args);

    int i = 0;
    gchar *account_choice[] = { "/account set", "/account show", "/account enable",
        "/account disable", "/account rename", "/account clear", "/account remove"  };

    for (i = 0; i < ARRAY_SIZE(account_choice); i++) {
        found = autocomplete_param_with_func(input, size, account_choice[i],
            accounts_find_all);
        if (found != NULL) {
            return found;
        }
    }

    found = autocomplete_param_with_ac(input, size, "/account", account_ac, TRUE);
    return found;
}<|MERGE_RESOLUTION|>--- conflicted
+++ resolved
@@ -1809,20 +1809,9 @@
                 ui_current_print_line("You are not currently connected.");
             } else {
                 ProfChatWin *chatwin = (ProfChatWin*)current;
-<<<<<<< HEAD
-                GString *send_recipient = g_string_new(chatwin->barejid);
-                if (current && chatwin->resource) {
-                    g_string_append(send_recipient, "/");
-                    g_string_append(send_recipient, chatwin->resource);
-                }
-
+                assert(chatwin->memcheck == PROFCHATWIN_MEMCHECK);
                 char *plugin_message = plugins_pre_chat_message_send(chatwin->barejid, inp);
-
 #ifdef PROF_HAVE_LIBOTR
-=======
-                assert(chatwin->memcheck == PROFCHATWIN_MEMCHECK);
-#ifdef HAVE_LIBOTR
->>>>>>> 1c35321c
                 prof_otrpolicy_t policy = otr_get_policy(chatwin->barejid);
                 if (policy == PROF_OTRPOLICY_ALWAYS && !otr_is_secure(chatwin->barejid)) {
                     cons_show_error("Failed to send message. Please check OTR policy");
@@ -1853,12 +1842,8 @@
                         cons_show_error("Failed to send message.");
                     }
                 } else {
-<<<<<<< HEAD
-                    message_send_chat(plugin_message, send_recipient->str);
-=======
                     gboolean send_state = chat_session_on_message_send(chatwin->barejid);
-                    message_send_chat(chatwin->barejid, chatwin->resource, inp, send_state);
->>>>>>> 1c35321c
+                    message_send_chat(chatwin->barejid, chatwin->resource, plugin_message, send_state);
                     if (prefs_get_boolean(PREF_CHLOG)) {
                         const char *jid = jabber_get_fulljid();
                         Jid *jidp = jid_create(jid);
@@ -1870,12 +1855,8 @@
                 }
 
 #else
-<<<<<<< HEAD
-                message_send_chat(send_recipient->str, plugin_message);
-=======
                 gboolean send_state = chat_session_on_message_send(chatwin->barejid);
-                message_send_chat(chatwin->barejid, chatwin->resource, inp, send_state);
->>>>>>> 1c35321c
+                message_send_chat(chatwin->barejid, chatwin->resource, plugin_message, send_state);
                 if (prefs_get_boolean(PREF_CHLOG)) {
                     const char *jid = jabber_get_fulljid();
                     Jid *jidp = jid_create(jid);
@@ -1886,12 +1867,8 @@
                 ui_outgoing_chat_msg("me", chatwin->barejid, plugin_message);
 
 #endif
-<<<<<<< HEAD
                 plugins_post_chat_message_send(chatwin->barejid, plugin_message);
                 free(plugin_message);
-                g_string_free(send_recipient, TRUE);
-=======
->>>>>>> 1c35321c
             }
             break;
 
