/*
 * command.c
 *
 * Copyright (C) 2012 - 2015 James Booth <boothj5@gmail.com>
 *
 * This file is part of Profanity.
 *
 * Profanity is free software: you can redistribute it and/or modify
 * it under the terms of the GNU General Public License as published by
 * the Free Software Foundation, either version 3 of the License, or
 * (at your option) any later version.
 *
 * Profanity is distributed in the hope that it will be useful,
 * but WITHOUT ANY WARRANTY; without even the implied warranty of
 * MERCHANTABILITY or FITNESS FOR A PARTICULAR PURPOSE.  See the
 * GNU General Public License for more details.
 *
 * You should have received a copy of the GNU General Public License
 * along with Profanity.  If not, see <http://www.gnu.org/licenses/>.
 *
 * In addition, as a special exception, the copyright holders give permission to
 * link the code of portions of this program with the OpenSSL library under
 * certain conditions as described in each individual source file, and
 * distribute linked combinations including the two.
 *
 * You must obey the GNU General Public License in all respects for all of the
 * code used other than OpenSSL. If you modify file(s) with this exception, you
 * may extend this exception to your version of the file(s), but you are not
 * obligated to do so. If you do not wish to do so, delete this exception
 * statement from your version. If you delete this exception statement from all
 * source files in the program, then also delete it here.
 *
 */

#include <assert.h>
#include <errno.h>
#include <limits.h>
#include <stdlib.h>
#include <stdio.h>
#include <string.h>

#include <glib.h>

#include "config.h"

#include "chat_session.h"
#include "command/command.h"
#include "command/commands.h"
#include "common.h"
#include "config/accounts.h"
#include "config/preferences.h"
#include "config/theme.h"
#include "contact.h"
#include "roster_list.h"
#include "jid.h"
#include "xmpp/form.h"
#include "log.h"
#include "muc.h"
#ifdef HAVE_LIBOTR
#include "otr/otr.h"
#endif
#include "profanity.h"
#include "tools/autocomplete.h"
#include "tools/parser.h"
#include "tools/tinyurl.h"
#include "xmpp/xmpp.h"
#include "xmpp/bookmark.h"
#include "ui/ui.h"
#include "ui/windows.h"

typedef char*(*autocompleter)(char*, int*);

static gboolean _cmd_execute(const char * const command, const char * const inp);

static char * _cmd_complete_parameters(const char * const input);

static char * _sub_autocomplete(const char * const input);
static char * _notify_autocomplete(const char * const input);
static char * _theme_autocomplete(const char * const input);
static char * _autoaway_autocomplete(const char * const input);
static char * _autoconnect_autocomplete(const char * const input);
static char * _account_autocomplete(const char * const input);
static char * _who_autocomplete(const char * const input);
static char * _roster_autocomplete(const char * const input);
static char * _group_autocomplete(const char * const input);
static char * _bookmark_autocomplete(const char * const input);
static char * _otr_autocomplete(const char * const input);
static char * _connect_autocomplete(const char * const input);
static char * _statuses_autocomplete(const char * const input);
static char * _alias_autocomplete(const char * const input);
static char * _join_autocomplete(const char * const input);
static char * _log_autocomplete(const char * const input);
static char * _form_autocomplete(const char * const input);
static char * _form_field_autocomplete(const char * const input);
static char * _occupants_autocomplete(const char * const input);
static char * _kick_autocomplete(const char * const input);
static char * _ban_autocomplete(const char * const input);
static char * _affiliation_autocomplete(const char * const input);
static char * _role_autocomplete(const char * const input);
static char * _resource_autocomplete(const char * const input);
static char * _titlebar_autocomplete(const char * const input);
static char * _inpblock_autocomplete(const char * const input);
static char * _time_autocomplete(const char * const input);
static char * _receipts_autocomplete(const char * const input);

GHashTable *commands = NULL;

/*
 * Command list
 */
static struct cmd_t command_defs[] =
{
    { "/help",
        cmd_help, parse_args, 0, 1, NULL,
        { "/help [area|command]", "Help on using Profanity.",
        { "/help [area|command]",
          "--------------------",
          "Help on using Profanity.",
          "",
          "area    : Summary help for commands in a certain area of functionality.",
          "command : Full help for a specific command, for example '/help connect'.",
          "",
          "Use with no arguments to see a list of areas.",
          "",
          "Example: /help commands",
          "Example: /help presence",
          "Example: /help who",
          NULL } } },

    { "/about",
        cmd_about, parse_args, 0, 0, NULL,
        { "/about", "About Profanity.",
        { "/about",
          "------",
          "Show version and license information.",
          NULL  } } },

    { "/connect",
        cmd_connect, parse_args, 0, 5, NULL,
        { "/connect [account] [server value] [port value]", "Account login.",
        { "/connect [account] [server value] [port value]",
          "----------------------------------------------",
          "Login to a chat service.",
          "",
          "account      : The local account you wish to connect with, or a JID if connecting for the first time.",
          "server value : Supply a server if it is different to the domain part of your JID.",
          "port value   : The port to use if different to the default (5222, or 5223 for SSL).",
          "",
          "If no account is specified, the default is used if one is configured.",
          "A local account is created with the JID as it's name if it doesn't already exist.",
          "",
          "Example: /connect",
          "Example: /connect myuser@gmail.com",
          "Example: /connect myuser@mycompany.com server talk.google.com",
          "Example: /connect bob@someplace port 5678",
          "Example: /connect me@chatty server chatty.com port 5443",
          NULL  } } },

    { "/disconnect",
        cmd_disconnect, parse_args, 0, 0, NULL,
        { "/disconnect", "Logout of current session.",
        { "/disconnect",
          "-----------",
          "Disconnect from the current chat service.",
          NULL  } } },

    { "/msg",
        cmd_msg, parse_args_with_freetext, 1, 2, NULL,
        { "/msg contact|nick [message]", "Start chat with a user.",
        { "/msg contact|nick [message]",
          "---------------------------",
          "Send a one to one chat message, or a private message to a chat room occupant.",
          "",
          "contact : The contact's JID, or nickname if one has been set in your roster.",
          "nick    : A chat room occupant, to whom you wish to send a private message.",
          "message : The message to send",
          "",
          "If the message is omitted, a new chat window will be opened without sending a message.",
          "Use quotes if the nickname includes spaces.",
          "",
          "Example: /msg myfriend@server.com Hey, here's a message!",
          "Example: /msg otherfriend@server.com",
          "Example: /msg Bob Here is a private message",
          "Example: /msg \"My Friend\" Hi, how are you?",
          NULL } } },

    { "/roster",
        cmd_roster, parse_args_with_freetext, 0, 3, NULL,
        { "/roster [command] [args..]", "Manage your roster.",
        { "/roster [command] [args..]",
          "--------------------------",
          "Manage your roster, and roster display settings.",
          "",
          "command - online|show|hide|by|size|add|remove|nick|clearnick",
          "",
          "online         : Show all online contacts in your roster.",
          "show           : Show the roster panel.",
          "show offline   : Show offline contacts in the roster panel.",
          "show resource  : Show contact's connected resources in the roster panel.",
          "hide           : Hide the roster panel.",
          "hide offline   : Hide offline contacts in the roster panel.",
          "hide resource  : Hide contact's connected resources in the roster panel.",
          "by group       : Group contacts in the roster panel by roster group.",
          "by presence    : Group contacts in the roster panel by presence.",
          "by none        : No grouping in the roster panel.",
          "size           : Percentage of the screen taken up by the roster (1-99).",
          "add jid [nick] : Add a new item to the roster.",
          "remove jid     : Removes an item from the roster.",
          "nick jid nick  : Change a contacts nickname.",
          "clearnick jid  : Removes the current nickname.",
          "",
          "Passing no arguments lists all contacts in your roster.",
          "",
          "Example: /roster (show your roster)",
          "Example: /roster add someone@contacts.org (add the contact)",
          "Example: /roster add someone@contacts.org Buddy (add the contact with nickname 'Buddy')",
          "Example: /roster remove someone@contacts.org (remove the contact)",
          "Example: /roster nick myfriend@chat.org My Friend",
          "Example: /roster clearnick kai@server.com (clears nickname)",
          NULL } } },

    { "/group",
        cmd_group, parse_args_with_freetext, 0, 3, NULL,
        { "/group [show|add|remove] [group] [contact]", "Manage roster groups.",
        { "/group [show|add|remove] [group] [contact]",
          "------------------------------------------",
          "View, add to, and remove from roster groups.",
          "",
          "show group           : List all roster items a group.",
          "add group contact    : Added a contact to a group.",
          "remove group contact : Remove a contact from a group.",
          "",
          "Passing no argument will list all roster groups.",
          "",
          "Example: /group",
          "Example: /group show friends",
          "Example: /group add friends newfriend@server.org",
          "Example: /group add family Brother (using contacts nickname)",
          "Example: /group remove colleagues boss@work.com",
          NULL } } },

    { "/info",
        cmd_info, parse_args, 0, 1, NULL,
        { "/info [contact|nick]", "Show information about a contact, room, or room member.",
        { "/info [contact|nick]",
          "--------------------",
          "Show information about a contact, room, or room member.",
          "",
          "contact : The contact you wish to view information about.",
          "nick    : When in a chat room, the occupant you wish to view information about.",
          "",
          "Passing no argument in a chat window will use the current recipient.",
          "Passing no argument in a chat room will display information about the room.",
          "",
          "Example: /info mybuddy@chat.server.org",
          "Example: /info kai",
          NULL } } },

    { "/caps",
        cmd_caps, parse_args, 0, 1, NULL,
        { "/caps [fulljid|nick]", "Find out a contacts client software capabilities.",
        { "/caps [fulljid|nick]",
          "--------------------",
          "Find out a contacts, or room members client software capabilities.",
          "",
          "fulljid : If in the console or a chat window, the full JID for which you wish to see capabilities.",
          "nick    : If in a chat room, nickname for which you wish to see capabilities.",
          "",
          "If in private chat initiated from a chat room, no parameter is required.",
          "",
          "Example: /caps mybuddy@chat.server.org/laptop (contact's laptop resource)",
          "Example: /caps mybuddy@chat.server.org/phone (contact's phone resource)",
          "Example: /caps bruce (room member)",
          NULL } } },

    { "/software",
        cmd_software, parse_args, 0, 1, NULL,
        { "/software [fulljid|nick]", "Find out software version information about a contacts resource.",
        { "/software [fulljid|nick]",
          "------------------------",
          "Find out a contact, or room members software version information.",
          "",
          "fulljid : If in the console or a chat window, the full JID for which you wish to see software information.",
          "nick    : If in a chat room, nickname for which you wish to see software information.",
          "",
          "If in private chat initiated from a chat room, no parameter is required.",
          "If the contact's software does not support software version requests, nothing will be displayed.",
          "",
          "Example: /software mybuddy@chat.server.org/laptop (contact's laptop resource)",
          "Example: /software mybuddy@chat.server.org/phone (contact's phone resource)",
          "Example: /software bruce (room member)",
          NULL } } },

    { "/status",
        cmd_status, parse_args, 0, 1, NULL,
        { "/status [contact|nick]", "Find out a contacts presence information.",
        { "/status [contact|nick]",
          "----------------------",
          "Find out a contact, or room members presence information.",
          "",
          "contact : The contact who's presence you which to see.",
          "nick    : If in a chat room, the occupant who's presence you wish to see.",
          "",
          "If in a chat window the parameter is not required, the current recipient will be used.",
          "",
          "Example: /status buddy@server.com",
          "Example: /status jon",
          NULL } } },

    { "/resource",
        cmd_resource, parse_args, 1, 2, &cons_resource_setting,
        { "/resource set|off|title|message [resource]", "Set the contact's resource, display settings.",
        { "/resource set|off|title|message [resource]",
          "------------------------------------------",
          "Override chat session resource, and manage resource display settings.",
          "",
          "set resource   : Set the resource to which messages will be sent.",
          "off            : Let the server choose which resource to route messages to.",
          "title on|off   : Show or hide the current resource in the titlebar.",
          "message on|off : Show or hide the resource when showing an incoming message.",
          NULL } } },

    { "/join",
        cmd_join, parse_args, 0, 5, NULL,
        { "/join [room] [nick value] [password value]", "Join a chat room.",
        { "/join [room] [nick value] [password value]",
          "-----------------------------------------",
          "Join a chat room at the conference server.",
          "",
          "room           : Bare room JID (the chat server is determined by the 'muc.service' account property) or full room jid."
          "nick value     : Nickname to use in the room",
          "password value : Password if the room requires it.",
          "",
          "If no room is supplied, a generated name will be used with the format private-chat-[UUID].",
          "If no nickname is specified the account preference 'muc.nick' will be used which by default is the localpart of your JID.",
          "If the room doesn't exist, and the server allows it, a new one will be created.",
          "",
          "Example: /join",
          "Example: /join jdev@conference.jabber.org",
          "Example: /join jdev@conference.jabber.org nick mynick",
          "Example: /join private@conference.jabber.org nick mynick password mypassword",
          "Example: /join jdev (as user@jabber.org will join jdev@conference.jabber.org)",
          NULL } } },

    { "/leave",
        cmd_leave, parse_args, 0, 0, NULL,
        { "/leave", "Leave a chat room.",
        { "/leave",
          "------",
          "Leave the current chat room.",
          NULL } } },

    { "/invite",
        cmd_invite, parse_args_with_freetext, 1, 2, NULL,
        { "/invite contact [message]", "Invite contact to chat room.",
        { "/invite contact [message]",
          "-------------------------",
          "Send a direct invite to the current chat room.",
          "",
          "contact : The contact you wish to invite",
          "message : An optional message to send with the invite.",
          NULL } } },

    { "/invites",
        cmd_invites, parse_args_with_freetext, 0, 0, NULL,
        { "/invites", "Show outstanding chat room invites.",
        { "/invites",
          "--------",
          "Show all rooms that you have been invited to, and not accepted or declined.",
          NULL } } },

    { "/decline",
        cmd_decline, parse_args_with_freetext, 1, 1, NULL,
        { "/decline room", "Decline a chat room invite.",
        { "/decline room",
          "-------------",
          "Decline a chat room invitation.",
          "",
          "room : The room for the invite you wish to decline.",
          NULL } } },

    { "/room",
        cmd_room, parse_args, 1, 1, NULL,
        { "/room accept|destroy|config", "Room configuration.",
        { "/room accept|destroy|config",
          "---------------------------",
          "Chat room configuration.",
          "",
          "accept  : Accept default room configuration.",
          "destroy : Reject default room configuration.",
          "config  : Edit room configuration.",
          NULL } } },

    { "/kick",
        cmd_kick, parse_args_with_freetext, 1, 2, NULL,
        { "/kick nick [reason]", "Kick occupants from chat rooms.",
        { "/kick nick [reason]",
          "-------------------",
          "Kick occupants from chat rooms.",
          "",
          "nick   : Nickname of the occupant to kick from the room.",
          "reason : Optional reason for kicking the occupant.",
          NULL } } },

    { "/ban",
        cmd_ban, parse_args_with_freetext, 1, 2, NULL,
        { "/ban jid [reason]", "Ban users from chat rooms.",
        { "/ban jid [reason]",
          "-----------------",
          "Ban users from chat rooms.",
          "",
          "jid    : Bare JID of the user to ban from the room.",
          "reason : Optional reason for banning the user.",
          NULL } } },

    { "/subject",
        cmd_subject, parse_args_with_freetext, 0, 2, NULL,
        { "/subject set|clear [subject]", "Set or clear room subject.",
        { "/subject set|clear [subject]",
          "----------------------------",
          "Set or clear room subject.",
          "",
          "set subject  : Set the room subject.",
          "clear        : Clear the room subject.",
          NULL } } },

    { "/affiliation",
        cmd_affiliation, parse_args_with_freetext, 1, 4, NULL,
        { "/affiliation set|list [affiliation] [jid] [reason]", "Manage room affiliations.",
        { "/affiliation set|list [affiliation] [jid] [reason]",
          "--------------------------------------------------",
          "Manage room affiliations.",
          "",
          "set affiliation jid [reason]: Set the affiliation of user with jid, with an optional reason.",
          "list [affiliation]          : List all users with the specified affiliation, or all if none specified.",
          "",
          "The affiliation may be one of owner, admin, member, outcast or none.",
          NULL } } },

    { "/role",
        cmd_role, parse_args_with_freetext, 1, 4, NULL,
        { "/role set|list [role] [nick] [reason]", "Manage room roles.",
        { "/role set|list [role] [nick] [reason]",
          "-------------------------------------",
          "Manage room roles.",
          "",
          "set role nick [reason] : Set the role of occupant with nick, with an optional reason.",
          "list [role]            : List all occupants with the specified role, or all if none specified.",
          "",
          "The role may be one of moderator, participant, visitor or none.",
          NULL } } },

    { "/occupants",
        cmd_occupants, parse_args, 1, 3, cons_occupants_setting,
        { "/occupants show|hide|default|size [jid|show|hide|percent] [jid]", "Show or hide room occupants.",
        { "/occupants show|hide|default|size [jid|show|hide|percent] [jid]",
          "---------------------------------------------------------------",
          "Show or hide room occupants, and occupants panel display settings.",
          "",
          "show                    : Show the occupants panel in current room.",
          "hide                    : Hide the occupants panel in current room.",
          "show jid                : Show jid in the occupants panel in current room.",
          "hide jid                : Hide jid in the occupants panel in current room.",
          "default show|hide       : Whether occupants are shown by default in new rooms.",
          "default show|hide jid   : Whether occupants jids are shown by default in new rooms.",
          "size percent            : Percentage of the screen taken by the occupants list in rooms (1-99).",
          NULL } } },

    { "/form",
        cmd_form, parse_args, 1, 2, NULL,
        { "/form show|submit|cancel|help [tag]", "Form handling.",
        { "/form show|submit|cancel|help [tag]",
          "-----------------------------------",
          "Form configuration.",
          "",
          "show             : Show the current form.",
          "submit           : Submit the current form.",
          "cancel           : Cancel changes to the current form.",
          "help [tag]       : Display help for form, or a specific field.",
          NULL } } },

    { "/rooms",
        cmd_rooms, parse_args, 0, 1, NULL,
        { "/rooms [conference-service]", "List chat rooms.",
        { "/rooms [conference-service]",
          "---------------------------",
          "List the chat rooms available at the specified conference service",
          "",
          "conference-service : The conference service to query.",
          "",
          "If no argument is supplied, the account preference 'muc.service' is used, 'conference.<domain-part>' by default.",
          "",
          "Example: /rooms conference.jabber.org",
          "Example: /rooms (if logged in as me@server.org, is equivalent to /rooms conference.server.org)",
          NULL } } },

    { "/bookmark",
        cmd_bookmark, parse_args, 0, 8, NULL,
        { "/bookmark [command] [args..]", "Manage bookmarks.",
        { "/bookmark [command] [args..]",
          "----------------------------",
          "Manage bookmarks and join bookmarked rooms.",
          "",
          "command : list|add|update|remove|join",
          "",
          "list                              : List all bookmarks.",
          "add room@server [prop value..]    : Add a bookmark for room@server with the following optional properties:",
          "  nick value                      : Nickname used in the chat room",
          "  password value                  : Password if required, may be stored in plaintext on your server",
          "  autojoin on|off                 : Whether to join the room automatically on login.",
          "update room@server [prop value..] : Update any of the above properties associated with the bookmark.",
          "remove room@server                : Remove the bookmark for room@server.",
          "join room@server                  : Join room using the properties associated with the bookmark.",
          "",
          "In a chat room, /bookmark with no arguments will bookmark the current room, setting autojoin to \"on\".",
          NULL } } },

    { "/disco",
        cmd_disco, parse_args, 1, 2, NULL,
        { "/disco info|items entity", "Service discovery.",
        { "/disco info|items entity",
          "---------------------",
          "Find out information about an entities supported services.",
          "",
          "info   : List protocols and features supported by an entity.",
          "items  : List items associated with an entity.",
          "entity : Jabber ID.",
          "",
          "Example: /disco info myserver.org",
          "Example: /disco items myserver.org",
          "Example: /disco items conference.jabber.org",
          "Example: /disco info myfriend@server.com/laptop",
          NULL } } },

    { "/nick",
        cmd_nick, parse_args_with_freetext, 1, 1, NULL,
        { "/nick nickname", "Change nickname in chat room.",
        { "/nick nickname",
          "--------------",
          "Change the name by which other members of a chat room see you.",
          "",
          "nickname : The new nickname.",
          "",
          "Example: /nick kai hansen",
          "Example: /nick bob",
          NULL } } },

    { "/win",
        cmd_win, parse_args, 1, 1, NULL,
        { "/win num", "View a window.",
        { "/win num",
          "--------",
          "Show the contents of a specific window in the main window area.",
          "",
          "num - Window number to display.",
          NULL } } },

    { "/wins",
        cmd_wins, parse_args, 0, 3, NULL,
        { "/wins [tidy|prune|swap] [source target]", "List or tidy active windows.",
        { "/wins [tidy|prune|swap] [source target]",
          "---------------------------------------",
          "Show a list of windows, or tidy or swap.",
          "",
          "tidy               : Move windows so there are no gaps.",
          "prune              : Close all windows with no unread messages, and then tidy as above.",
          "swap source target : Swap windows, target may be an empty position.",
          "",
          "Passing no argument will list all currently active windows and information about their usage.",
          NULL } } },

    { "/sub",
        cmd_sub, parse_args, 1, 2, NULL,
        { "/sub request|allow|deny|show|sent|received [jid]", "Manage subscriptions.",
        { "/sub request|allow|deny|show|sent|received [jid]",
          "------------------------------------------------",
          "Manage subscriptions to contact presence.",
          "",
          "request [jid] : Send a subscription request to the user.",
          "allow [jid]   : Approve a contact's subscription request.",
          "deny [jid]    : Remove subscription for a contact, or deny a request",
          "show [jid]    : Show subscription status for a contact.",
          "sent          : Show all sent subscription requests pending a response.",
          "received      : Show all received subscription requests awaiting your response.",
          "",
          "If jid is omitted, the contact of the current window is used.",
          "",
          "Example: /sub request myfriend@jabber.org",
          "Example: /sub allow myfriend@jabber.org",
          "Example: /sub request (whilst in chat with contact)",
          "Example: /sub sent",
          NULL  } } },

    { "/tiny",
        cmd_tiny, parse_args, 1, 1, NULL,
        { "/tiny url", "Send url as tinyurl in current chat.",
        { "/tiny url",
          "---------",
          "Send url as tinyurl in current chat.",
          "",
          "url : The url to make tiny.",
          "",
          "Example: /tiny http://www.profanity.im",
          NULL } } },

    { "/who",
        cmd_who, parse_args, 0, 2, NULL,
        { "/who [status|role|affiliation] [group]", "Show contacts/room occupants with chosen status, role or affiliation",
        { "/who [status|role|affiliation] [group]",
          "--------------------------------------",
          "Show contacts/room occupants with chosen status, role or affiliation",
          "",
          "status : online|offline|away|dnd|xa|chat|available|unavailable|any",
          "  online      : Contacts that are online, chat, away, xa, dnd",
          "  available   : Contacts that are available for chat - online, chat.",
          "  unavailable : Contacts that are not available for chat - offline, away, xa, dnd.",
          "  any         : Contacts with any status (same as calling with no argument).",
          "role        : moderator|participant|visitor",
          "affiliation : owner|admin|member",
          "group       : Filter the results by the specified group.",
          NULL } } },

    { "/close",
        cmd_close, parse_args, 0, 1, NULL,
        { "/close [num|read|all]", "Close windows.",
        { "/close [num|read|all]",
          "---------------------",
          "Close the current window, or a number of windows.",
          "",
          "num  : Close the specified window.",
          "all  : Close all windows.",
          "read : Close all windows that have no new messages.",
          "",
          "Passing no argument will close the current window.",
          NULL } } },

    { "/clear",
        cmd_clear, parse_args, 0, 0, NULL,
        { "/clear", "Clear current window.",
        { "/clear",
          "------",
          "Clear the current window.",
          NULL } } },

    { "/quit",
        cmd_quit, parse_args, 0, 0, NULL,
        { "/quit", "Quit Profanity.",
        { "/quit",
          "-----",
          "Logout of any current session, and quit Profanity.",
          NULL } } },

    { "/privileges",
        cmd_privileges, parse_args, 1, 1, &cons_privileges_setting,
        { "/privileges on|off", "Show occupant privileges in chat rooms.",
        { "/privileges on|off",
          "------------------",
          "If enabled the room occupants panel will be grouped by role, and role information will be shown in the room.",
          NULL } } },

    { "/beep",
        cmd_beep, parse_args, 1, 1, &cons_beep_setting,
        { "/beep on|off", "Terminal beep on new messages.",
        { "/beep on|off",
          "------------",
          "Switch the terminal bell on or off.",
          "The bell will sound when incoming messages are received.",
          "If the terminal does not support sounds, it may attempt to flash the screen instead.",
          NULL } } },

    { "/presence",
        cmd_presence, parse_args, 1, 1, &cons_presence_setting,
        { "/presence on|off", "Show the contacts presence in the titlebar.",
        { "/presence on|off",
          "----------------",
          "Switch display of the contacts presence in the titlebar on or off.",
          NULL } } },

    { "/wrap",
        cmd_wrap, parse_args, 1, 1, &cons_wrap_setting,
        { "/wrap on|off", "Word wrapping.",
        { "/wrap on|off",
          "------------",
          "Enable or disable word wrapping in the main window.",
          NULL } } },

    { "/time",
<<<<<<< HEAD
        cmd_time, parse_args, 1, 1, &cons_time_setting,
        { "/time <format>", "Time display.",
        { "/time <format>",
          "---------------------",
          "Configure the time format for the main window.",
=======
        cmd_time, parse_args, 1, 2, &cons_time_setting,
        { "/time setting|statusbar [setting]", "Time display.",
        { "/time setting|statusbar [setting]",
          "---------------------------------",
          "Configure time display preferences.",
          "",
          "minutes           : Use minutes precision in main window.",
          "seconds           : Use seconds precision in main window.",
          "off               : Do not show time in main window.",
          "statusbar minutes : Show minutes precision in status bar.",
          "statusbar seconds : Show seconds precision in status bar.",
          "statusbar off     : Do not show time in status bar.",
>>>>>>> 304e08a9
          NULL } } },

    { "/inpblock",
        cmd_inpblock, parse_args, 2, 2, &cons_inpblock_setting,
        { "/inpblock timeout|dynamic [millis|on|off]", "Configure input blocking.",
        { "/inpblock timeout|dynamic [millis|on|off]",
          "-----------------------------------------",
          "How long to wait for input before checking for new messages or checking for state changes such as 'idle'.",
          "",
          "timeout millis : Time to wait (1-1000) in milliseconds before reading input from the terminal buffer, default: 1000.",
          "dynamic on|off : Start with 0 millis and dynamically increase up to timeout when no activity, default: on.",
          NULL } } },

    { "/notify",
        cmd_notify, parse_args, 2, 3, &cons_notify_setting,
        { "/notify [type value]|[type setting value]", "Control various desktop notifications.",
        { "/notify [type value]|[type setting value]",
          "-----------------------------------------",
          "Settings for various kinds of desktop notifications.",
          "",
          "message on|off         : Notifications for regular messages.",
          "message current on|off : Whether messages in the current window trigger notifications.",
          "message text on|off    : Show message text in message notifications.",
          "room on|off|mention    : Notifications for chat room messages.",
          "room current on|off    : Whether chat room messages in the current window trigger notifications.",
          "room text on|off       : Show message text in chat room message notifications.",
          "remind seconds         : Notification reminder period for unread messages, use 0 to disable.",
          "typing on|off          : Notifications when contacts are typing.",
          "typing current of|off  : Whether typing notifications are triggered for the current window.",
          "invite on|off          : Notifications for chat room invites.",
          "sub on|off             : Notifications for subscription requests.",
          "",
          "Example: /notify message on (enable message notifications)",
          "Example: /notify message text on (show message text in notifications)",
          "Example: /notify room mention (enable chat room notifications only on mention)",
          "Example: /notify room current off (disable room message notifications when window visible)",
          "Example: /notify room text off (do not show message text in chat room notifications)",
          "Example: /notify remind 10 (remind every 10 seconds)",
          "Example: /notify remind 0 (switch off reminders)",
          "Example: /notify typing on (enable typing notifications)",
          "Example: /notify invite on (enable chat room invite notifications)",
          NULL } } },

    { "/flash",
        cmd_flash, parse_args, 1, 1, &cons_flash_setting,
        { "/flash on|off", "Terminal flash on new messages.",
        { "/flash on|off",
          "-------------",
          "Make the terminal flash when incoming messages are received in another window.",
          "If the terminal doesn't support flashing, it may attempt to beep.",
          NULL } } },

    { "/intype",
        cmd_intype, parse_args, 1, 1, &cons_intype_setting,
        { "/intype on|off", "Show when contact is typing.",
        { "/intype on|off",
          "--------------",
          "Show when a contact is typing in the console, and in active message window.",
          NULL } } },

    { "/splash",
        cmd_splash, parse_args, 1, 1, &cons_splash_setting,
        { "/splash on|off", "Splash logo on startup and /about command.",
        { "/splash on|off",
          "--------------",
          "Switch on or off the ascii logo on start up and when the /about command is called.",
          NULL } } },

    { "/autoconnect",
        cmd_autoconnect, parse_args, 1, 2, &cons_autoconnect_setting,
        { "/autoconnect set|off [account]", "Set account to autoconnect with.",
        { "/autoconnect set|off [account]",
          "------------------------------",
          "Enable or disable autoconnect on start up.",
          "The setting can be overridden by the -a (--account) command line option.",
          "",
          "Example: /autoconnect set jc@stuntteam.org (autoconnect with the specified account).",
          "Example: /autoconnect off (disable autoconnect).",
          NULL } } },

    { "/vercheck",
        cmd_vercheck, parse_args, 0, 1, NULL,
        { "/vercheck [on|off]", "Check for a new release.",
        { "/vercheck [on|off]",
          "------------------",
          "Enable/disable a version check when Profanity starts, and each time the /about command is run.",
          NULL  } } },

    { "/titlebar",
        cmd_titlebar, parse_args, 2, 2, &cons_titlebar_setting,
        { "/titlebar show|goodbye on|off", "Manage the terminal window title.",
        { "/titlebar show|goodbye on|off",
          "-----------------------------",
          "Show or hide a title and exit message in the terminal window title.",
          "",
          "show    : Show current logged in user, and unread messages in the title.",
          "goodbye : Show a message in the title when exiting profanity.",
          NULL  } } },

    { "/mouse",
        cmd_mouse, parse_args, 1, 1, &cons_mouse_setting,
        { "/mouse on|off", "Use profanity mouse handling.",
        { "/mouse on|off",
          "-------------",
          "This feature is experimental, default is 'off'.",
          NULL } } },

    { "/alias",
        cmd_alias, parse_args_with_freetext, 1, 3, NULL,
        { "/alias add|remove|list [name value]", "Add your own command aliases.",
        { "/alias add|remove|list [name value]",
          "-----------------------------------",
          "Add, remove or show command aliases.",
          "",
          "add name value : Add a new command alias.",
          "remove name    : Remove a command alias.",
          "list           : List all aliases.",
          "",
          "Example: /alias add friends /who online friends",
          "Example: /alias add /q /quit",
          "Example: /alias a /away \"I'm in a meeting.\"",
          "Example: /alias remove q",
          "Example: /alias list",
          "",
          "The above aliases will be available as /friends and /a",
          NULL } } },

    { "/chlog",
        cmd_chlog, parse_args, 1, 1, &cons_chlog_setting,
        { "/chlog on|off", "Chat logging to file.",
        { "/chlog on|off",
          "-------------",
          "Switch chat logging on or off.",
          "This setting will be enabled if /history is set to on.",
          "When disabling this option, /history will also be disabled.",
          "See the /grlog setting for enabling logging of chat room (groupchat) messages.",
          NULL } } },

    { "/grlog",
        cmd_grlog, parse_args, 1, 1, &cons_grlog_setting,
        { "/grlog on|off", "Chat logging of chat rooms to file.",
        { "/grlog on|off",
          "-------------",
          "Switch chat room logging on or off.",
          "See the /chlog setting for enabling logging of one to one chat.",
          NULL } } },

    { "/states",
        cmd_states, parse_args, 1, 1, &cons_states_setting,
        { "/states on|off", "Send chat states during a chat session.",
        { "/states on|off",
          "--------------",
          "Send chat state notifications during chat sessions.",
          NULL } } },

    { "/otr",
        cmd_otr, parse_args, 1, 3, NULL,
        { "/otr command [args..]", "Off The Record encryption commands.",
        { "/otr command [args..]",
          "---------------------",
          "Off The Record encryption commands.",
          "",
          "gen                                : Generate your private key.",
          "myfp                               : Show your fingerprint.",
          "theirfp                            : Show contacts fingerprint.",
          "start [contact]                    : Start an OTR session with contact, or current recipient if omitted.",
          "end                                : End the current OTR session,",
          "trust                              : Indicate that you have verified the contact's fingerprint.",
          "untrust                            : Indicate the the contact's fingerprint is not verified,",
          "log on|off|redact                  : OTR message logging, default: redact.",
          "warn on|off                        : Show in the titlebar when unencrypted messaging is being used.",
          "libver                             : Show which version of the libotr library is being used.",
          "policy manual|opportunistic|always : Set the global OTR policy.",
          "secret [secret]                    : Verify a contacts identity using a shared secret.",
          "question [question] [answer]       : Verify a contacts identity using a question and expected answer.",
          "answer [answer]                    : Respond to a question answer verification request with your answer.",
          NULL } } },

    { "/outtype",
        cmd_outtype, parse_args, 1, 1, &cons_outtype_setting,
        { "/outtype on|off", "Send typing notification to recipient.",
        { "/outtype on|off",
          "---------------",
          "Send typing notifications, chat states (/states) will be enabled if this setting is set.",
          NULL } } },

    { "/gone",
        cmd_gone, parse_args, 1, 1, &cons_gone_setting,
        { "/gone minutes", "Send 'gone' state to recipient after a period.",
        { "/gone minutes",
          "-------------",
          "Send a 'gone' state to the recipient after the specified number of minutes.",
          "A value of 0 will disable sending this chat state.",
          "Chat states (/states) will be enabled if this setting is set.",
          NULL } } },

    { "/history",
        cmd_history, parse_args, 1, 1, &cons_history_setting,
        { "/history on|off", "Chat history in message windows.",
        { "/history on|off",
          "---------------",
          "Switch chat history on or off, /chlog will automatically be enabled when this setting is on.",
          "When history is enabled, previous messages are shown in chat windows.",
          NULL } } },

    { "/log",
        cmd_log, parse_args, 1, 2, &cons_log_setting,
        { "/log where|rotate|maxsize|shared [value]", "Manage system logging settings.",
        { "/log where|rotate|maxsize|shared [value]",
          "----------------------------------------",
          "Manage profanity logging settings.",
          "",
          "where         : Show the current log file location.",
          "rotate on|off : Rotate log, default on.",
          "maxsize bytes : With rotate enabled, specifies the max log size, defaults to 1048580 (1MB).",
          "shared on|off : Share logs between all instances, default: on.",
          NULL } } },

    { "/carbons",
      cmd_carbons, parse_args, 1, 1, &cons_carbons_setting,
      { "/carbons on|off", "Message carbons.",
      { "/carbons on|off",
        "---------------",
        "Enable or disable message carbons.",
        "The message carbons feature ensures that both sides of all conversations are shared with all the user's clients that implement this protocol.",
        NULL  } } },

    { "/receipts",
      cmd_receipts, parse_args, 2, 2, &cons_receipts_setting,
      { "/receipts send|request on|off", "Message delivery receipts.",
      { "/receipts send|request on|off",
        "-----------------------------",
        "Enable or disable message delivery receipts. The interface will indicate when a message has been received.",
        "",
        "send on|off    : Enable or disable sending of delivery receipts.",
        "request on|off : Enable or disable sending of delivery receipt requests.",
        NULL  } } },

    { "/reconnect",
        cmd_reconnect, parse_args, 1, 1, &cons_reconnect_setting,
        { "/reconnect seconds", "Set reconnect interval.",
        { "/reconnect seconds",
          "------------------",
          "Set the reconnect attempt interval in seconds for when the connection is lost.",
          "A value of 0 will switch off reconnect attempts.",
          NULL } } },

    { "/autoping",
        cmd_autoping, parse_args, 1, 1, &cons_autoping_setting,
        { "/autoping seconds", "Server ping interval.",
        { "/autoping seconds",
          "-----------------",
          "Set the number of seconds between server pings, so ensure connection kept alive.",
          "A value of 0 will switch off autopinging the server.",
          NULL } } },

    { "/ping",
        cmd_ping, parse_args, 0, 1, NULL,
        { "/ping [target]", "Send ping IQ request.",
        { "/ping [target]",
          "--------------",
          "Sends an IQ ping stanza to the specified target.",
          "If no target is supplied, your chat server will be pinged.",
          NULL } } },

    { "/autoaway",
        cmd_autoaway, parse_args_with_freetext, 2, 2, &cons_autoaway_setting,
        { "/autoaway mode|time|message|check value", "Set auto idle/away properties.",
        { "/autoaway mode|time|message|check value",
          "---------------------------------------",
          "Manage autoway properties.",
          "",
          "mode idle        : Sends idle time, status remains online.",
          "mode away        : Sends an away presence.",
          "mode off         : Disabled (default).",
          "time minutes     : Number of minutes before the presence change is sent, default: 15.",
          "message text|off : Optional message to send with the presence change, default: off (disabled).",
          "check on|off     : When enabled, checks for activity and sends online presence, default: on.",
          "",
          "Example: /autoaway mode idle",
          "Example: /autoaway time 30",
          "Example: /autoaway message I'm not really doing much",
          "Example: /autoaway check off",
          NULL } } },

    { "/priority",
        cmd_priority, parse_args, 1, 1, &cons_priority_setting,
        { "/priority value", "Set priority for the current account.",
        { "/priority value",
          "---------------",
          "Set priority for the current account.",
          "",
          "value : Number between -128 and 127, default: 0.",
          "",
          "See the /account command for specific priority settings per presence status.",
          NULL } } },

    { "/account",
        cmd_account, parse_args, 0, 4, NULL,
        { "/account [command] [account] [property] [value]", "Manage accounts.",
        { "/account [command] [account] [property] [value]",
          "-----------------------------------------------",
          "Commands for creating and managing accounts.",
          "",
          "list                         : List all accounts.",
          "show account                 : Show information about an account.",
          "enable account               : Enable the account, it will be used for autocomplete.",
          "disable account              : Disable the account.",
          "default [set|off] [account]  : Set the default account.",
          "add account                  : Create a new account.",
          "remove account               : Remove an account.",
          "rename account newname       : Rename account to newname.",
          "set account property value   : Set 'property' of 'account' to 'value'.",
          "clear account property value : Clear 'property' of 'account'.",
          "",
          "Account properties.",
          "",
          "jid                     : The Jabber ID of the account, account name will be used if not set.",
          "server                  : The chat server, if different to the domainpart of the JID.",
          "port                    : The port used for connecting if not the default (5222, or 5223 for SSL).",
          "status                  : The presence status to use on login, use 'last' to use your last status before logging out.",
          "online|chat|away|xa|dnd : Priority for the specified presence.",
          "resource                : The resource to be used.",
          "password                : Password for the account, note this is currently stored in plaintext if set.",
          "eval_password           : Shell command evaluated to retrieve password for the account. Can be used to retrieve password from keyring.",
          "muc                     : The default MUC chat service to use.",
          "nick                    : The default nickname to use when joining chat rooms.",
          "otr                     : Override global OTR policy for this account: manual, opportunistic or always.",
          "",
          "Example: /account add me",
          "Example: /account set me jid me@chatty",
          "Example: /account set me server talk.chat.com",
          "Example: /account set me port 5111",
          "Example: /account set me muc chatservice.mycompany.com",
          "Example: /account set me nick dennis",
          "Example: /account set me status dnd",
          "Example: /account set me dnd -1",
          "Example: /account rename me gtalk",
          NULL  } } },

    { "/prefs",
        cmd_prefs, parse_args, 0, 1, NULL,
        { "/prefs [ui|desktop|chat|log|conn|presence]", "Show configuration.",
        { "/prefs [ui|desktop|chat|log|conn|presence]",
          "------------------------------------------",
          "Show preferences for different areas of functionality.",
          "",
          "ui       : User interface preferences.",
          "desktop  : Desktop notification preferences.",
          "chat     : Chat state preferences.",
          "log      : Logging preferences.",
          "conn     : Connection handling preferences.",
          "presence : Chat presence preferences.",
          "",
          "No argument shows all preferences.",
          NULL } } },

    { "/theme",
        cmd_theme, parse_args, 1, 2, &cons_theme_setting,
        { "/theme list|load|colours [theme-name]", "Change colour theme.",
        { "/theme list|load|colours [theme-name]",
          "-------------------------------------",
          "Load a theme, includes colours and UI options.",
          "",
          "list            : List all available themes.",
          "load theme-name : Load the named theme. 'default' will reset to the default theme.",
          "colours         : Show the colour values as rendered by the terminal.",
          "",
          "Example: /theme list",
          "Example: /theme load mycooltheme",
          NULL } } },


    { "/statuses",
        cmd_statuses, parse_args, 2, 2, &cons_statuses_setting,
        { "/statuses console|chat|muc setting", "Set preferences for presence change messages.",
        { "/statuses console|chat|muc setting",
          "----------------------------------",
          "Configure which presence changes are displayed in various windows.",
          "",
          "console : Configure what is displayed in the console window.",
          "chat    : Configure what is displayed in chat windows.",
          "muc     : Configure what is displayed in chat room windows.",
          "",
          "Available options are:",
          "",
          "all    : Show all presence changes.",
          "online : Show only online/offline changes.",
          "none   : Don't show any presence changes.",
          "",
          "The default is 'all' for all windows.",
          "",
          "Example: /statuses console none",
          "Example: /statuses chat online",
          "Example: /statuses muc all",
          NULL } } },

    { "/xmlconsole",
        cmd_xmlconsole, parse_args, 0, 0, NULL,
        { "/xmlconsole", "Open the XML console",
        { "/xmlconsole",
          "-----------",
          "Open the XML console to view incoming and outgoing XMPP traffic.",
          NULL } } },

    { "/away",
        cmd_away, parse_args_with_freetext, 0, 1, NULL,
        { "/away [message]", "Set status to away.",
        { "/away [message]",
          "---------------",
          "Set your status to 'away' with the optional message.",
          "",
          "Example: /away Gone for lunch",
          NULL } } },

    { "/chat",
        cmd_chat, parse_args_with_freetext, 0, 1, NULL,
        { "/chat [message]", "Set status to chat (available for chat).",
        { "/chat [message]",
          "---------------",
          "Set your status to 'chat', meaning 'available for chat', with the optional message.",
          "",
          "Example: /chat Please talk to me!",
          NULL } } },

    { "/dnd",
        cmd_dnd, parse_args_with_freetext, 0, 1, NULL,
        { "/dnd [message]", "Set status to dnd (do not disturb).",
        { "/dnd [message]",
          "--------------",
          "Set your status to 'dnd', meaning 'do not disturb', with the optional message.",
          "",
          "Example: /dnd I'm in the zone",
          NULL } } },

    { "/online",
        cmd_online, parse_args_with_freetext, 0, 1, NULL,
        { "/online [message]", "Set status to online.",
        { "/online [message]",
          "-----------------",
          "Set your status to 'online' with the optional message.",
          "",
          "Example: /online Up the Irons!",
          NULL } } },

    { "/xa",
        cmd_xa, parse_args_with_freetext, 0, 1, NULL,
        { "/xa [message]", "Set status to xa (extended away).",
        { "/xa [message]",
          "-------------",
          "Set your status to 'xa', meaning 'extended away', with the optional message.",
          "",
          "Example: /xa This meeting is going to be a long one",
          NULL } } },
};

static Autocomplete commands_ac;
static Autocomplete who_room_ac;
static Autocomplete who_roster_ac;
static Autocomplete help_ac;
static Autocomplete notify_ac;
static Autocomplete notify_room_ac;
static Autocomplete notify_message_ac;
static Autocomplete notify_typing_ac;
static Autocomplete prefs_ac;
static Autocomplete sub_ac;
static Autocomplete log_ac;
static Autocomplete autoaway_ac;
static Autocomplete autoaway_mode_ac;
static Autocomplete autoconnect_ac;
static Autocomplete titlebar_ac;
static Autocomplete theme_ac;
static Autocomplete theme_load_ac;
static Autocomplete account_ac;
static Autocomplete account_set_ac;
static Autocomplete account_clear_ac;
static Autocomplete account_default_ac;
static Autocomplete disco_ac;
static Autocomplete close_ac;
static Autocomplete wins_ac;
static Autocomplete roster_ac;
static Autocomplete roster_option_ac;
static Autocomplete roster_by_ac;
static Autocomplete group_ac;
static Autocomplete bookmark_ac;
static Autocomplete bookmark_property_ac;
static Autocomplete otr_ac;
static Autocomplete otr_log_ac;
static Autocomplete otr_policy_ac;
static Autocomplete connect_property_ac;
static Autocomplete statuses_ac;
static Autocomplete statuses_setting_ac;
static Autocomplete alias_ac;
static Autocomplete aliases_ac;
static Autocomplete join_property_ac;
static Autocomplete room_ac;
static Autocomplete affiliation_ac;
static Autocomplete role_ac;
static Autocomplete privilege_cmd_ac;
static Autocomplete subject_ac;
static Autocomplete form_ac;
static Autocomplete form_field_multi_ac;
static Autocomplete occupants_ac;
static Autocomplete occupants_default_ac;
<<<<<<< HEAD
=======
static Autocomplete occupants_show_ac;
static Autocomplete time_ac;
static Autocomplete time_statusbar_ac;
>>>>>>> 304e08a9
static Autocomplete resource_ac;
static Autocomplete inpblock_ac;
static Autocomplete receipts_ac;

/*
 * Initialise command autocompleter and history
 */
void
cmd_init(void)
{
    log_info("Initialising commands");

    commands_ac = autocomplete_new();
    aliases_ac = autocomplete_new();

    help_ac = autocomplete_new();
    autocomplete_add(help_ac, "commands");
    autocomplete_add(help_ac, "basic");
    autocomplete_add(help_ac, "chatting");
    autocomplete_add(help_ac, "groupchat");
    autocomplete_add(help_ac, "presences");
    autocomplete_add(help_ac, "contacts");
    autocomplete_add(help_ac, "service");
    autocomplete_add(help_ac, "settings");
    autocomplete_add(help_ac, "navigation");

    // load command defs into hash table
    commands = g_hash_table_new(g_str_hash, g_str_equal);
    unsigned int i;
    for (i = 0; i < ARRAY_SIZE(command_defs); i++) {
        Command *pcmd = command_defs+i;

        // add to hash
        g_hash_table_insert(commands, pcmd->cmd, pcmd);

        // add to commands and help autocompleters
        autocomplete_add(commands_ac, pcmd->cmd);
        autocomplete_add(help_ac, pcmd->cmd+1);
    }

    // load aliases
    GList *aliases = prefs_get_aliases();
    GList *curr = aliases;
    while (curr) {
        ProfAlias *alias = curr->data;
        GString *ac_alias = g_string_new("/");
        g_string_append(ac_alias, alias->name);
        autocomplete_add(commands_ac, ac_alias->str);
        autocomplete_add(aliases_ac, alias->name);
        g_string_free(ac_alias, TRUE);
        curr = g_list_next(curr);
    }
    prefs_free_aliases(aliases);

    prefs_ac = autocomplete_new();
    autocomplete_add(prefs_ac, "ui");
    autocomplete_add(prefs_ac, "desktop");
    autocomplete_add(prefs_ac, "chat");
    autocomplete_add(prefs_ac, "log");
    autocomplete_add(prefs_ac, "conn");
    autocomplete_add(prefs_ac, "presence");
    autocomplete_add(prefs_ac, "otr");

    notify_ac = autocomplete_new();
    autocomplete_add(notify_ac, "message");
    autocomplete_add(notify_ac, "room");
    autocomplete_add(notify_ac, "typing");
    autocomplete_add(notify_ac, "remind");
    autocomplete_add(notify_ac, "invite");
    autocomplete_add(notify_ac, "sub");

    notify_message_ac = autocomplete_new();
    autocomplete_add(notify_message_ac, "on");
    autocomplete_add(notify_message_ac, "off");
    autocomplete_add(notify_message_ac, "current");
    autocomplete_add(notify_message_ac, "text");

    notify_room_ac = autocomplete_new();
    autocomplete_add(notify_room_ac, "on");
    autocomplete_add(notify_room_ac, "off");
    autocomplete_add(notify_room_ac, "mention");
    autocomplete_add(notify_room_ac, "current");
    autocomplete_add(notify_room_ac, "text");

    notify_typing_ac = autocomplete_new();
    autocomplete_add(notify_typing_ac, "on");
    autocomplete_add(notify_typing_ac, "off");
    autocomplete_add(notify_typing_ac, "current");

    sub_ac = autocomplete_new();
    autocomplete_add(sub_ac, "request");
    autocomplete_add(sub_ac, "allow");
    autocomplete_add(sub_ac, "deny");
    autocomplete_add(sub_ac, "show");
    autocomplete_add(sub_ac, "sent");
    autocomplete_add(sub_ac, "received");

    titlebar_ac = autocomplete_new();
    autocomplete_add(titlebar_ac, "show");
    autocomplete_add(titlebar_ac, "goodbye");

    log_ac = autocomplete_new();
    autocomplete_add(log_ac, "maxsize");
    autocomplete_add(log_ac, "rotate");
    autocomplete_add(log_ac, "shared");
    autocomplete_add(log_ac, "where");

    autoaway_ac = autocomplete_new();
    autocomplete_add(autoaway_ac, "mode");
    autocomplete_add(autoaway_ac, "time");
    autocomplete_add(autoaway_ac, "message");
    autocomplete_add(autoaway_ac, "check");

    autoaway_mode_ac = autocomplete_new();
    autocomplete_add(autoaway_mode_ac, "away");
    autocomplete_add(autoaway_mode_ac, "idle");
    autocomplete_add(autoaway_mode_ac, "off");

    autoconnect_ac = autocomplete_new();
    autocomplete_add(autoconnect_ac, "set");
    autocomplete_add(autoconnect_ac, "off");

    theme_ac = autocomplete_new();
    autocomplete_add(theme_ac, "load");
    autocomplete_add(theme_ac, "list");
    autocomplete_add(theme_ac, "colours");

    disco_ac = autocomplete_new();
    autocomplete_add(disco_ac, "info");
    autocomplete_add(disco_ac, "items");

    account_ac = autocomplete_new();
    autocomplete_add(account_ac, "list");
    autocomplete_add(account_ac, "show");
    autocomplete_add(account_ac, "add");
    autocomplete_add(account_ac, "remove");
    autocomplete_add(account_ac, "enable");
    autocomplete_add(account_ac, "disable");
    autocomplete_add(account_ac, "default");
    autocomplete_add(account_ac, "rename");
    autocomplete_add(account_ac, "set");
    autocomplete_add(account_ac, "clear");

    account_set_ac = autocomplete_new();
    autocomplete_add(account_set_ac, "jid");
    autocomplete_add(account_set_ac, "server");
    autocomplete_add(account_set_ac, "port");
    autocomplete_add(account_set_ac, "status");
    autocomplete_add(account_set_ac, "online");
    autocomplete_add(account_set_ac, "chat");
    autocomplete_add(account_set_ac, "away");
    autocomplete_add(account_set_ac, "xa");
    autocomplete_add(account_set_ac, "dnd");
    autocomplete_add(account_set_ac, "resource");
    autocomplete_add(account_set_ac, "password");
    autocomplete_add(account_set_ac, "eval_password");
    autocomplete_add(account_set_ac, "muc");
    autocomplete_add(account_set_ac, "nick");
    autocomplete_add(account_set_ac, "otr");

    account_clear_ac = autocomplete_new();
    autocomplete_add(account_clear_ac, "password");
    autocomplete_add(account_clear_ac, "eval_password");
    autocomplete_add(account_clear_ac, "server");
    autocomplete_add(account_clear_ac, "port");
    autocomplete_add(account_clear_ac, "otr");

    account_default_ac = autocomplete_new();
    autocomplete_add(account_default_ac, "set");
    autocomplete_add(account_default_ac, "off");

    close_ac = autocomplete_new();
    autocomplete_add(close_ac, "read");
    autocomplete_add(close_ac, "all");

    wins_ac = autocomplete_new();
    autocomplete_add(wins_ac, "prune");
    autocomplete_add(wins_ac, "tidy");
    autocomplete_add(wins_ac, "swap");

    roster_ac = autocomplete_new();
    autocomplete_add(roster_ac, "add");
    autocomplete_add(roster_ac, "online");
    autocomplete_add(roster_ac, "nick");
    autocomplete_add(roster_ac, "clearnick");
    autocomplete_add(roster_ac, "remove");
    autocomplete_add(roster_ac, "show");
    autocomplete_add(roster_ac, "hide");
    autocomplete_add(roster_ac, "by");
    autocomplete_add(roster_ac, "size");

    roster_option_ac = autocomplete_new();
    autocomplete_add(roster_option_ac, "offline");
    autocomplete_add(roster_option_ac, "resource");

    roster_by_ac = autocomplete_new();
    autocomplete_add(roster_by_ac, "group");
    autocomplete_add(roster_by_ac, "presence");
    autocomplete_add(roster_by_ac, "none");

    group_ac = autocomplete_new();
    autocomplete_add(group_ac, "show");
    autocomplete_add(group_ac, "add");
    autocomplete_add(group_ac, "remove");

    theme_load_ac = NULL;

    who_roster_ac = autocomplete_new();
    autocomplete_add(who_roster_ac, "chat");
    autocomplete_add(who_roster_ac, "online");
    autocomplete_add(who_roster_ac, "away");
    autocomplete_add(who_roster_ac, "xa");
    autocomplete_add(who_roster_ac, "dnd");
    autocomplete_add(who_roster_ac, "offline");
    autocomplete_add(who_roster_ac, "available");
    autocomplete_add(who_roster_ac, "unavailable");
    autocomplete_add(who_roster_ac, "any");

    who_room_ac = autocomplete_new();
    autocomplete_add(who_room_ac, "chat");
    autocomplete_add(who_room_ac, "online");
    autocomplete_add(who_room_ac, "away");
    autocomplete_add(who_room_ac, "xa");
    autocomplete_add(who_room_ac, "dnd");
    autocomplete_add(who_room_ac, "available");
    autocomplete_add(who_room_ac, "unavailable");
    autocomplete_add(who_room_ac, "moderator");
    autocomplete_add(who_room_ac, "participant");
    autocomplete_add(who_room_ac, "visitor");
    autocomplete_add(who_room_ac, "owner");
    autocomplete_add(who_room_ac, "admin");
    autocomplete_add(who_room_ac, "member");

    bookmark_ac = autocomplete_new();
    autocomplete_add(bookmark_ac, "list");
    autocomplete_add(bookmark_ac, "add");
    autocomplete_add(bookmark_ac, "update");
    autocomplete_add(bookmark_ac, "remove");
    autocomplete_add(bookmark_ac, "join");

    bookmark_property_ac = autocomplete_new();
    autocomplete_add(bookmark_property_ac, "nick");
    autocomplete_add(bookmark_property_ac, "password");
    autocomplete_add(bookmark_property_ac, "autojoin");

    otr_ac = autocomplete_new();
    autocomplete_add(otr_ac, "gen");
    autocomplete_add(otr_ac, "start");
    autocomplete_add(otr_ac, "end");
    autocomplete_add(otr_ac, "myfp");
    autocomplete_add(otr_ac, "theirfp");
    autocomplete_add(otr_ac, "trust");
    autocomplete_add(otr_ac, "untrust");
    autocomplete_add(otr_ac, "secret");
    autocomplete_add(otr_ac, "log");
    autocomplete_add(otr_ac, "warn");
    autocomplete_add(otr_ac, "libver");
    autocomplete_add(otr_ac, "policy");
    autocomplete_add(otr_ac, "question");
    autocomplete_add(otr_ac, "answer");

    otr_log_ac = autocomplete_new();
    autocomplete_add(otr_log_ac, "on");
    autocomplete_add(otr_log_ac, "off");
    autocomplete_add(otr_log_ac, "redact");

    otr_policy_ac = autocomplete_new();
    autocomplete_add(otr_policy_ac, "manual");
    autocomplete_add(otr_policy_ac, "opportunistic");
    autocomplete_add(otr_policy_ac, "always");

    connect_property_ac = autocomplete_new();
    autocomplete_add(connect_property_ac, "server");
    autocomplete_add(connect_property_ac, "port");

    join_property_ac = autocomplete_new();
    autocomplete_add(join_property_ac, "nick");
    autocomplete_add(join_property_ac, "password");

    statuses_ac = autocomplete_new();
    autocomplete_add(statuses_ac, "console");
    autocomplete_add(statuses_ac, "chat");
    autocomplete_add(statuses_ac, "muc");

    statuses_setting_ac = autocomplete_new();
    autocomplete_add(statuses_setting_ac, "all");
    autocomplete_add(statuses_setting_ac, "online");
    autocomplete_add(statuses_setting_ac, "none");

    alias_ac = autocomplete_new();
    autocomplete_add(alias_ac, "add");
    autocomplete_add(alias_ac, "remove");
    autocomplete_add(alias_ac, "list");

    room_ac = autocomplete_new();
    autocomplete_add(room_ac, "accept");
    autocomplete_add(room_ac, "destroy");
    autocomplete_add(room_ac, "config");

    affiliation_ac = autocomplete_new();
    autocomplete_add(affiliation_ac, "owner");
    autocomplete_add(affiliation_ac, "admin");
    autocomplete_add(affiliation_ac, "member");
    autocomplete_add(affiliation_ac, "none");
    autocomplete_add(affiliation_ac, "outcast");

    role_ac = autocomplete_new();
    autocomplete_add(role_ac, "moderator");
    autocomplete_add(role_ac, "participant");
    autocomplete_add(role_ac, "visitor");
    autocomplete_add(role_ac, "none");

    privilege_cmd_ac = autocomplete_new();
    autocomplete_add(privilege_cmd_ac, "list");
    autocomplete_add(privilege_cmd_ac, "set");

    subject_ac = autocomplete_new();
    autocomplete_add(subject_ac, "set");
    autocomplete_add(subject_ac, "clear");

    form_ac = autocomplete_new();
    autocomplete_add(form_ac, "submit");
    autocomplete_add(form_ac, "cancel");
    autocomplete_add(form_ac, "show");
    autocomplete_add(form_ac, "help");

    form_field_multi_ac = autocomplete_new();
    autocomplete_add(form_field_multi_ac, "add");
    autocomplete_add(form_field_multi_ac, "remove");

    occupants_ac = autocomplete_new();
    autocomplete_add(occupants_ac, "show");
    autocomplete_add(occupants_ac, "hide");
    autocomplete_add(occupants_ac, "default");
    autocomplete_add(occupants_ac, "size");

    occupants_default_ac = autocomplete_new();
    autocomplete_add(occupants_default_ac, "show");
    autocomplete_add(occupants_default_ac, "hide");

<<<<<<< HEAD
=======
    occupants_show_ac = autocomplete_new();
    autocomplete_add(occupants_show_ac, "jid");

    time_ac = autocomplete_new();
    autocomplete_add(time_ac, "minutes");
    autocomplete_add(time_ac, "seconds");
    autocomplete_add(time_ac, "off");
    autocomplete_add(time_ac, "statusbar");

    time_statusbar_ac = autocomplete_new();
    autocomplete_add(time_statusbar_ac, "minutes");
    autocomplete_add(time_statusbar_ac, "seconds");
    autocomplete_add(time_statusbar_ac, "off");

>>>>>>> 304e08a9
    resource_ac = autocomplete_new();
    autocomplete_add(resource_ac, "set");
    autocomplete_add(resource_ac, "off");
    autocomplete_add(resource_ac, "title");
    autocomplete_add(resource_ac, "message");

    inpblock_ac = autocomplete_new();
    autocomplete_add(inpblock_ac, "timeout");
    autocomplete_add(inpblock_ac, "dynamic");

    receipts_ac = autocomplete_new();
    autocomplete_add(receipts_ac, "send");
    autocomplete_add(receipts_ac, "request");
}

void
cmd_uninit(void)
{
    autocomplete_free(commands_ac);
    autocomplete_free(who_room_ac);
    autocomplete_free(who_roster_ac);
    autocomplete_free(help_ac);
    autocomplete_free(notify_ac);
    autocomplete_free(notify_message_ac);
    autocomplete_free(notify_room_ac);
    autocomplete_free(notify_typing_ac);
    autocomplete_free(sub_ac);
    autocomplete_free(titlebar_ac);
    autocomplete_free(log_ac);
    autocomplete_free(prefs_ac);
    autocomplete_free(autoaway_ac);
    autocomplete_free(autoaway_mode_ac);
    autocomplete_free(autoconnect_ac);
    autocomplete_free(theme_ac);
    autocomplete_free(theme_load_ac);
    autocomplete_free(account_ac);
    autocomplete_free(account_set_ac);
    autocomplete_free(account_clear_ac);
    autocomplete_free(account_default_ac);
    autocomplete_free(disco_ac);
    autocomplete_free(close_ac);
    autocomplete_free(wins_ac);
    autocomplete_free(roster_ac);
    autocomplete_free(roster_option_ac);
    autocomplete_free(roster_by_ac);
    autocomplete_free(group_ac);
    autocomplete_free(bookmark_ac);
    autocomplete_free(bookmark_property_ac);
    autocomplete_free(otr_ac);
    autocomplete_free(otr_log_ac);
    autocomplete_free(otr_policy_ac);
    autocomplete_free(connect_property_ac);
    autocomplete_free(statuses_ac);
    autocomplete_free(statuses_setting_ac);
    autocomplete_free(alias_ac);
    autocomplete_free(aliases_ac);
    autocomplete_free(join_property_ac);
    autocomplete_free(room_ac);
    autocomplete_free(affiliation_ac);
    autocomplete_free(role_ac);
    autocomplete_free(privilege_cmd_ac);
    autocomplete_free(subject_ac);
    autocomplete_free(form_ac);
    autocomplete_free(form_field_multi_ac);
    autocomplete_free(occupants_ac);
    autocomplete_free(occupants_default_ac);
<<<<<<< HEAD
=======
    autocomplete_free(occupants_show_ac);
    autocomplete_free(time_ac);
    autocomplete_free(time_statusbar_ac);
>>>>>>> 304e08a9
    autocomplete_free(resource_ac);
    autocomplete_free(inpblock_ac);
    autocomplete_free(receipts_ac);
}

gboolean
cmd_exists(char *cmd)
{
    if (commands_ac == NULL) {
        return FALSE;
    } else {
        return autocomplete_contains(commands_ac, cmd);
    }
}

void
cmd_autocomplete_add(char *value)
{
    if (commands_ac) {
        autocomplete_add(commands_ac, value);
    }
}

void
cmd_autocomplete_add_form_fields(DataForm *form)
{
    if (form == NULL) {
        return;
    }

    GSList *fields = autocomplete_create_list(form->tag_ac);
    GSList *curr_field = fields;
    while (curr_field) {
        GString *field_str = g_string_new("/");
        g_string_append(field_str, curr_field->data);
        cmd_autocomplete_add(field_str->str);
        g_string_free(field_str, TRUE);
        curr_field = g_slist_next(curr_field);
    }
    g_slist_free_full(fields, free);
}

void
cmd_autocomplete_remove_form_fields(DataForm *form)
{
    if (form == NULL) {
        return;
    }

    GSList *fields = autocomplete_create_list(form->tag_ac);
    GSList *curr_field = fields;
    while (curr_field) {
        GString *field_str = g_string_new("/");
        g_string_append(field_str, curr_field->data);
        cmd_autocomplete_remove(field_str->str);
        g_string_free(field_str, TRUE);
        curr_field = g_slist_next(curr_field);
    }
    g_slist_free_full(fields, free);
}

void
cmd_autocomplete_remove(char *value)
{
    if (commands_ac) {
        autocomplete_remove(commands_ac, value);
    }
}

void
cmd_alias_add(char *value)
{
    if (aliases_ac) {
        autocomplete_add(aliases_ac, value);
    }
}

void
cmd_alias_remove(char *value)
{
    if (aliases_ac) {
        autocomplete_remove(aliases_ac, value);
    }
}

// Command autocompletion functions
char*
cmd_autocomplete(const char * const input)
{
    // autocomplete command
    if ((strncmp(input, "/", 1) == 0) && (!str_contains(input, strlen(input), ' '))) {
        char *found = NULL;
        found = autocomplete_complete(commands_ac, input, TRUE);
        if (found) {
            return found;
        }

    // autocomplete parameters
    } else {
        char *found = _cmd_complete_parameters(input);
        if (found) {
            return found;
        }
    }

    return NULL;
}

void
cmd_reset_autocomplete()
{
    roster_reset_search_attempts();
    muc_invites_reset_ac();
    accounts_reset_all_search();
    accounts_reset_enabled_search();
    prefs_reset_boolean_choice();
    presence_reset_sub_request_search();
    autocomplete_reset(help_ac);
    autocomplete_reset(notify_ac);
    autocomplete_reset(notify_message_ac);
    autocomplete_reset(notify_room_ac);
    autocomplete_reset(notify_typing_ac);
    autocomplete_reset(sub_ac);

    autocomplete_reset(who_room_ac);
    autocomplete_reset(who_roster_ac);
    autocomplete_reset(prefs_ac);
    autocomplete_reset(log_ac);
    autocomplete_reset(commands_ac);
    autocomplete_reset(autoaway_ac);
    autocomplete_reset(autoaway_mode_ac);
    autocomplete_reset(autoconnect_ac);
    autocomplete_reset(theme_ac);
    if (theme_load_ac) {
        autocomplete_free(theme_load_ac);
        theme_load_ac = NULL;
    }
    autocomplete_reset(account_ac);
    autocomplete_reset(account_set_ac);
    autocomplete_reset(account_clear_ac);
    autocomplete_reset(account_default_ac);
    autocomplete_reset(disco_ac);
    autocomplete_reset(close_ac);
    autocomplete_reset(wins_ac);
    autocomplete_reset(roster_ac);
    autocomplete_reset(roster_option_ac);
    autocomplete_reset(roster_by_ac);
    autocomplete_reset(group_ac);
    autocomplete_reset(titlebar_ac);
    autocomplete_reset(bookmark_ac);
    autocomplete_reset(bookmark_property_ac);
    autocomplete_reset(otr_ac);
    autocomplete_reset(otr_log_ac);
    autocomplete_reset(otr_policy_ac);
    autocomplete_reset(connect_property_ac);
    autocomplete_reset(statuses_ac);
    autocomplete_reset(statuses_setting_ac);
    autocomplete_reset(alias_ac);
    autocomplete_reset(aliases_ac);
    autocomplete_reset(join_property_ac);
    autocomplete_reset(room_ac);
    autocomplete_reset(affiliation_ac);
    autocomplete_reset(role_ac);
    autocomplete_reset(privilege_cmd_ac);
    autocomplete_reset(subject_ac);
    autocomplete_reset(form_ac);
    autocomplete_reset(form_field_multi_ac);
    autocomplete_reset(occupants_ac);
    autocomplete_reset(occupants_default_ac);
<<<<<<< HEAD
=======
    autocomplete_reset(occupants_show_ac);
    autocomplete_reset(time_ac);
    autocomplete_reset(time_statusbar_ac);
>>>>>>> 304e08a9
    autocomplete_reset(resource_ac);
    autocomplete_reset(inpblock_ac);
    autocomplete_reset(receipts_ac);

    if (ui_current_win_type() == WIN_CHAT) {
        ProfChatWin *chatwin = wins_get_current_chat();
        PContact contact = roster_get_contact(chatwin->barejid);
        if (contact) {
            p_contact_resource_ac_reset(contact);
        }
    }

    if (ui_current_win_type() == WIN_MUC) {
        ProfMucWin *mucwin = wins_get_current_muc();
        muc_autocomplete_reset(mucwin->roomjid);
        muc_jid_autocomplete_reset(mucwin->roomjid);
    }

    if (ui_current_win_type() == WIN_MUC_CONFIG) {
        ProfMucConfWin *confwin = wins_get_current_muc_conf();
        if (confwin->form) {
            form_reset_autocompleters(confwin->form);
        }
    }

    bookmark_autocomplete_reset();
}

/*
 * Take a line of input and process it, return TRUE if profanity is to
 * continue, FALSE otherwise
 */
gboolean
cmd_process_input(char *inp)
{
    log_debug("Input received: %s", inp);
    gboolean result = FALSE;
    g_strstrip(inp);

    // just carry on if no input
    if (strlen(inp) == 0) {
        result = TRUE;

    // handle command if input starts with a '/'
    } else if (inp[0] == '/') {
        char *inp_cpy = strdup(inp);
        char *command = strtok(inp_cpy, " ");
        result = _cmd_execute(command, inp);
        free(inp_cpy);

    // call a default handler if input didn't start with '/'
    } else {
        result = cmd_execute_default(inp);
    }

    return result;
}

// Command execution

void
cmd_execute_connect(const char * const account)
{
    GString *command = g_string_new("/connect ");
    g_string_append(command, account);
    cmd_process_input(command->str);
    g_string_free(command, TRUE);
}

static gboolean
_cmd_execute(const char * const command, const char * const inp)
{
    if (g_str_has_prefix(command, "/field") && ui_current_win_type() == WIN_MUC_CONFIG) {
        gboolean result = FALSE;
        gchar **args = parse_args_with_freetext(inp, 1, 2, &result);
        if (!result) {
            ui_current_print_formatted_line('!', 0, "Invalid command, see /form help");
            result = TRUE;
        } else {
            gchar **tokens = g_strsplit(inp, " ", 2);
            char *field = tokens[0] + 1;
            result = cmd_form_field(field, args);
            g_strfreev(tokens);
        }

        g_strfreev(args);
        return result;
    }

    Command *cmd = g_hash_table_lookup(commands, command);
    gboolean result = FALSE;

    if (cmd) {
        gchar **args = cmd->parser(inp, cmd->min_args, cmd->max_args, &result);
        if (result == FALSE) {
            ui_invalid_command_usage(cmd->help.usage, cmd->setting_func);
            return TRUE;
        } else {
            gboolean result = cmd->func(args, cmd->help);
            g_strfreev(args);
            return result;
        }
    } else {
        gboolean ran_alias = FALSE;
        gboolean alias_result = cmd_execute_alias(inp, &ran_alias);
        if (!ran_alias) {
            return cmd_execute_default(inp);
        } else {
            return alias_result;
        }
    }
}

static char *
_cmd_complete_parameters(const char * const input)
{
    int i;
    char *result = NULL;

    // autocomplete boolean settings
    gchar *boolean_choices[] = { "/beep", "/intype", "/states", "/outtype",
        "/flash", "/splash", "/chlog", "/grlog", "/mouse", "/history",
        "/vercheck", "/privileges", "/presence", "/wrap", "/carbons" };

    for (i = 0; i < ARRAY_SIZE(boolean_choices); i++) {
        result = autocomplete_param_with_func(input, boolean_choices[i], prefs_autocomplete_boolean_choice);
        if (result) {
            return result;
        }
    }

    // autocomplete nickname in chat rooms
    if (ui_current_win_type() == WIN_MUC) {
        ProfMucWin *mucwin = wins_get_current_muc();
        Autocomplete nick_ac = muc_roster_ac(mucwin->roomjid);
        if (nick_ac) {
            gchar *nick_choices[] = { "/msg", "/info", "/caps", "/status", "/software" } ;

            // Remove quote character before and after names when doing autocomplete
            char *unquoted = strip_arg_quotes(input);
            for (i = 0; i < ARRAY_SIZE(nick_choices); i++) {
                result = autocomplete_param_with_ac(unquoted, nick_choices[i], nick_ac, TRUE);
                if (result) {
                    free(unquoted);
                    return result;
                }
            }
            free(unquoted);
        }

    // otherwise autocomplete using roster
    } else {
        gchar *contact_choices[] = { "/msg", "/info", "/status" };
        // Remove quote character before and after names when doing autocomplete
        char *unquoted = strip_arg_quotes(input);
        for (i = 0; i < ARRAY_SIZE(contact_choices); i++) {
            result = autocomplete_param_with_func(unquoted, contact_choices[i], roster_contact_autocomplete);
            if (result) {
                free(unquoted);
                return result;
            }
        }
        free(unquoted);

        gchar *resource_choices[] = { "/caps", "/software", "/ping" };
        for (i = 0; i < ARRAY_SIZE(resource_choices); i++) {
            result = autocomplete_param_with_func(input, resource_choices[i], roster_fulljid_autocomplete);
            if (result) {
                return result;
            }
        }
    }

    result = autocomplete_param_with_func(input, "/invite", roster_contact_autocomplete);
    if (result) {
        return result;
    }

    gchar *invite_choices[] = { "/decline", "/join" };
    for (i = 0; i < ARRAY_SIZE(invite_choices); i++) {
        result = autocomplete_param_with_func(input, invite_choices[i], muc_invites_find);
        if (result) {
            return result;
        }
    }

<<<<<<< HEAD
    gchar *cmds[] = { "/help", "/prefs", "/disco", "/close", "/wins", "/subject", "/room", };
    Autocomplete completers[] = { help_ac, prefs_ac, disco_ac, close_ac, wins_ac, subject_ac, room_ac, };
=======
    gchar *cmds[] = { "/help", "/prefs", "/disco", "/close", "/wins", "/subject", "/room" };
    Autocomplete completers[] = { help_ac, prefs_ac, disco_ac, close_ac, wins_ac, subject_ac, room_ac };
>>>>>>> 304e08a9

    for (i = 0; i < ARRAY_SIZE(cmds); i++) {
        result = autocomplete_param_with_ac(input, cmds[i], completers[i], TRUE);
        if (result) {
            return result;
        }
    }

    GHashTable *ac_funcs = g_hash_table_new(g_str_hash, g_str_equal);
    g_hash_table_insert(ac_funcs, "/who",           _who_autocomplete);
    g_hash_table_insert(ac_funcs, "/sub",           _sub_autocomplete);
    g_hash_table_insert(ac_funcs, "/notify",        _notify_autocomplete);
    g_hash_table_insert(ac_funcs, "/autoaway",      _autoaway_autocomplete);
    g_hash_table_insert(ac_funcs, "/theme",         _theme_autocomplete);
    g_hash_table_insert(ac_funcs, "/log",           _log_autocomplete);
    g_hash_table_insert(ac_funcs, "/account",       _account_autocomplete);
    g_hash_table_insert(ac_funcs, "/roster",        _roster_autocomplete);
    g_hash_table_insert(ac_funcs, "/group",         _group_autocomplete);
    g_hash_table_insert(ac_funcs, "/bookmark",      _bookmark_autocomplete);
    g_hash_table_insert(ac_funcs, "/autoconnect",   _autoconnect_autocomplete);
    g_hash_table_insert(ac_funcs, "/otr",           _otr_autocomplete);
    g_hash_table_insert(ac_funcs, "/connect",       _connect_autocomplete);
    g_hash_table_insert(ac_funcs, "/statuses",      _statuses_autocomplete);
    g_hash_table_insert(ac_funcs, "/alias",         _alias_autocomplete);
    g_hash_table_insert(ac_funcs, "/join",          _join_autocomplete);
    g_hash_table_insert(ac_funcs, "/form",          _form_autocomplete);
    g_hash_table_insert(ac_funcs, "/occupants",     _occupants_autocomplete);
    g_hash_table_insert(ac_funcs, "/kick",          _kick_autocomplete);
    g_hash_table_insert(ac_funcs, "/ban",           _ban_autocomplete);
    g_hash_table_insert(ac_funcs, "/affiliation",   _affiliation_autocomplete);
    g_hash_table_insert(ac_funcs, "/role",          _role_autocomplete);
    g_hash_table_insert(ac_funcs, "/resource",      _resource_autocomplete);
    g_hash_table_insert(ac_funcs, "/titlebar",      _titlebar_autocomplete);
    g_hash_table_insert(ac_funcs, "/inpblock",      _inpblock_autocomplete);
    g_hash_table_insert(ac_funcs, "/time",          _time_autocomplete);
    g_hash_table_insert(ac_funcs, "/receipts",      _receipts_autocomplete);

    int len = strlen(input);
    char parsed[len+1];
    i = 0;
    while (i < len) {
        if (input[i] == ' ') {
            break;
        } else {
            parsed[i] = input[i];
        }
        i++;
    }
    parsed[i] = '\0';

    char * (*ac_func)(const char * const) = g_hash_table_lookup(ac_funcs, parsed);
    if (ac_func) {
        result = ac_func(input);
        if (result) {
            g_hash_table_destroy(ac_funcs);
            return result;
        }
    }
    g_hash_table_destroy(ac_funcs);

    if (g_str_has_prefix(input, "/field")) {
        result = _form_field_autocomplete(input);
        if (result) {
            return result;
        }
    }

    return NULL;
}

static char *
_sub_autocomplete(const char * const input)
{
    char *result = NULL;
    result = autocomplete_param_with_func(input, "/sub allow", presence_sub_request_find);
    if (result) {
        return result;
    }
    result = autocomplete_param_with_func(input, "/sub deny", presence_sub_request_find);
    if (result) {
        return result;
    }
    result = autocomplete_param_with_ac(input, "/sub", sub_ac, TRUE);
    if (result) {
        return result;
    }

    return NULL;
}

static char *
_who_autocomplete(const char * const input)
{
    char *result = NULL;
    win_type_t win_type = ui_current_win_type();

    if (win_type == WIN_MUC) {
        result = autocomplete_param_with_ac(input, "/who", who_room_ac, TRUE);
        if (result) {
            return result;
        }
    } else {
        int i = 0;
        gchar *group_commands[] = { "/who any", "/who online", "/who offline",
            "/who chat", "/who away", "/who xa", "/who dnd", "/who available",
            "/who unavailable" };

        for (i = 0; i < ARRAY_SIZE(group_commands); i++) {
            result = autocomplete_param_with_func(input, group_commands[i], roster_group_autocomplete);
            if (result) {
                return result;
            }
        }

        result = autocomplete_param_with_ac(input, "/who", who_roster_ac, TRUE);
        if (result) {
            return result;
        }
    }

    return NULL;
}

static char *
_roster_autocomplete(const char * const input)
{
    char *result = NULL;
    result = autocomplete_param_with_func(input, "/roster nick", roster_barejid_autocomplete);
    if (result) {
        return result;
    }
    result = autocomplete_param_with_func(input, "/roster clearnick", roster_barejid_autocomplete);
    if (result) {
        return result;
    }
    result = autocomplete_param_with_func(input, "/roster remove", roster_barejid_autocomplete);
    if (result) {
        return result;
    }
    result = autocomplete_param_with_ac(input, "/roster show", roster_option_ac, TRUE);
    if (result) {
        return result;
    }
    result = autocomplete_param_with_ac(input, "/roster hide", roster_option_ac, TRUE);
    if (result) {
        return result;
    }
    result = autocomplete_param_with_ac(input, "/roster by", roster_by_ac, TRUE);
    if (result) {
        return result;
    }
    result = autocomplete_param_with_ac(input, "/roster", roster_ac, TRUE);
    if (result) {
        return result;
    }

    return NULL;
}

static char *
_group_autocomplete(const char * const input)
{
    char *result = NULL;
    result = autocomplete_param_with_func(input, "/group show", roster_group_autocomplete);
    if (result) {
        return result;
    }

    result = autocomplete_param_no_with_func(input, "/group add", 4, roster_contact_autocomplete);
    if (result) {
        return result;
    }
    result = autocomplete_param_no_with_func(input, "/group remove", 4, roster_contact_autocomplete);
    if (result) {
        return result;
    }
    result = autocomplete_param_with_func(input, "/group add", roster_group_autocomplete);
    if (result) {
        return result;
    }
    result = autocomplete_param_with_func(input, "/group remove", roster_group_autocomplete);
    if (result) {
        return result;
    }
    result = autocomplete_param_with_ac(input, "/group", group_ac, TRUE);
    if (result) {
        return result;
    }

    return NULL;
}

static char *
_bookmark_autocomplete(const char * const input)
{
    char *found = NULL;

    gboolean result;
    gchar **args = parse_args(input, 3, 8, &result);
    gboolean handle_options = result && (g_strv_length(args) > 2);

    if (handle_options && ((strcmp(args[0], "add") == 0) || (strcmp(args[0], "update") == 0)) ) {
        GString *beginning = g_string_new("/bookmark");
        gboolean autojoin = FALSE;
        int num_args = g_strv_length(args);

        g_string_append(beginning, " ");
        g_string_append(beginning, args[0]);
        g_string_append(beginning, " ");
        g_string_append(beginning, args[1]);
        if (num_args == 4 && g_strcmp0(args[2], "autojoin") == 0) {
            g_string_append(beginning, " ");
            g_string_append(beginning, args[2]);
            autojoin = TRUE;
        }

        if (num_args > 4) {
            g_string_append(beginning, " ");
            g_string_append(beginning, args[2]);
            g_string_append(beginning, " ");
            g_string_append(beginning, args[3]);
            if (num_args == 6 && g_strcmp0(args[4], "autojoin") == 0) {
                g_string_append(beginning, " ");
                g_string_append(beginning, args[4]);
                autojoin = TRUE;
            }
        }

        if (num_args > 6) {
            g_string_append(beginning, " ");
            g_string_append(beginning, args[4]);
            g_string_append(beginning, " ");
            g_string_append(beginning, args[5]);
            if (num_args == 8 && g_strcmp0(args[6], "autojoin") == 0) {
                g_string_append(beginning, " ");
                g_string_append(beginning, args[6]);
                autojoin = TRUE;
            }
        }

        if (autojoin) {
            found = autocomplete_param_with_func(input, beginning->str, prefs_autocomplete_boolean_choice);
        } else {
            found = autocomplete_param_with_ac(input, beginning->str, bookmark_property_ac, TRUE);
        }
        g_string_free(beginning, TRUE);
        if (found) {
            g_strfreev(args);
            return found;
        }
    }

    g_strfreev(args);

    found = autocomplete_param_with_func(input, "/bookmark remove", bookmark_find);
    if (found) {
        return found;
    }
    found = autocomplete_param_with_func(input, "/bookmark join", bookmark_find);
    if (found) {
        return found;
    }
    found = autocomplete_param_with_func(input, "/bookmark update", bookmark_find);
    if (found) {
        return found;
    }

    found = autocomplete_param_with_ac(input, "/bookmark", bookmark_ac, TRUE);
    return found;
}

static char *
_notify_autocomplete(const char * const input)
{
    int i = 0;
    char *result = NULL;

    result = autocomplete_param_with_func(input, "/notify room current", prefs_autocomplete_boolean_choice);
    if (result) {
        return result;
    }

    result = autocomplete_param_with_func(input, "/notify message current", prefs_autocomplete_boolean_choice);
    if (result) {
        return result;
    }

    result = autocomplete_param_with_func(input, "/notify typing current", prefs_autocomplete_boolean_choice);
    if (result) {
        return result;
    }

    result = autocomplete_param_with_func(input, "/notify room text", prefs_autocomplete_boolean_choice);
    if (result) {
        return result;
    }

    result = autocomplete_param_with_func(input, "/notify message text", prefs_autocomplete_boolean_choice);
    if (result) {
        return result;
    }

    result = autocomplete_param_with_ac(input, "/notify room", notify_room_ac, TRUE);
    if (result) {
        return result;
    }

    result = autocomplete_param_with_ac(input, "/notify message", notify_message_ac, TRUE);
    if (result) {
        return result;
    }

    result = autocomplete_param_with_ac(input, "/notify typing", notify_typing_ac, TRUE);
    if (result) {
        return result;
    }

    gchar *boolean_choices[] = { "/notify invite", "/notify sub" };
    for (i = 0; i < ARRAY_SIZE(boolean_choices); i++) {
        result = autocomplete_param_with_func(input, boolean_choices[i],
            prefs_autocomplete_boolean_choice);
        if (result) {
            return result;
        }
    }

    result = autocomplete_param_with_ac(input, "/notify", notify_ac, TRUE);
    if (result) {
        return result;
    }

    return NULL;
}

static char *
_autoaway_autocomplete(const char * const input)
{
    char *result = NULL;

    result = autocomplete_param_with_ac(input, "/autoaway mode", autoaway_mode_ac, TRUE);
    if (result) {
        return result;
    }
    result = autocomplete_param_with_func(input, "/autoaway check",
        prefs_autocomplete_boolean_choice);
    if (result) {
        return result;
    }
    result = autocomplete_param_with_ac(input, "/autoaway", autoaway_ac, TRUE);
    if (result) {
        return result;
    }

    return NULL;
}

static char *
_log_autocomplete(const char * const input)
{
    char *result = NULL;

    result = autocomplete_param_with_func(input, "/log rotate",
        prefs_autocomplete_boolean_choice);
    if (result) {
        return result;
    }
    result = autocomplete_param_with_func(input, "/log shared",
        prefs_autocomplete_boolean_choice);
    if (result) {
        return result;
    }
    result = autocomplete_param_with_ac(input, "/log", log_ac, TRUE);
    if (result) {
        return result;
    }

    return NULL;
}

static char *
_autoconnect_autocomplete(const char * const input)
{
    char *result = NULL;

    result = autocomplete_param_with_func(input, "/autoconnect set", accounts_find_enabled);
    if (result) {
        return result;
    }

    result = autocomplete_param_with_ac(input, "/autoconnect", autoconnect_ac, TRUE);
    if (result) {
        return result;
    }

    return NULL;
}

static char *
_otr_autocomplete(const char * const input)
{
    char *found = NULL;

    found = autocomplete_param_with_func(input, "/otr start", roster_contact_autocomplete);
    if (found) {
        return found;
    }

    found = autocomplete_param_with_ac(input, "/otr log", otr_log_ac, TRUE);
    if (found) {
        return found;
    }

    // /otr policy always user@server.com
    gboolean result;
    gchar **args = parse_args(input, 3, 3, &result);
    if (result && (strcmp(args[0], "policy") == 0)) {
        GString *beginning = g_string_new("/otr ");
        g_string_append(beginning, args[0]);
        g_string_append(beginning, " ");
        g_string_append(beginning, args[1]);

        found = autocomplete_param_with_func(input, beginning->str, roster_contact_autocomplete);
        g_string_free(beginning, TRUE);
        if (found) {
            g_strfreev(args);
            return found;
        }
    }

    g_strfreev(args);

    found = autocomplete_param_with_ac(input, "/otr policy", otr_policy_ac, TRUE);
    if (found) {
        return found;
    }

    found = autocomplete_param_with_func(input, "/otr warn",
        prefs_autocomplete_boolean_choice);
    if (found) {
        return found;
    }

    found = autocomplete_param_with_ac(input, "/otr", otr_ac, TRUE);
    if (found) {
        return found;
    }

    return NULL;
}

static char *
_theme_autocomplete(const char * const input)
{
    char *result = NULL;
    if ((strncmp(input, "/theme load ", 12) == 0) && (strlen(input) > 12)) {
        if (theme_load_ac == NULL) {
            theme_load_ac = autocomplete_new();
            GSList *themes = theme_list();
            GSList *curr = themes;
            while (curr) {
                autocomplete_add(theme_load_ac, curr->data);
                curr = g_slist_next(curr);
            }
            g_slist_free_full(themes, g_free);
            autocomplete_add(theme_load_ac, "default");
        }
        result = autocomplete_param_with_ac(input, "/theme load", theme_load_ac, TRUE);
        if (result) {
            return result;
        }
    }
    result = autocomplete_param_with_ac(input, "/theme", theme_ac, TRUE);
    if (result) {
        return result;
    }

    return NULL;
}

static char *
_resource_autocomplete(const char * const input)
{
    char *found = NULL;

    ProfWin *current = wins_get_current();
    if (current && current->type == WIN_CHAT) {
        ProfChatWin *chatwin = wins_get_current_chat();
        PContact contact = roster_get_contact(chatwin->barejid);
        if (contact) {
            Autocomplete ac = p_contact_resource_ac(contact);
            found = autocomplete_param_with_ac(input, "/resource set", ac, FALSE);
            if (found) {
                return found;
            }
        }
    }

    found = autocomplete_param_with_func(input, "/resource title", prefs_autocomplete_boolean_choice);
    if (found) {
        return found;
    }

    found = autocomplete_param_with_func(input, "/resource message", prefs_autocomplete_boolean_choice);
    if (found) {
        return found;
    }

    found = autocomplete_param_with_ac(input, "/resource", resource_ac, FALSE);
    if (found) {
        return found;
    }

    return NULL;
}

static char *
_titlebar_autocomplete(const char * const input)
{
    char *found = NULL;

    found = autocomplete_param_with_func(input, "/titlebar show", prefs_autocomplete_boolean_choice);
    if (found) {
        return found;
    }

    found = autocomplete_param_with_func(input, "/titlebar goodbye", prefs_autocomplete_boolean_choice);
    if (found) {
        return found;
    }

    found = autocomplete_param_with_ac(input, "/titlebar", titlebar_ac, FALSE);
    if (found) {
        return found;
    }

    return NULL;
}

static char *
_inpblock_autocomplete(const char * const input)
{
    char *found = NULL;

    found = autocomplete_param_with_func(input, "/inpblock dynamic", prefs_autocomplete_boolean_choice);
    if (found) {
        return found;
    }

    found = autocomplete_param_with_ac(input, "/inpblock", inpblock_ac, FALSE);
    if (found) {
        return found;
    }

    return NULL;
}

static char *
_form_autocomplete(const char * const input)
{
    ProfWin *current = wins_get_current();
    if (current->type != WIN_MUC_CONFIG) {
        return NULL;
    }

    char *found = NULL;

    ProfMucConfWin *confwin = (ProfMucConfWin*)current;
    DataForm *form = confwin->form;
    if (form) {
        found = autocomplete_param_with_ac(input, "/form help", form->tag_ac, TRUE);
        if (found) {
            return found;
        }
    }

    found = autocomplete_param_with_ac(input, "/form", form_ac, TRUE);
    if (found) {
        return found;
    }

    return NULL;
}

static char *
_form_field_autocomplete(const char * const input)
{
    ProfWin *current = wins_get_current();
    if (current->type != WIN_MUC_CONFIG) {
        return NULL;
    }

    char *found = NULL;

    ProfMucConfWin *confwin = (ProfMucConfWin*)current;
    DataForm *form = confwin->form;
    if (form == NULL) {
        return NULL;
    }

    gchar **split = g_strsplit(input, " ", 0);

    if (g_strv_length(split) == 3) {
        char *field_tag = split[0]+1;
        if (form_tag_exists(form, field_tag)) {
            form_field_type_t field_type = form_get_field_type(form, field_tag);
            Autocomplete value_ac = form_get_value_ac(form, field_tag);;
            GString *beginning = g_string_new(split[0]);
            g_string_append(beginning, " ");
            g_string_append(beginning, split[1]);

            if (((g_strcmp0(split[1], "add") == 0) || (g_strcmp0(split[1], "remove") == 0))
                    && field_type == FIELD_LIST_MULTI) {
                found = autocomplete_param_with_ac(input, beginning->str, value_ac, TRUE);

            } else if ((g_strcmp0(split[1], "remove") == 0) && field_type == FIELD_TEXT_MULTI) {
                found = autocomplete_param_with_ac(input, beginning->str, value_ac, TRUE);

            } else if ((g_strcmp0(split[1], "remove") == 0) && field_type == FIELD_JID_MULTI) {
                found = autocomplete_param_with_ac(input, beginning->str, value_ac, TRUE);
            }

            g_string_free(beginning, TRUE);
        }

    } else if (g_strv_length(split) == 2) {
        char *field_tag = split[0]+1;
        if (form_tag_exists(form, field_tag)) {
            form_field_type_t field_type = form_get_field_type(form, field_tag);
            Autocomplete value_ac = form_get_value_ac(form, field_tag);;

            switch (field_type)
            {
                case FIELD_BOOLEAN:
                    found = autocomplete_param_with_func(input, split[0], prefs_autocomplete_boolean_choice);
                    break;
                case FIELD_LIST_SINGLE:
                    found = autocomplete_param_with_ac(input, split[0], value_ac, TRUE);
                    break;
                case FIELD_LIST_MULTI:
                case FIELD_JID_MULTI:
                case FIELD_TEXT_MULTI:
                    found = autocomplete_param_with_ac(input, split[0], form_field_multi_ac, TRUE);
                    break;
                default:
                    break;
            }
        }
    }

    g_strfreev(split);

    return found;
}

static char *
_occupants_autocomplete(const char * const input)
{
    char *found = NULL;

    found = autocomplete_param_with_ac(input, "/occupants default show", occupants_show_ac, TRUE);
    if (found) {
        return found;
    }

    found = autocomplete_param_with_ac(input, "/occupants default hide", occupants_show_ac, TRUE);
    if (found) {
        return found;
    }

    found = autocomplete_param_with_ac(input, "/occupants default", occupants_default_ac, TRUE);
    if (found) {
        return found;
    }

    found = autocomplete_param_with_ac(input, "/occupants show", occupants_show_ac, TRUE);
    if (found) {
        return found;
    }

    found = autocomplete_param_with_ac(input, "/occupants hide", occupants_show_ac, TRUE);
    if (found) {
        return found;
    }

    found = autocomplete_param_with_ac(input, "/occupants", occupants_ac, TRUE);
    if (found) {
        return found;
    }

    return NULL;
}

static char *
_time_autocomplete(const char * const input)
{
    char *found = NULL;

    found = autocomplete_param_with_ac(input, "/time statusbar", time_statusbar_ac, TRUE);
    if (found) {
        return found;
    }

    found = autocomplete_param_with_ac(input, "/time", time_ac, TRUE);
    if (found) {
        return found;
    }

    return NULL;
}

static char *
_kick_autocomplete(const char * const input)
{
    char *result = NULL;

    if (ui_current_win_type() == WIN_MUC) {
        ProfMucWin *mucwin = wins_get_current_muc();
        Autocomplete nick_ac = muc_roster_ac(mucwin->roomjid);

        if (nick_ac) {
            result = autocomplete_param_with_ac(input, "/kick", nick_ac, TRUE);
            if (result) {
                return result;
            }
        }
    }

    return result;
}

static char *
_ban_autocomplete(const char * const input)
{
    char *result = NULL;

    if (ui_current_win_type() == WIN_MUC) {
        ProfMucWin *mucwin = wins_get_current_muc();
        Autocomplete jid_ac = muc_roster_jid_ac(mucwin->roomjid);

        if (jid_ac) {
            result = autocomplete_param_with_ac(input, "/ban", jid_ac, TRUE);
            if (result) {
                return result;
            }
        }
    }

    return result;
}

static char *
_affiliation_autocomplete(const char * const input)
{
    char *result = NULL;

    if (ui_current_win_type() == WIN_MUC) {
        ProfMucWin *mucwin = wins_get_current_muc();
        gboolean parse_result;
        Autocomplete jid_ac = muc_roster_jid_ac(mucwin->roomjid);

        gchar **args = parse_args(input, 3, 3, &parse_result);

        if ((strncmp(input, "/affiliation", 12) == 0) && (parse_result == TRUE)) {
            GString *beginning = g_string_new("/affiliation ");
            g_string_append(beginning, args[0]);
            g_string_append(beginning, " ");
            g_string_append(beginning, args[1]);

            result = autocomplete_param_with_ac(input, beginning->str, jid_ac, TRUE);
            g_string_free(beginning, TRUE);
            if (result) {
                g_strfreev(args);
                return result;
            }
        }

        g_strfreev(args);
    }

    result = autocomplete_param_with_ac(input, "/affiliation set", affiliation_ac, TRUE);
    if (result) {
        return result;
    }

    result = autocomplete_param_with_ac(input, "/affiliation list", affiliation_ac, TRUE);
    if (result) {
        return result;
    }

    result = autocomplete_param_with_ac(input, "/affiliation", privilege_cmd_ac, TRUE);
    if (result) {
        return result;
    }

    return result;
}

static char *
_role_autocomplete(const char * const input)
{
    char *result = NULL;

    if (ui_current_win_type() == WIN_MUC) {
        ProfMucWin *mucwin = wins_get_current_muc();
        gboolean parse_result;
        Autocomplete nick_ac = muc_roster_ac(mucwin->roomjid);

        gchar **args = parse_args(input, 3, 3, &parse_result);

        if ((strncmp(input, "/role", 5) == 0) && (parse_result == TRUE)) {
            GString *beginning = g_string_new("/role ");
            g_string_append(beginning, args[0]);
            g_string_append(beginning, " ");
            g_string_append(beginning, args[1]);

            result = autocomplete_param_with_ac(input, beginning->str, nick_ac, TRUE);
            g_string_free(beginning, TRUE);
            if (result) {
                g_strfreev(args);
                return result;
            }
        }

        g_strfreev(args);
    }

    result = autocomplete_param_with_ac(input, "/role set", role_ac, TRUE);
    if (result) {
        return result;
    }

    result = autocomplete_param_with_ac(input, "/role list", role_ac, TRUE);
    if (result) {
        return result;
    }

    result = autocomplete_param_with_ac(input, "/role", privilege_cmd_ac, TRUE);
    if (result) {
        return result;
    }

    return result;
}

static char *
_statuses_autocomplete(const char * const input)
{
    char *result = NULL;

    result = autocomplete_param_with_ac(input, "/statuses console", statuses_setting_ac, TRUE);
    if (result) {
        return result;
    }

    result = autocomplete_param_with_ac(input, "/statuses chat", statuses_setting_ac, TRUE);
    if (result) {
        return result;
    }

    result = autocomplete_param_with_ac(input, "/statuses muc", statuses_setting_ac, TRUE);
    if (result) {
        return result;
    }

    result = autocomplete_param_with_ac(input, "/statuses", statuses_ac, TRUE);
    if (result) {
        return result;
    }

    return NULL;
}

static char *
_receipts_autocomplete(const char * const input)
{
    char *result = NULL;

    result = autocomplete_param_with_func(input, "/receipts send", prefs_autocomplete_boolean_choice);
    if (result) {
        return result;
    }

    result = autocomplete_param_with_func(input, "/receipts request", prefs_autocomplete_boolean_choice);
    if (result) {
        return result;
    }

    result = autocomplete_param_with_ac(input, "/receipts", receipts_ac, TRUE);
    if (result) {
        return result;
    }

    return NULL;
}

static char *
_alias_autocomplete(const char * const input)
{
    char *result = NULL;

    result = autocomplete_param_with_ac(input, "/alias remove", aliases_ac, TRUE);
    if (result) {
        return result;
    }

    result = autocomplete_param_with_ac(input, "/alias", alias_ac, TRUE);
    if (result) {
        return result;
    }

    return NULL;
}

static char *
_connect_autocomplete(const char * const input)
{
    char *found = NULL;
    gboolean result = FALSE;

    gchar **args = parse_args(input, 2, 4, &result);

    if ((strncmp(input, "/connect", 8) == 0) && (result == TRUE)) {
        GString *beginning = g_string_new("/connect ");
        g_string_append(beginning, args[0]);
        if (args[1] && args[2]) {
            g_string_append(beginning, " ");
            g_string_append(beginning, args[1]);
            g_string_append(beginning, " ");
            g_string_append(beginning, args[2]);
        }
        found = autocomplete_param_with_ac(input, beginning->str, connect_property_ac, TRUE);
        g_string_free(beginning, TRUE);
        if (found) {
            g_strfreev(args);
            return found;
        }
    }

    g_strfreev(args);

    found = autocomplete_param_with_func(input, "/connect", accounts_find_enabled);
    if (found) {
        return found;
    }

    return NULL;
}

static char *
_join_autocomplete(const char * const input)
{
    char *found = NULL;
    gboolean result = FALSE;

    found = autocomplete_param_with_func(input, "/join", bookmark_find);
    if (found) {
        return found;
    }

    gchar **args = parse_args(input, 2, 4, &result);

    if ((strncmp(input, "/join", 5) == 0) && (result == TRUE)) {
        GString *beginning = g_string_new("/join ");
        g_string_append(beginning, args[0]);
        if (args[1] && args[2]) {
            g_string_append(beginning, " ");
            g_string_append(beginning, args[1]);
            g_string_append(beginning, " ");
            g_string_append(beginning, args[2]);
        }
        found = autocomplete_param_with_ac(input, beginning->str, join_property_ac, TRUE);
        g_string_free(beginning, TRUE);
        if (found) {
            g_strfreev(args);
            return found;
        }
    }

    g_strfreev(args);

    return NULL;
}

static char *
_account_autocomplete(const char * const input)
{
    char *found = NULL;
    gboolean result = FALSE;

    gchar **args = parse_args(input, 3, 4, &result);

    if ((strncmp(input, "/account set", 12) == 0) && (result == TRUE)) {
        GString *beginning = g_string_new("/account set ");
        g_string_append(beginning, args[1]);
        if ((g_strv_length(args) > 3) && (g_strcmp0(args[2], "otr")) == 0) {
            g_string_append(beginning, " ");
            g_string_append(beginning, args[2]);
            found = autocomplete_param_with_ac(input, beginning->str, otr_policy_ac, TRUE);
            g_string_free(beginning, TRUE);
            if (found) {
                g_strfreev(args);
                return found;
            }
        } else {
            found = autocomplete_param_with_ac(input, beginning->str, account_set_ac, TRUE);
            g_string_free(beginning, TRUE);
            if (found) {
                g_strfreev(args);
                return found;
            }
        }
    }

    if ((strncmp(input, "/account clear", 14) == 0) && (result == TRUE)) {
        GString *beginning = g_string_new("/account clear ");
        g_string_append(beginning, args[1]);
        found = autocomplete_param_with_ac(input, beginning->str, account_clear_ac, TRUE);
        g_string_free(beginning, TRUE);
        if (found) {
            g_strfreev(args);
            return found;
        }
    }

    g_strfreev(args);

    found = autocomplete_param_with_ac(input, "/account default", account_default_ac, TRUE);
    if(found){
        return found;
    }

    int i = 0;
    gchar *account_choice[] = { "/account set", "/account show", "/account enable",
        "/account disable", "/account rename", "/account clear", "/account remove",
        "/account default set" };

    for (i = 0; i < ARRAY_SIZE(account_choice); i++) {
        found = autocomplete_param_with_func(input, account_choice[i], accounts_find_all);
        if (found) {
            return found;
        }
    }

    found = autocomplete_param_with_ac(input, "/account", account_ac, TRUE);
    return found;
}

static int
_cmp_command(Command *cmd1, Command *cmd2)
{
    return g_strcmp0(cmd1->cmd, cmd2->cmd);
}

void
command_docgen(void)
{
    GList *cmds = NULL;
    unsigned int i;
    for (i = 0; i < ARRAY_SIZE(command_defs); i++) {
        Command *pcmd = command_defs+i;
        cmds = g_list_insert_sorted(cmds, pcmd, (GCompareFunc)_cmp_command);
    }

    FILE *toc_fragment = fopen("toc_fragment.html", "w");
    FILE *main_fragment = fopen("main_fragment.html", "w");

    fputs("<ul><li><ul><li>\n", toc_fragment);
    fputs("<hr>\n", main_fragment);

    GList *curr = cmds;
    while (curr) {
        Command *pcmd = curr->data;

        fprintf(toc_fragment, "<a href=\"#%s\">%s</a>,\n", &pcmd->cmd[1], pcmd->cmd);

        fprintf(main_fragment, "<a name=\"%s\"></a>\n", &pcmd->cmd[1]);
        fprintf(main_fragment, "<h4>%s</h4>\n", pcmd->cmd);
        fputs("<p>Usage:</p>\n", main_fragment);
        fprintf(main_fragment, "<p><pre><code>%s</code></pre></p>\n", pcmd->help.usage);

        fputs("<p>Details:</p>\n", main_fragment);
        fputs("<p><pre><code>", main_fragment);
        int i = 2;
        while (pcmd->help.long_help[i]) {
            fprintf(main_fragment, "%s\n", pcmd->help.long_help[i++]);
        }
        fputs("</code></pre></p>\n<a href=\"#top\"><h5>back to top</h5></a><br><hr>\n", main_fragment);
        fputs("\n", main_fragment);

        curr = g_list_next(curr);
    }

    fputs("</ul></ul>\n", toc_fragment);

    fclose(toc_fragment);
    fclose(main_fragment);
    g_list_free(cmds);
}<|MERGE_RESOLUTION|>--- conflicted
+++ resolved
@@ -685,26 +685,16 @@
           NULL } } },
 
     { "/time",
-<<<<<<< HEAD
-        cmd_time, parse_args, 1, 1, &cons_time_setting,
-        { "/time <format>", "Time display.",
-        { "/time <format>",
-          "---------------------",
-          "Configure the time format for the main window.",
-=======
-        cmd_time, parse_args, 1, 2, &cons_time_setting,
-        { "/time setting|statusbar [setting]", "Time display.",
-        { "/time setting|statusbar [setting]",
+        cmd_time, parse_args, 1, 3, &cons_time_setting,
+        { "/time main|statusbar set|off [format]", "Time display.",
+        { "/time main|statusbar set|off [format]",
           "---------------------------------",
           "Configure time display preferences.",
           "",
-          "minutes           : Use minutes precision in main window.",
-          "seconds           : Use seconds precision in main window.",
-          "off               : Do not show time in main window.",
-          "statusbar minutes : Show minutes precision in status bar.",
-          "statusbar seconds : Show seconds precision in status bar.",
-          "statusbar off     : Do not show time in status bar.",
->>>>>>> 304e08a9
+          "main set <format>      : Change strftime format to <format> in main window.",
+          "main off               : Do not show time in main window.",
+          "statusbar set <format> : Change strftime format to <format> in statusbar.",
+          "statusbar off          : Do not show time in status bar.",
           NULL } } },
 
     { "/inpblock",
@@ -1209,12 +1199,9 @@
 static Autocomplete form_field_multi_ac;
 static Autocomplete occupants_ac;
 static Autocomplete occupants_default_ac;
-<<<<<<< HEAD
-=======
 static Autocomplete occupants_show_ac;
 static Autocomplete time_ac;
 static Autocomplete time_statusbar_ac;
->>>>>>> 304e08a9
 static Autocomplete resource_ac;
 static Autocomplete inpblock_ac;
 static Autocomplete receipts_ac;
@@ -1555,8 +1542,6 @@
     autocomplete_add(occupants_default_ac, "show");
     autocomplete_add(occupants_default_ac, "hide");
 
-<<<<<<< HEAD
-=======
     occupants_show_ac = autocomplete_new();
     autocomplete_add(occupants_show_ac, "jid");
 
@@ -1571,7 +1556,6 @@
     autocomplete_add(time_statusbar_ac, "seconds");
     autocomplete_add(time_statusbar_ac, "off");
 
->>>>>>> 304e08a9
     resource_ac = autocomplete_new();
     autocomplete_add(resource_ac, "set");
     autocomplete_add(resource_ac, "off");
@@ -1638,12 +1622,9 @@
     autocomplete_free(form_field_multi_ac);
     autocomplete_free(occupants_ac);
     autocomplete_free(occupants_default_ac);
-<<<<<<< HEAD
-=======
     autocomplete_free(occupants_show_ac);
     autocomplete_free(time_ac);
     autocomplete_free(time_statusbar_ac);
->>>>>>> 304e08a9
     autocomplete_free(resource_ac);
     autocomplete_free(inpblock_ac);
     autocomplete_free(receipts_ac);
@@ -1813,12 +1794,9 @@
     autocomplete_reset(form_field_multi_ac);
     autocomplete_reset(occupants_ac);
     autocomplete_reset(occupants_default_ac);
-<<<<<<< HEAD
-=======
     autocomplete_reset(occupants_show_ac);
     autocomplete_reset(time_ac);
     autocomplete_reset(time_statusbar_ac);
->>>>>>> 304e08a9
     autocomplete_reset(resource_ac);
     autocomplete_reset(inpblock_ac);
     autocomplete_reset(receipts_ac);
@@ -2005,13 +1983,8 @@
         }
     }
 
-<<<<<<< HEAD
-    gchar *cmds[] = { "/help", "/prefs", "/disco", "/close", "/wins", "/subject", "/room", };
-    Autocomplete completers[] = { help_ac, prefs_ac, disco_ac, close_ac, wins_ac, subject_ac, room_ac, };
-=======
     gchar *cmds[] = { "/help", "/prefs", "/disco", "/close", "/wins", "/subject", "/room" };
     Autocomplete completers[] = { help_ac, prefs_ac, disco_ac, close_ac, wins_ac, subject_ac, room_ac };
->>>>>>> 304e08a9
 
     for (i = 0; i < ARRAY_SIZE(cmds); i++) {
         result = autocomplete_param_with_ac(input, cmds[i], completers[i], TRUE);
