--- conflicted
+++ resolved
@@ -4159,8 +4159,7 @@
 }
 
 gboolean
-<<<<<<< HEAD
-cmd_plugins(ProfWin *window, gchar **args, struct cmd_help_t help)
+cmd_plugins(ProfWin *window, const char * const command, gchar **args)
 {
     GSList *plugins = plugins_get_list();
 
@@ -4181,10 +4180,7 @@
 }
 
 gboolean
-cmd_pgp(ProfWin *window, gchar **args, struct cmd_help_t help)
-=======
 cmd_pgp(ProfWin *window, const char * const command, gchar **args)
->>>>>>> 41c93c33
 {
 #ifdef PROF_HAVE_LIBGPGME
     if (args[0] == NULL) {
