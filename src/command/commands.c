/*
 * commands.c
 *
 * Copyright (C) 2012 - 2014 James Booth <boothj5@gmail.com>
 *
 * This file is part of Profanity.
 *
 * Profanity is free software: you can redistribute it and/or modify
 * it under the terms of the GNU General Public License as published by
 * the Free Software Foundation, either version 3 of the License, or
 * (at your option) any later version.
 *
 * Profanity is distributed in the hope that it will be useful,
 * but WITHOUT ANY WARRANTY; without even the implied warranty of
 * MERCHANTABILITY or FITNESS FOR A PARTICULAR PURPOSE.  See the
 * GNU General Public License for more details.
 *
 * You should have received a copy of the GNU General Public License
 * along with Profanity.  If not, see <http://www.gnu.org/licenses/>.
 *
 * In addition, as a special exception, the copyright holders give permission to
 * link the code of portions of this program with the OpenSSL library under
 * certain conditions as described in each individual source file, and
 * distribute linked combinations including the two.
 *
 * You must obey the GNU General Public License in all respects for all of the
 * code used other than OpenSSL. If you modify file(s) with this exception, you
 * may extend this exception to your version of the file(s), but you are not
 * obligated to do so. If you do not wish to do so, delete this exception
 * statement from your version. If you delete this exception statement from all
 * source files in the program, then also delete it here.
 *
 */

#include "prof_config.h"

#include <string.h>
#include <stdlib.h>
#include <errno.h>
#include <assert.h>
#include <glib.h>
#ifdef PROF_HAVE_LIBOTR
#include <libotr/proto.h>
#endif

#include "chat_session.h"
#include "command/commands.h"
#include "command/command.h"
#include "common.h"
#include "config/accounts.h"
#include "config/account.h"
#include "config/preferences.h"
#include "config/theme.h"
#include "contact.h"
#include "roster_list.h"
#include "jid.h"
#include "log.h"
#include "muc.h"
#ifdef PROF_HAVE_LIBOTR
#include "otr/otr.h"
#endif
#include "profanity.h"
#include "plugins/plugins.h"
#include "tools/autocomplete.h"
#include "tools/parser.h"
#include "tools/tinyurl.h"
#include "xmpp/xmpp.h"
#include "xmpp/bookmark.h"
#include "ui/ui.h"
#include "ui/windows.h"

static void _update_presence(const resource_presence_t presence,
    const char * const show, gchar **args);
static gboolean _cmd_set_boolean_preference(gchar *arg, struct cmd_help_t help,
    const char * const display, preference_t pref);
static int _strtoi(char *str, int *saveptr, int min, int max);
static void _cmd_show_filtered_help(char *heading, gchar *cmd_filter[], int filter_size);
static gint _compare_commands(Command *a, Command *b);
static void _who_room(gchar **args, struct cmd_help_t help);
static void _who_roster(gchar **args, struct cmd_help_t help);

extern GHashTable *commands;

gboolean
cmd_connect(gchar **args, struct cmd_help_t help)
{
    gboolean result = FALSE;
    char *def = prefs_get_string(PREF_DEFAULT_ACCOUNT);

    jabber_conn_status_t conn_status = jabber_get_connection_status();

    if ((conn_status != JABBER_DISCONNECTED) && (conn_status != JABBER_STARTED)) {
        cons_show("You are either connected already, or a login is in process.");
        result = TRUE;
    } else {
        gchar *opt_keys[] = { "server", "port", NULL };
        gboolean parsed;

        GHashTable *options = parse_options(&args[args[0] ? 1 : 0], opt_keys, &parsed);
        if (!parsed) {
            cons_show("Usage: %s", help.usage);
            cons_show("");
            return TRUE;
        }

        char *altdomain = g_hash_table_lookup(options, "server");

        int port = 0;
        if (g_hash_table_contains(options, "port")) {
            char *port_str = g_hash_table_lookup(options, "port");
            if (_strtoi(port_str, &port, 1, 65535) != 0) {
                port = 0;
                cons_show("");
                return TRUE;
            }
        }

        char *user = args[0];
        if(!user){
            if(def){
                user = def;
                cons_show("Using default account %s.", user);
            } else {
                cons_show("No default account.");
                return TRUE;
            }
        }
        char *lower = g_utf8_strdown(user, -1);
        char *jid;

        ProfAccount *account = accounts_get_account(lower);
        if (account != NULL) {
            jid = account_create_full_jid(account);
            if (account->password == NULL) {
                account->password = ui_ask_password();
            }
            cons_show("Connecting with account %s as %s", account->name, jid);
            if(g_hash_table_contains(options, "port") || g_hash_table_contains(options, "server"))
                cons_show("Ignoring extra connect options. Please set them with /account set");
            conn_status = jabber_connect_with_account(account);
            account_free(account);
        } else {
            char *passwd = ui_ask_password();
            jid = strdup(lower);
            cons_show("Connecting as %s", jid);
            conn_status = jabber_connect_with_details(jid, passwd, altdomain, port);
            free(passwd);
        }
        g_free(lower);

        if (conn_status == JABBER_DISCONNECTED) {
            cons_show_error("Connection attempt for %s failed.", jid);
            log_info("Connection attempt for %s failed", jid);
        }

        options_destroy(options);

        free(jid);

        result = TRUE;
    }

    g_free(def);

    return result;
}

gboolean
cmd_account(gchar **args, struct cmd_help_t help)
{
    char *command = args[0];

    if (command == NULL) {
        if (jabber_get_connection_status() != JABBER_CONNECTED) {
            cons_show("Usage: %s", help.usage);
        } else {
            ProfAccount *account = accounts_get_account(jabber_get_account_name());
            cons_show_account(account);
            account_free(account);
        }
    } else if (strcmp(command, "list") == 0) {
        gchar **accounts = accounts_get_list();
        cons_show_account_list(accounts);
        g_strfreev(accounts);
    } else if (strcmp(command, "show") == 0) {
        char *account_name = args[1];
        if (account_name == NULL) {
            cons_show("Usage: %s", help.usage);
        } else {
            ProfAccount *account = accounts_get_account(account_name);
            if (account == NULL) {
                cons_show("No such account.");
                cons_show("");
            } else {
                cons_show_account(account);
                account_free(account);
            }
        }
    } else if (strcmp(command, "add") == 0) {
        char *account_name = args[1];
        if (account_name == NULL) {
            cons_show("Usage: %s", help.usage);
        } else {
            accounts_add(account_name, NULL, 0);
            cons_show("Account created.");
            cons_show("");
        }
    } else if (strcmp(command, "remove") == 0) {
        char *account_name = args[1];
        if(!account_name) {
            cons_show("Usage: %s", help.usage);
        } else {
            char *def = prefs_get_string(PREF_DEFAULT_ACCOUNT);
            if(accounts_remove(account_name)){
                cons_show("Account %s removed.", account_name);
                if(def && strcmp(def, account_name) == 0){
                    prefs_set_string(PREF_DEFAULT_ACCOUNT, NULL);
                    cons_show("Default account removed because the corresponding account was removed.");
                }
            } else {
                cons_show("Failed to remove account %s.", account_name);
                cons_show("Either the account does not exist, or an unknown error occurred.");
            }
            cons_show("");
            g_free(def);
        }
    } else if (strcmp(command, "enable") == 0) {
        char *account_name = args[1];
        if (account_name == NULL) {
            cons_show("Usage: %s", help.usage);
        } else {
            if (accounts_enable(account_name)) {
                cons_show("Account enabled.");
                cons_show("");
            } else {
                cons_show("No such account: %s", account_name);
                cons_show("");
            }
        }
    } else if (strcmp(command, "disable") == 0) {
        char *account_name = args[1];
        if (account_name == NULL) {
            cons_show("Usage: %s", help.usage);
        } else {
            if (accounts_disable(account_name)) {
                cons_show("Account disabled.");
                cons_show("");
            } else {
                cons_show("No such account: %s", account_name);
                cons_show("");
            }
        }
    } else if (strcmp(command, "rename") == 0) {
        if (g_strv_length(args) != 3) {
            cons_show("Usage: %s", help.usage);
        } else {
            char *account_name = args[1];
            char *new_name = args[2];

            if (accounts_rename(account_name, new_name)) {
                cons_show("Account renamed.");
                cons_show("");
            } else {
                cons_show("Either account %s doesn't exist, or account %s already exists.", account_name, new_name);
                cons_show("");
            }
        }
    } else if (strcmp(command, "default") == 0) {
        if(g_strv_length(args) == 1){
            char *def = prefs_get_string(PREF_DEFAULT_ACCOUNT);

            if(def){
                cons_show("The default account is %s.", def);
                free(def);
            } else {
                cons_show("No default account.");
            }
        } else if(g_strv_length(args) == 2){
            if(strcmp(args[1], "off") == 0){
                prefs_set_string(PREF_DEFAULT_ACCOUNT, NULL);
                cons_show("Removed default account.");
            } else {
                cons_show("Usage: %s", help.usage);
            }
        } else if(g_strv_length(args) == 3) {
            if(strcmp(args[1], "set") == 0){
                if(accounts_get_account(args[2])){
                    prefs_set_string(PREF_DEFAULT_ACCOUNT, args[2]);
                    cons_show("Default account set to %s.", args[2]);
                } else {
                    cons_show("Account %s does not exist.", args[2]);
                }
            } else {
                cons_show("Usage: %s", help.usage);
            }
        } else {
            cons_show("Usage: %s", help.usage);
        }
    } else if (strcmp(command, "set") == 0) {
        if (g_strv_length(args) != 4) {
            cons_show("Usage: %s", help.usage);
        } else {
            char *account_name = args[1];
            char *property = args[2];
            char *value = args[3];

            if (!accounts_account_exists(account_name)) {
                cons_show("Account %s doesn't exist", account_name);
                cons_show("");
            } else {
                if (strcmp(property, "jid") == 0) {
                    Jid *jid = jid_create(args[3]);
                    if (jid == NULL) {
                        cons_show("Malformed jid: %s", value);
                    } else {
                        accounts_set_jid(account_name, jid->barejid);
                        cons_show("Updated jid for account %s: %s", account_name, jid->barejid);
                        if (jid->resourcepart != NULL) {
                            accounts_set_resource(account_name, jid->resourcepart);
                            cons_show("Updated resource for account %s: %s", account_name, jid->resourcepart);
                        }
                        cons_show("");
                    }
                    jid_destroy(jid);
                } else if (strcmp(property, "server") == 0) {
                    accounts_set_server(account_name, value);
                    cons_show("Updated server for account %s: %s", account_name, value);
                    cons_show("");
                } else if (strcmp(property, "port") == 0) {
                    int port;
                    if (_strtoi(value, &port, 1, 65535) != 0) {
                        cons_show("");
                        return TRUE;
                    } else {
                        accounts_set_port(account_name, port);
                        cons_show("Updated port for account %s: %s", account_name, value);
                        cons_show("");
                    }
                } else if (strcmp(property, "resource") == 0) {
                    accounts_set_resource(account_name, value);
                    cons_show("Updated resource for account %s: %s", account_name, value);
                    cons_show("");
                } else if (strcmp(property, "password") == 0) {
                    accounts_set_password(account_name, value);
                    cons_show("Updated password for account %s", account_name);
                    cons_show("");
                } else if (strcmp(property, "muc") == 0) {
                    accounts_set_muc_service(account_name, value);
                    cons_show("Updated muc service for account %s: %s", account_name, value);
                    cons_show("");
                } else if (strcmp(property, "nick") == 0) {
                    accounts_set_muc_nick(account_name, value);
                    cons_show("Updated muc nick for account %s: %s", account_name, value);
                    cons_show("");
                } else if (strcmp(property, "otr") == 0) {
                    if ((g_strcmp0(value, "manual") != 0)
                            && (g_strcmp0(value, "opportunistic") != 0)
                            && (g_strcmp0(value, "always") != 0)) {
                        cons_show("OTR policy must be one of: manual, opportunistic or always.");
                    } else {
                        accounts_set_otr_policy(account_name, value);
                        cons_show("Updated OTR policy for account %s: %s", account_name, value);
                        cons_show("");
                    }
                } else if (strcmp(property, "status") == 0) {
                    if (!valid_resource_presence_string(value) && (strcmp(value, "last") != 0)) {
                        cons_show("Invalid status: %s", value);
                    } else {
                        accounts_set_login_presence(account_name, value);
                        cons_show("Updated login status for account %s: %s", account_name, value);
                    }
                    cons_show("");
                } else if (valid_resource_presence_string(property)) {
                        int intval;

                        if (_strtoi(value, &intval, -128, 127) == 0) {
                            resource_presence_t presence_type = resource_presence_from_string(property);
                            switch (presence_type)
                            {
                                case (RESOURCE_ONLINE):
                                    accounts_set_priority_online(account_name, intval);
                                    break;
                                case (RESOURCE_CHAT):
                                    accounts_set_priority_chat(account_name, intval);
                                    break;
                                case (RESOURCE_AWAY):
                                    accounts_set_priority_away(account_name, intval);
                                    break;
                                case (RESOURCE_XA):
                                    accounts_set_priority_xa(account_name, intval);
                                    break;
                                case (RESOURCE_DND):
                                    accounts_set_priority_dnd(account_name, intval);
                                    break;
                            }

                            jabber_conn_status_t conn_status = jabber_get_connection_status();
                            if (conn_status == JABBER_CONNECTED) {
                                char *connected_account = jabber_get_account_name();
                                resource_presence_t last_presence = accounts_get_last_presence(connected_account);

                                if (presence_type == last_presence) {
                                    char *message = jabber_get_presence_message();
                                    presence_update(last_presence, message, 0);
                                }
                            }
                            cons_show("Updated %s priority for account %s: %s", property, account_name, value);
                            cons_show("");
                        }
                } else {
                    cons_show("Invalid property: %s", property);
                    cons_show("");
                }
            }
        }
    } else if (strcmp(command, "clear") == 0) {
        if (g_strv_length(args) != 3) {
            cons_show("Usage: %s", help.usage);
        } else {
            char *account_name = args[1];
            char *property = args[2];

            if (!accounts_account_exists(account_name)) {
                cons_show("Account %s doesn't exist", account_name);
                cons_show("");
            } else {
                if (strcmp(property, "password") == 0) {
                    accounts_clear_password(account_name);
                    cons_show("Removed password for account %s", account_name);
                    cons_show("");
                } else if (strcmp(property, "server") == 0) {
                    accounts_clear_server(account_name);
                    cons_show("Removed server for account %s", account_name);
                    cons_show("");
                } else if (strcmp(property, "port") == 0) {
                    accounts_clear_port(account_name);
                    cons_show("Removed port for account %s", account_name);
                    cons_show("");
                } else if (strcmp(property, "otr") == 0) {
                    accounts_clear_otr(account_name);
                    cons_show("OTR policy removed for account %s", account_name);
                    cons_show("");
                } else {
                    cons_show("Invalid property: %s", property);
                    cons_show("");
                }
            }
        }
    } else {
        cons_show("");
    }

    return TRUE;
}

gboolean
cmd_sub(gchar **args, struct cmd_help_t help)
{
    jabber_conn_status_t conn_status = jabber_get_connection_status();

    if (conn_status != JABBER_CONNECTED) {
        cons_show("You are currently not connected.");
        return TRUE;
    }

    char *subcmd, *jid;
    subcmd = args[0];
    jid = args[1];

    if (subcmd == NULL) {
        cons_show("Usage: %s", help.usage);
        return TRUE;
    }

    if (strcmp(subcmd, "sent") == 0) {
        cons_show_sent_subs();
        return TRUE;
    }

    if (strcmp(subcmd, "received") == 0) {
        cons_show_received_subs();
        return TRUE;
    }

    win_type_t win_type = ui_current_win_type();
    if ((win_type != WIN_CHAT) && (jid == NULL)) {
        cons_show("You must specify a contact.");
        return TRUE;
    }

    if (jid == NULL) {
        ProfChatWin *chatwin = wins_get_current_chat();
        jid = chatwin->barejid;
    }

    Jid *jidp = jid_create(jid);

    if (strcmp(subcmd, "allow") == 0) {
        presence_subscription(jidp->barejid, PRESENCE_SUBSCRIBED);
        cons_show("Accepted subscription for %s", jidp->barejid);
        log_info("Accepted subscription for %s", jidp->barejid);
    } else if (strcmp(subcmd, "deny") == 0) {
        presence_subscription(jidp->barejid, PRESENCE_UNSUBSCRIBED);
        cons_show("Deleted/denied subscription for %s", jidp->barejid);
        log_info("Deleted/denied subscription for %s", jidp->barejid);
    } else if (strcmp(subcmd, "request") == 0) {
        presence_subscription(jidp->barejid, PRESENCE_SUBSCRIBE);
        cons_show("Sent subscription request to %s.", jidp->barejid);
        log_info("Sent subscription request to %s.", jidp->barejid);
    } else if (strcmp(subcmd, "show") == 0) {
        PContact contact = roster_get_contact(jidp->barejid);
        if ((contact == NULL) || (p_contact_subscription(contact) == NULL)) {
            if (win_type == WIN_CHAT) {
                ui_current_print_line("No subscription information for %s.", jidp->barejid);
            } else {
                cons_show("No subscription information for %s.", jidp->barejid);
            }
        } else {
            if (win_type == WIN_CHAT) {
                if (p_contact_pending_out(contact)) {
                    ui_current_print_line("%s subscription status: %s, request pending.",
                        jidp->barejid, p_contact_subscription(contact));
                } else {
                    ui_current_print_line("%s subscription status: %s.", jidp->barejid,
                        p_contact_subscription(contact));
                }
            } else {
                if (p_contact_pending_out(contact)) {
                    cons_show("%s subscription status: %s, request pending.",
                        jidp->barejid, p_contact_subscription(contact));
                } else {
                    cons_show("%s subscription status: %s.", jidp->barejid,
                        p_contact_subscription(contact));
                }
            }
        }
    } else {
        cons_show("Usage: %s", help.usage);
    }

    jid_destroy(jidp);

    return TRUE;
}

gboolean
cmd_disconnect(gchar **args, struct cmd_help_t help)
{
    if (jabber_get_connection_status() == JABBER_CONNECTED) {
        char *jid = strdup(jabber_get_fulljid());
        cons_show("%s logged out successfully.", jid);
        jabber_disconnect();
        roster_clear();
        muc_invites_clear();
        chat_sessions_clear();
        ui_disconnected();
        free(jid);
    } else {
        cons_show("You are not currently connected.");
    }

    return TRUE;
}

gboolean
cmd_quit(gchar **args, struct cmd_help_t help)
{
    log_info("Profanity is shutting down...");
    exit(0);
    return FALSE;
}

gboolean
cmd_wins(gchar **args, struct cmd_help_t help)
{
    if (args[0] == NULL) {
        cons_show_wins();
    } else if (strcmp(args[0], "tidy") == 0) {
        ui_tidy_wins();
    } else if (strcmp(args[0], "prune") == 0) {
        ui_prune_wins();
    } else if (strcmp(args[0], "swap") == 0) {
        if ((args[1] == NULL) || (args[2] == NULL)) {
            cons_show("Usage: %s", help.usage);
        } else {
            int source_win = atoi(args[1]);
            int target_win = atoi(args[2]);
            if ((source_win == 1) || (target_win == 1)) {
                cons_show("Cannot move console window.");
            } else if (source_win == 10 || target_win == 10) {
                cons_show("Window 10 does not exist");
            } else if (source_win != target_win) {
                gboolean swapped = ui_swap_wins(source_win, target_win);
                if (swapped) {
                    cons_show("Swapped windows %d <-> %d", source_win, target_win);
                } else {
                    cons_show("Window %d does not exist", source_win);
                }
            } else {
                cons_show("Same source and target window supplied.");
            }
        }
    }

    return TRUE;
}

gboolean
cmd_win(gchar **args, struct cmd_help_t help)
{
    int num = atoi(args[0]);
    gboolean switched = ui_switch_win(num);
    if (switched == FALSE) {
        cons_show("Window %d does not exist.", num);
    }
    return TRUE;
}

gboolean
cmd_help(gchar **args, struct cmd_help_t help)
{
    int num_args = g_strv_length(args);
    if (num_args == 0) {
        cons_help();
    } else if (strcmp(args[0], "commands") == 0) {
        cons_show("");
        cons_show("All commands");
        cons_show("");

        GList *ordered_commands = NULL;
        GHashTableIter iter;
        gpointer key;
        gpointer value;

        g_hash_table_iter_init(&iter, commands);
        while (g_hash_table_iter_next(&iter, &key, &value)) {
            ordered_commands = g_list_insert_sorted(ordered_commands, value, (GCompareFunc)_compare_commands);
        }

        GList *curr = ordered_commands;
        while (curr != NULL) {
            Command *cmd = curr->data;
            cons_show("%-12s: %s", cmd->cmd, cmd->help.short_help);
            curr = g_list_next(curr);
        }
        g_list_free(ordered_commands);
        g_list_free(curr);

        cons_show("");
        cons_show("Use /help [command] without the leading slash, for help on a specific command");
        cons_show("");

    } else if (strcmp(args[0], "basic") == 0) {
        gchar *filter[] = { "/about", "/clear", "/close", "/connect",
            "/disconnect", "/help", "/msg", "/join", "/quit", "/vercheck",
            "/wins", "/ping" };
        _cmd_show_filtered_help("Basic commands", filter, ARRAY_SIZE(filter));

    } else if (strcmp(args[0], "chatting") == 0) {
        gchar *filter[] = { "/chlog", "/otr", "/gone", "/history",
            "/info", "/intype", "/msg", "/notify", "/outtype", "/status",
            "/close", "/clear", "/tiny" };
        _cmd_show_filtered_help("Chat commands", filter, ARRAY_SIZE(filter));

    } else if (strcmp(args[0], "groupchat") == 0) {
        gchar *filter[] = { "/close", "/clear", "/decline", "/grlog",
            "/invite", "/invites", "/join", "/leave", "/notify", "/msg", "/room",
            "/rooms", "/tiny", "/who", "/nick", "/privileges", "/info", "/occupants" };
        _cmd_show_filtered_help("Groupchat commands", filter, ARRAY_SIZE(filter));

    } else if (strcmp(args[0], "presence") == 0) {
        gchar *filter[] = { "/autoaway", "/away", "/chat", "/dnd",
            "/online", "/priority", "/account", "/status", "/statuses", "/who",
            "/xa" };
        _cmd_show_filtered_help("Presence commands", filter, ARRAY_SIZE(filter));

    } else if (strcmp(args[0], "contacts") == 0) {
        gchar *filter[] = { "/group", "/roster", "/sub", "/who" };
        _cmd_show_filtered_help("Roster commands", filter, ARRAY_SIZE(filter));

    } else if (strcmp(args[0], "service") == 0) {
        gchar *filter[] = { "/caps", "/disco", "/info", "/software", "/rooms" };
        _cmd_show_filtered_help("Service discovery commands", filter, ARRAY_SIZE(filter));

    } else if (strcmp(args[0], "settings") == 0) {
        gchar *filter[] = { "/account", "/autoaway", "/autoping", "/autoconnect", "/beep",
            "/chlog", "/flash", "/gone", "/grlog", "/history", "/intype",
            "/log", "/mouse", "/notify", "/outtype", "/prefs", "/priority",
            "/reconnect", "/roster", "/splash", "/states", "/statuses", "/theme",
            "/titlebar", "/vercheck", "/privileges", "/occupants", "/presence", "/wrap" };
        _cmd_show_filtered_help("Settings commands", filter, ARRAY_SIZE(filter));

    } else if (strcmp(args[0], "navigation") == 0) {
        cons_navigation_help();
    } else {
        char *cmd = args[0];
        char cmd_with_slash[1 + strlen(cmd) + 1];
        sprintf(cmd_with_slash, "/%s", cmd);

        const gchar **help_text = NULL;
        Command *command = g_hash_table_lookup(commands, cmd_with_slash);

        if (command != NULL) {
            help_text = command->help.long_help;
        }

        cons_show("");
        if (help_text != NULL) {
            ProfWin *console = wins_get_console();
            ui_show_lines(console, help_text);
        } else {
            cons_show("No such command.");
        }

        cons_show("");
    }

    return TRUE;
}

gboolean
cmd_about(gchar **args, struct cmd_help_t help)
{
    ui_about();
    return TRUE;
}

gboolean
cmd_prefs(gchar **args, struct cmd_help_t help)
{
    if (args[0] == NULL) {
        cons_prefs();
        cons_show("Use the /account command for preferences for individual accounts.");
    } else if (strcmp(args[0], "ui") == 0) {
        cons_show("");
        cons_show_ui_prefs();
        cons_show("");
    } else if (strcmp(args[0], "desktop") == 0) {
        cons_show("");
        cons_show_desktop_prefs();
        cons_show("");
    } else if (strcmp(args[0], "chat") == 0) {
        cons_show("");
        cons_show_chat_prefs();
        cons_show("");
    } else if (strcmp(args[0], "log") == 0) {
        cons_show("");
        cons_show_log_prefs();
        cons_show("");
    } else if (strcmp(args[0], "conn") == 0) {
        cons_show("");
        cons_show_connection_prefs();
        cons_show("");
    } else if (strcmp(args[0], "presence") == 0) {
        cons_show("");
        cons_show_presence_prefs();
        cons_show("");
    } else if (strcmp(args[0], "otr") == 0) {
        cons_show("");
        cons_show_otr_prefs();
        cons_show("");
    } else {
        cons_show("Usage: %s", help.usage);
    }

    return TRUE;
}

gboolean
cmd_theme(gchar **args, struct cmd_help_t help)
{
    // list themes
    if (g_strcmp0(args[0], "list") == 0) {
        GSList *themes = theme_list();
        cons_show_themes(themes);
        g_slist_free_full(themes, g_free);

    // load a theme
    } else if (g_strcmp0(args[0], "set") == 0) {
        if (args[1] == NULL) {
            cons_show("Usage: %s", help.usage);
        } else if (theme_load(args[1])) {
            ui_load_colours();
            prefs_set_string(PREF_THEME, args[1]);
            if (prefs_get_boolean(PREF_ROSTER)) {
                ui_show_roster();
            } else {
                ui_hide_roster();
            }
            if (prefs_get_boolean(PREF_OCCUPANTS)) {
                ui_show_all_room_rosters();
            } else {
                ui_hide_all_room_rosters();
            }
            ui_redraw();
            cons_show("Loaded theme: %s", args[1]);
        } else {
            cons_show("Couldn't find theme: %s", args[1]);
        }

    // show colours
    } else if (g_strcmp0(args[0], "colours") == 0) {
        cons_theme_colours();
    } else {
        cons_show("Usage: %s", help.usage);
    }

    return TRUE;
}

static void
_who_room(gchar **args, struct cmd_help_t help)
{
    if ((g_strv_length(args) == 2) && (args[1] != NULL)) {
        cons_show("Argument group is not applicable to chat rooms.");
        return;
    }

    // bad arg
    if (args[0] != NULL &&
            (g_strcmp0(args[0], "online") != 0) &&
            (g_strcmp0(args[0], "available") != 0) &&
            (g_strcmp0(args[0], "unavailable") != 0) &&
            (g_strcmp0(args[0], "away") != 0) &&
            (g_strcmp0(args[0], "chat") != 0) &&
            (g_strcmp0(args[0], "xa") != 0) &&
            (g_strcmp0(args[0], "dnd") != 0) &&
            (g_strcmp0(args[0], "any") != 0) &&
            (g_strcmp0(args[0], "moderator") != 0) &&
            (g_strcmp0(args[0], "participant") != 0) &&
            (g_strcmp0(args[0], "visitor") != 0) &&
            (g_strcmp0(args[0], "owner") != 0) &&
            (g_strcmp0(args[0], "admin") != 0) &&
            (g_strcmp0(args[0], "member") != 0) &&
            (g_strcmp0(args[0], "outcast") != 0)) {
        cons_show("Usage: %s", help.usage);
        return;
    }

    ProfMucWin *mucwin = wins_get_current_muc();

    // presence filter
    if (args[0] == NULL ||
            (g_strcmp0(args[0], "online") == 0) ||
            (g_strcmp0(args[0], "available") == 0) ||
            (g_strcmp0(args[0], "unavailable") == 0) ||
            (g_strcmp0(args[0], "away") == 0) ||
            (g_strcmp0(args[0], "chat") == 0) ||
            (g_strcmp0(args[0], "xa") == 0) ||
            (g_strcmp0(args[0], "dnd") == 0) ||
            (g_strcmp0(args[0], "any") == 0)) {

        char *presence = args[0];
        GList *occupants = muc_roster(mucwin->roomjid);

        // no arg, show all contacts
        if ((presence == NULL) || (g_strcmp0(presence, "any") == 0)) {
            ui_room_roster(mucwin->roomjid, occupants, NULL);

        // available
        } else if (strcmp("available", presence) == 0) {
            GList *filtered = NULL;

            while (occupants != NULL) {
                Occupant *occupant = occupants->data;
                if (muc_occupant_available(occupant)) {
                    filtered = g_list_append(filtered, occupant);
                }
                occupants = g_list_next(occupants);
            }

            ui_room_roster(mucwin->roomjid, filtered, "available");

        // unavailable
        } else if (strcmp("unavailable", presence) == 0) {
            GList *filtered = NULL;

            while (occupants != NULL) {
                Occupant *occupant = occupants->data;
                if (!muc_occupant_available(occupant)) {
                    filtered = g_list_append(filtered, occupant);
                }
                occupants = g_list_next(occupants);
            }

            ui_room_roster(mucwin->roomjid, filtered, "unavailable");

        // show specific status
        } else {
            GList *filtered = NULL;

            while (occupants != NULL) {
                Occupant *occupant = occupants->data;
                const char *presence_str = string_from_resource_presence(occupant->presence);
                if (strcmp(presence_str, presence) == 0) {
                    filtered = g_list_append(filtered, occupant);
                }
                occupants = g_list_next(occupants);
            }

            ui_room_roster(mucwin->roomjid, filtered, presence);
        }

        g_list_free(occupants);

    // role or affiliation filter
    } else {
        if (g_strcmp0(args[0], "moderator") == 0) {
            ui_show_room_role_list(mucwin, MUC_ROLE_MODERATOR);
            return;
        }
        if (g_strcmp0(args[0], "participant") == 0) {
            ui_show_room_role_list(mucwin, MUC_ROLE_PARTICIPANT);
            return;
        }
        if (g_strcmp0(args[0], "visitor") == 0) {
            ui_show_room_role_list(mucwin, MUC_ROLE_VISITOR);
            return;
        }

        if (g_strcmp0(args[0], "owner") == 0) {
            ui_show_room_affiliation_list(mucwin, MUC_AFFILIATION_OWNER);
            return;
        }
        if (g_strcmp0(args[0], "admin") == 0) {
            ui_show_room_affiliation_list(mucwin, MUC_AFFILIATION_ADMIN);
            return;
        }
        if (g_strcmp0(args[0], "member") == 0) {
            ui_show_room_affiliation_list(mucwin, MUC_AFFILIATION_MEMBER);
            return;
        }
        if (g_strcmp0(args[0], "outcast") == 0) {
            ui_show_room_affiliation_list(mucwin, MUC_AFFILIATION_OUTCAST);
            return;
        }
    }
}

static void
_who_roster(gchar **args, struct cmd_help_t help)
{
    char *presence = args[0];

    // bad arg
    if ((presence != NULL)
            && (strcmp(presence, "online") != 0)
            && (strcmp(presence, "available") != 0)
            && (strcmp(presence, "unavailable") != 0)
            && (strcmp(presence, "offline") != 0)
            && (strcmp(presence, "away") != 0)
            && (strcmp(presence, "chat") != 0)
            && (strcmp(presence, "xa") != 0)
            && (strcmp(presence, "dnd") != 0)
            && (strcmp(presence, "any") != 0)) {
        cons_show("Usage: %s", help.usage);
        return;
    }

    char *group = NULL;
    if ((g_strv_length(args) == 2) && (args[1] != NULL)) {
        group = args[1];
    }

    cons_show("");
    GSList *list = NULL;
    if (group != NULL) {
        list = roster_get_group(group);
        if (list == NULL) {
            cons_show("No such group: %s.", group);
            return;
        }
    } else {
        list = roster_get_contacts();
        if (list == NULL) {
            cons_show("No contacts in roster.");
            return;
        }
    }

    // no arg, show all contacts
    if ((presence == NULL) || (g_strcmp0(presence, "any") == 0)) {
        if (group != NULL) {
            if (list == NULL) {
                cons_show("No contacts in group %s.", group);
            } else {
                cons_show("%s:", group);
                cons_show_contacts(list);
            }
        } else {
            if (list == NULL) {
                cons_show("You have no contacts.");
            } else {
                cons_show("All contacts:");
                cons_show_contacts(list);
            }
        }

    // available
    } else if (strcmp("available", presence) == 0) {
        GSList *filtered = NULL;

        while (list != NULL) {
            PContact contact = list->data;
            if (p_contact_is_available(contact)) {
                filtered = g_slist_append(filtered, contact);
            }
            list = g_slist_next(list);
        }

        if (group != NULL) {
            if (filtered == NULL) {
                cons_show("No contacts in group %s are %s.", group, presence);
            } else {
                cons_show("%s (%s):", group, presence);
                cons_show_contacts(filtered);
            }
        } else {
            if (filtered == NULL) {
                cons_show("No contacts are %s.", presence);
            } else {
                cons_show("Contacts (%s):", presence);
                cons_show_contacts(filtered);
            }
        }

    // unavailable
    } else if (strcmp("unavailable", presence) == 0) {
        GSList *filtered = NULL;

        while (list != NULL) {
            PContact contact = list->data;
            if (!p_contact_is_available(contact)) {
                filtered = g_slist_append(filtered, contact);
            }
            list = g_slist_next(list);
        }

        if (group != NULL) {
            if (filtered == NULL) {
                cons_show("No contacts in group %s are %s.", group, presence);
            } else {
                cons_show("%s (%s):", group, presence);
                cons_show_contacts(filtered);
            }
        } else {
            if (filtered == NULL) {
                cons_show("No contacts are %s.", presence);
            } else {
                cons_show("Contacts (%s):", presence);
                cons_show_contacts(filtered);
            }
        }

    // online, available resources
    } else if (strcmp("online", presence) == 0) {
        GSList *filtered = NULL;

        while (list != NULL) {
            PContact contact = list->data;
            if (p_contact_has_available_resource(contact)) {
                filtered = g_slist_append(filtered, contact);
            }
            list = g_slist_next(list);
        }

        if (group != NULL) {
            if (filtered == NULL) {
                cons_show("No contacts in group %s are %s.", group, presence);
            } else {
                cons_show("%s (%s):", group, presence);
                cons_show_contacts(filtered);
            }
        } else {
            if (filtered == NULL) {
                cons_show("No contacts are %s.", presence);
            } else {
                cons_show("Contacts (%s):", presence);
                cons_show_contacts(filtered);
            }
        }

    // offline, no available resources
    } else if (strcmp("offline", presence) == 0) {
        GSList *filtered = NULL;

        while (list != NULL) {
            PContact contact = list->data;
            if (!p_contact_has_available_resource(contact)) {
                filtered = g_slist_append(filtered, contact);
            }
            list = g_slist_next(list);
        }

        if (group != NULL) {
            if (filtered == NULL) {
                cons_show("No contacts in group %s are %s.", group, presence);
            } else {
                cons_show("%s (%s):", group, presence);
                cons_show_contacts(filtered);
            }
        } else {
            if (filtered == NULL) {
                cons_show("No contacts are %s.", presence);
            } else {
                cons_show("Contacts (%s):", presence);
                cons_show_contacts(filtered);
            }
        }

    // show specific status
    } else {
        GSList *filtered = NULL;

        while (list != NULL) {
            PContact contact = list->data;
            if (strcmp(p_contact_presence(contact), presence) == 0) {
                filtered = g_slist_append(filtered, contact);
            }
            list = g_slist_next(list);
        }

        if (group != NULL) {
            if (filtered == NULL) {
                cons_show("No contacts in group %s are %s.", group, presence);
            } else {
                cons_show("%s (%s):", group, presence);
                cons_show_contacts(filtered);
            }
        } else {
            if (filtered == NULL) {
                cons_show("No contacts are %s.", presence);
            } else {
                cons_show("Contacts (%s):", presence);
                cons_show_contacts(filtered);
            }
        }
    }

    g_slist_free(list);
}

gboolean
cmd_who(gchar **args, struct cmd_help_t help)
{
    jabber_conn_status_t conn_status = jabber_get_connection_status();
    win_type_t win_type = ui_current_win_type();

    if (conn_status != JABBER_CONNECTED) {
        cons_show("You are not currently connected.");
    } else if (win_type == WIN_MUC) {
        _who_room(args, help);
    } else {
        _who_roster(args, help);
    }

    if (win_type != WIN_CONSOLE && win_type != WIN_MUC) {
        ui_statusbar_new(1);
    }

    return TRUE;
}

gboolean
cmd_msg(gchar **args, struct cmd_help_t help)
{
    char *usr = args[0];
    char *msg = args[1];

    jabber_conn_status_t conn_status = jabber_get_connection_status();
    win_type_t win_type = ui_current_win_type();

    if (conn_status != JABBER_CONNECTED) {
        cons_show("You are not currently connected.");
        return TRUE;
    }

    if (win_type == WIN_MUC) {
        ProfMucWin *mucwin = wins_get_current_muc();
        if (muc_roster_contains_nick(mucwin->roomjid, usr)) {
            GString *full_jid = g_string_new(mucwin->roomjid);
            g_string_append(full_jid, "/");
            g_string_append(full_jid, usr);

            if (msg != NULL) {
                char *plugin_message = plugins_pre_priv_message_send(full_jid->str, msg);
                message_send_private(full_jid->str, plugin_message);
                ui_outgoing_private_msg("me", full_jid->str, plugin_message);
                plugins_post_priv_message_send(full_jid->str, plugin_message);
            } else {
                ui_new_private_win(full_jid->str);
            }

            g_string_free(full_jid, TRUE);

        } else {
            ui_current_print_line("No such participant \"%s\" in room.", usr);
        }

        return TRUE;

    } else {
        // get barejid
        char *barejid = roster_barejid_from_name(usr);
        if (barejid == NULL) {
            barejid = usr;
        }

        if (msg != NULL) {
            char *plugin_message = plugins_pre_chat_message_send(barejid, msg);
#ifdef PROF_HAVE_LIBOTR
            if (otr_is_secure(barejid)) {
                char *encrypted = otr_encrypt_message(barejid, plugin_message);
                if (encrypted != NULL) {
                    message_send_chat(barejid, encrypted);
                    otr_free_message(encrypted);
                    ui_outgoing_chat_msg("me", barejid, plugin_message);

                    if (((win_type == WIN_CHAT) || (win_type == WIN_CONSOLE)) && prefs_get_boolean(PREF_CHLOG)) {
                        const char *jid = jabber_get_fulljid();
                        Jid *jidp = jid_create(jid);
                        char *pref_otr_log = prefs_get_string(PREF_OTR_LOG);
                        if (strcmp(pref_otr_log, "on") == 0) {
                            chat_log_chat(jidp->barejid, barejid, plugin_message, PROF_OUT_LOG, NULL);
                        } else if (strcmp(pref_otr_log, "redact") == 0) {
                            chat_log_chat(jidp->barejid, barejid, "[redacted]", PROF_OUT_LOG, NULL);
                        }
                        prefs_free_string(pref_otr_log);
                        jid_destroy(jidp);
                    }
                } else {
                    cons_show_error("Failed to encrypt and send message,");
                }
            } else {
                prof_otrpolicy_t policy = otr_get_policy(barejid);

                if (policy == PROF_OTRPOLICY_ALWAYS) {
                    cons_show_error("Failed to send message. Please check OTR policy");
                    return TRUE;
                } else if (policy == PROF_OTRPOLICY_OPPORTUNISTIC) {
                    GString *otr_message = g_string_new(plugin_message);
                    g_string_append(otr_message, OTRL_MESSAGE_TAG_BASE);
                    g_string_append(otr_message, OTRL_MESSAGE_TAG_V2);
                    message_send_chat(barejid, otr_message->str);

                    g_string_free(otr_message, TRUE);
                } else {
<<<<<<< HEAD
                    gboolean send_state = chat_session_on_message_send(barejid);
                    message_send_chat(barejid, resource, plugin_message, send_state);
=======
                    message_send_chat(barejid, msg);
>>>>>>> f2728096
                }
                ui_outgoing_chat_msg("me", barejid, plugin_message);

                if (((win_type == WIN_CHAT) || (win_type == WIN_CONSOLE)) && prefs_get_boolean(PREF_CHLOG)) {
                    const char *jid = jabber_get_fulljid();
                    Jid *jidp = jid_create(jid);
                    chat_log_chat(jidp->barejid, barejid, plugin_message, PROF_OUT_LOG, NULL);
                    jid_destroy(jidp);
                }
            }

            plugins_post_chat_message_send(barejid, plugin_message);
            free(plugin_message);

            return TRUE;
#else
<<<<<<< HEAD
            gboolean send_state = chat_session_on_message_send(barejid);
            message_send_chat(barejid, resource, plugin_message, send_state);
            ui_outgoing_chat_msg("me", barejid, plugin_message);
=======
            message_send_chat(barejid, msg);
            ui_outgoing_chat_msg("me", barejid, msg);
>>>>>>> f2728096

            if (((win_type == WIN_CHAT) || (win_type == WIN_CONSOLE)) && prefs_get_boolean(PREF_CHLOG)) {
                const char *jid = jabber_get_fulljid();
                Jid *jidp = jid_create(jid);
                chat_log_chat(jidp->barejid, barejid, plugin_message, PROF_OUT_LOG, NULL);
                jid_destroy(jidp);
            }

            plugins_post_chat_message_send(barejid, plugin_message);
            free(plugin_message);
            return TRUE;
#endif

        } else { // msg == NULL
            ui_new_chat_win(barejid);
#ifdef PROF_HAVE_LIBOTR
            if (otr_is_secure(barejid)) {
                ui_gone_secure(barejid, otr_is_trusted(barejid));
            }
#endif
            return TRUE;
        }
    }
}

gboolean
cmd_group(gchar **args, struct cmd_help_t help)
{
    jabber_conn_status_t conn_status = jabber_get_connection_status();

    if (conn_status != JABBER_CONNECTED) {
        cons_show("You are not currently connected.");
        return TRUE;
    }

    // list all groups
    if (args[0] == NULL) {
        GSList *groups = roster_get_groups();
        GSList *curr = groups;
        if (curr != NULL) {
            cons_show("Groups:");
            while (curr != NULL) {
                cons_show("  %s", curr->data);
                curr = g_slist_next(curr);
            }

            g_slist_free_full(groups, g_free);
        } else {
            cons_show("No groups.");
        }
        return TRUE;
    }

    // show contacts in group
    if (strcmp(args[0], "show") == 0) {
        char *group = args[1];
        if (group == NULL) {
            cons_show("Usage: %s", help.usage);
            return TRUE;
        }

        GSList *list = roster_get_group(group);
        cons_show_roster_group(group, list);
        return TRUE;
    }

    // add contact to group
    if (strcmp(args[0], "add") == 0) {
        char *group = args[1];
        char *contact = args[2];

        if ((group == NULL) || (contact == NULL)) {
            cons_show("Usage: %s", help.usage);
            return TRUE;
        }

        char *barejid = roster_barejid_from_name(contact);
        if (barejid == NULL) {
            barejid = contact;
        }

        PContact pcontact = roster_get_contact(barejid);
        if (pcontact == NULL) {
            cons_show("Contact not found in roster: %s", barejid);
            return TRUE;
        }

        if (p_contact_in_group(pcontact, group)) {
            const char *display_name = p_contact_name_or_jid(pcontact);
            ui_contact_already_in_group(display_name, group);
        } else {
            roster_send_add_to_group(group, pcontact);
        }

        return TRUE;
    }

    // remove contact from group
    if (strcmp(args[0], "remove") == 0) {
        char *group = args[1];
        char *contact = args[2];

        if ((group == NULL) || (contact == NULL)) {
            cons_show("Usage: %s", help.usage);
            return TRUE;
        }

        char *barejid = roster_barejid_from_name(contact);
        if (barejid == NULL) {
            barejid = contact;
        }

        PContact pcontact = roster_get_contact(barejid);
        if (pcontact == NULL) {
            cons_show("Contact not found in roster: %s", barejid);
            return TRUE;
        }

        if (!p_contact_in_group(pcontact, group)) {
            const char *display_name = p_contact_name_or_jid(pcontact);
            ui_contact_not_in_group(display_name, group);
        } else {
            roster_send_remove_from_group(group, pcontact);
        }

        return TRUE;
    }

    cons_show("Usage: %s", help.usage);
    return TRUE;
}

gboolean
cmd_roster(gchar **args, struct cmd_help_t help)
{
    jabber_conn_status_t conn_status = jabber_get_connection_status();

    if (conn_status != JABBER_CONNECTED) {
        cons_show("You are not currently connected.");
        return TRUE;
    }

    // show roster
    if (args[0] == NULL) {
        GSList *list = roster_get_contacts();
        cons_show_roster(list);
        g_slist_free(list);
        return TRUE;

    // show roster, only online contacts
    } else if(g_strcmp0(args[0], "online") == 0){
        GSList *list = roster_get_contacts_online();
        cons_show_roster(list);
        g_slist_free(list);
        return TRUE;

    // set roster size
    } else if (g_strcmp0(args[0], "size") == 0) {
        int intval = 0;
        if (!args[1]) {
            cons_show("Usage: %s", help.usage);
            return TRUE;
        } else if (_strtoi(args[1], &intval, 1, 99) == 0) {
            prefs_set_roster_size(intval);
            cons_show("Roster screen size set to: %d%%", intval);
            if (prefs_get_boolean(PREF_ROSTER)) {
                wins_resize_all();
            }
            return TRUE;
        } else {
            return TRUE;
        }

    // show/hide roster
    } else if (g_strcmp0(args[0], "show") == 0) {
        if (args[1] == NULL) {
            cons_show("Roster enabled.");
            prefs_set_boolean(PREF_ROSTER, TRUE);
            ui_show_roster();
            return TRUE;
        } else if (g_strcmp0(args[1], "offline") == 0) {
            cons_show("Roster offline enabled");
            prefs_set_boolean(PREF_ROSTER_OFFLINE, TRUE);
            rosterwin_roster();
            return TRUE;
        } else if (g_strcmp0(args[1], "resource") == 0) {
            cons_show("Roster resource enabled");
            prefs_set_boolean(PREF_ROSTER_RESOURCE, TRUE);
            rosterwin_roster();
            return TRUE;
        } else {
            cons_show("Usage: %s", help.usage);
            return TRUE;
        }
    } else if (g_strcmp0(args[0], "hide") == 0) {
        if (args[1] == NULL) {
            cons_show("Roster disabled.");
            prefs_set_boolean(PREF_ROSTER, FALSE);
            ui_hide_roster();
            return TRUE;
        } else if (g_strcmp0(args[1], "offline") == 0) {
            cons_show("Roster offline disabled");
            prefs_set_boolean(PREF_ROSTER_OFFLINE, FALSE);
            rosterwin_roster();
            return TRUE;
        } else if (g_strcmp0(args[1], "resource") == 0) {
            cons_show("Roster resource disabled");
            prefs_set_boolean(PREF_ROSTER_RESOURCE, FALSE);
            rosterwin_roster();
            return TRUE;
        } else {
            cons_show("Usage: %s", help.usage);
            return TRUE;
        }
    // roster grouping
    } else if (g_strcmp0(args[0], "by") == 0) {
        if (g_strcmp0(args[1], "group") == 0) {
            cons_show("Grouping roster by roster group");
            prefs_set_string(PREF_ROSTER_BY, "group");
            rosterwin_roster();
            return TRUE;
        } else if (g_strcmp0(args[1], "presence") == 0) {
            cons_show("Grouping roster by presence");
            prefs_set_string(PREF_ROSTER_BY, "presence");
            rosterwin_roster();
            return TRUE;
        } else if (g_strcmp0(args[1], "none") == 0) {
            cons_show("Roster grouping disabled");
            prefs_set_string(PREF_ROSTER_BY, "none");
            rosterwin_roster();
            return TRUE;
        } else {
            cons_show("Usage: %s", help.usage);
            return TRUE;
        }
    // add contact
    } else if (strcmp(args[0], "add") == 0) {
        char *jid = args[1];
        if (jid == NULL) {
            cons_show("Usage: %s", help.usage);
        } else {
            char *name = args[2];
            roster_send_add_new(jid, name);
        }
        return TRUE;

    // remove contact
    } else if (strcmp(args[0], "remove") == 0) {
        char *jid = args[1];
        if (jid == NULL) {
            cons_show("Usage: %s", help.usage);
        } else {
            roster_send_remove(jid);
        }
        return TRUE;

    // change nickname
    } else if (strcmp(args[0], "nick") == 0) {
        char *jid = args[1];
        if (jid == NULL) {
            cons_show("Usage: %s", help.usage);
            return TRUE;
        }

        char *name = args[2];
        if (name == NULL) {
            cons_show("Usage: %s", help.usage);
            return TRUE;
        }

        // contact does not exist
        PContact contact = roster_get_contact(jid);
        if (contact == NULL) {
            cons_show("Contact not found in roster: %s", jid);
            return TRUE;
        }

        const char *barejid = p_contact_barejid(contact);
        roster_change_name(contact, name);
        GSList *groups = p_contact_groups(contact);
        roster_send_name_change(barejid, name, groups);

        cons_show("Nickname for %s set to: %s.", jid, name);

        return TRUE;

    // remove nickname
    } else if (strcmp(args[0], "clearnick") == 0) {
        char *jid = args[1];
        if (jid == NULL) {
            cons_show("Usage: %s", help.usage);
            return TRUE;
        }

        // contact does not exist
        PContact contact = roster_get_contact(jid);
        if (contact == NULL) {
            cons_show("Contact not found in roster: %s", jid);
            return TRUE;
        }

        const char *barejid = p_contact_barejid(contact);
        roster_change_name(contact, NULL);
        GSList *groups = p_contact_groups(contact);
        roster_send_name_change(barejid, NULL, groups);

        cons_show("Nickname for %s removed.", jid);

        return TRUE;
    } else {
        cons_show("Usage: %s", help.usage);
        return TRUE;
    }
}

gboolean
cmd_resource(gchar **args, struct cmd_help_t help)
{
    char *cmd = args[0];
    char *setting = NULL;
    if (g_strcmp0(cmd, "message") == 0) {
        setting = args[1];
        if (!setting) {
            cons_show("Usage: %s", help.usage);
            return TRUE;
        } else {
            return _cmd_set_boolean_preference(setting, help, "Message resource", PREF_RESOURCE_MESSAGE);
        }
    } else if (g_strcmp0(cmd, "title") == 0) {
        setting = args[1];
        if (!setting) {
            cons_show("Usage: %s", help.usage);
            return TRUE;
        } else {
            return _cmd_set_boolean_preference(setting, help, "Title resource", PREF_RESOURCE_TITLE);
        }
    }

    ProfWin *current = wins_get_current();
    if (current->type != WIN_CHAT) {
        cons_show("Resource can only be changed in chat windows.");
        return TRUE;
    }
    ProfChatWin *chatwin = (ProfChatWin*)current;

    if (g_strcmp0(cmd, "set") == 0) {
        char *resource = args[1];
        if (!resource) {
            cons_show("Usage: %s", help.usage);
            return TRUE;
        }

#ifdef PROF_HAVE_LIBOTR
        if (otr_is_secure(chatwin->barejid)) {
            cons_show("Cannot choose resource during an OTR session.");
            return TRUE;
        }
#endif

        PContact contact = roster_get_contact(chatwin->barejid);
        if (!contact) {
            cons_show("Cannot choose resource for contact not in roster.");
            return TRUE;
        }

        if (!p_contact_get_resource(contact, resource)) {
            cons_show("No such resource %s.", resource);
            return TRUE;
        }

        chatwin->resource_override = strdup(resource);
        chat_state_free(chatwin->state);
        chatwin->state = chat_state_new();
        chat_session_resource_override(chatwin->barejid, resource);
        return TRUE;

    } else if (g_strcmp0(cmd, "off") == 0) {
        FREE_SET_NULL(chatwin->resource_override);
        chat_state_free(chatwin->state);
        chatwin->state = chat_state_new();
        chat_session_remove(chatwin->barejid);
        return TRUE;
    } else {
        cons_show("Usage: %s", help.usage);
        return TRUE;
    }
}

gboolean
cmd_status(gchar **args, struct cmd_help_t help)
{
    char *usr = args[0];

    jabber_conn_status_t conn_status = jabber_get_connection_status();
    win_type_t win_type = ui_current_win_type();

    if (conn_status != JABBER_CONNECTED) {
        cons_show("You are not currently connected.");
        return TRUE;
    }

    switch (win_type)
    {
        case WIN_MUC:
            if (usr != NULL) {
                ProfMucWin *mucwin = wins_get_current_muc();
                ProfWin *window = (ProfWin*) mucwin;
                Occupant *occupant = muc_roster_item(mucwin->roomjid, usr);
                if (occupant) {
                    win_show_occupant(window, occupant);
                } else {
                    win_save_vprint(window, '-', NULL, 0, 0, "", "No such participant \"%s\" in room.", usr);
                }
            } else {
                ui_current_print_line("You must specify a nickname.");
            }
            break;
        case WIN_CHAT:
            if (usr != NULL) {
                ui_current_print_line("No parameter required when in chat.");
            } else {
                ProfChatWin *chatwin = wins_get_current_chat();
                ProfWin *window = (ProfWin*) chatwin;
                PContact pcontact = roster_get_contact(chatwin->barejid);
                if (pcontact != NULL) {
                    win_show_contact(window, pcontact);
                } else {
                    win_save_println(window, "Error getting contact info.");
                }
            }
            break;
        case WIN_PRIVATE:
            if (usr != NULL) {
                ui_current_print_line("No parameter required when in chat.");
            } else {
                ProfPrivateWin *privatewin = wins_get_current_private();
                ProfWin *window = (ProfWin*) privatewin;
                Jid *jid = jid_create(privatewin->fulljid);
                Occupant *occupant = muc_roster_item(jid->barejid, jid->resourcepart);
                if (occupant) {
                    win_show_occupant(window, occupant);
                } else {
                    win_save_println(window, "Error getting contact info.");
                }
                jid_destroy(jid);
            }
            break;
        case WIN_CONSOLE:
            if (usr != NULL) {
                char *usr_jid = roster_barejid_from_name(usr);
                if (usr_jid == NULL) {
                    usr_jid = usr;
                }
                cons_show_status(usr_jid);
            } else {
                cons_show("Usage: %s", help.usage);
            }
            break;
        default:
            break;
    }

    return TRUE;
}

gboolean
cmd_info(gchar **args, struct cmd_help_t help)
{
    char *usr = args[0];

    jabber_conn_status_t conn_status = jabber_get_connection_status();
    win_type_t win_type = ui_current_win_type();
    PContact pcontact = NULL;

    if (conn_status != JABBER_CONNECTED) {
        cons_show("You are not currently connected.");
        return TRUE;
    }

    switch (win_type)
    {
        case WIN_MUC:
            if (usr) {
                ProfMucWin *mucwin = wins_get_current_muc();
                Occupant *occupant = muc_roster_item(mucwin->roomjid, usr);
                if (occupant) {
                    ProfWin *current = wins_get_current();
                    win_show_occupant_info(current, mucwin->roomjid, occupant);
                } else {
                    ui_current_print_line("No such occupant \"%s\" in room.", usr);
                }
            } else {
                ProfMucWin *mucwin = wins_get_current_muc();
                iq_room_info_request(mucwin->roomjid);
                ui_show_room_info(mucwin);
                return TRUE;
            }
            break;
        case WIN_CHAT:
            if (usr) {
                ui_current_print_line("No parameter required when in chat.");
            } else {
                ProfChatWin *chatwin = wins_get_current_chat();
                ProfWin *window = (ProfWin*) chatwin;
                PContact pcontact = roster_get_contact(chatwin->barejid);
                if (pcontact != NULL) {
                    win_show_info(window, pcontact);
                } else {
                    win_save_println(window, "Error getting contact info.");
                }
            }
            break;
        case WIN_PRIVATE:
            if (usr) {
                ui_current_print_line("No parameter required when in chat.");
            } else {
                ProfPrivateWin *privatewin = wins_get_current_private();
                ProfWin *window = (ProfWin*) privatewin;
                Jid *jid = jid_create(privatewin->fulljid);
                Occupant *occupant = muc_roster_item(jid->barejid, jid->resourcepart);
                if (occupant) {
                    win_show_occupant_info(window, jid->barejid, occupant);
                } else {
                    win_save_println(window, "Error getting contact info.");
                }
                jid_destroy(jid);
            }
            break;
        case WIN_CONSOLE:
            if (usr) {
                char *usr_jid = roster_barejid_from_name(usr);
                if (usr_jid == NULL) {
                    usr_jid = usr;
                }
                pcontact = roster_get_contact(usr_jid);
                if (pcontact != NULL) {
                    cons_show_info(pcontact);
                } else {
                    cons_show("No such contact \"%s\" in roster.", usr);
                }
            } else {
                cons_show("Usage: %s", help.usage);
            }
            break;
        default:
            break;
    }

    return TRUE;
}

gboolean
cmd_caps(gchar **args, struct cmd_help_t help)
{
    jabber_conn_status_t conn_status = jabber_get_connection_status();
    win_type_t win_type = ui_current_win_type();
    PContact pcontact = NULL;
    Occupant *occupant = NULL;

    if (conn_status != JABBER_CONNECTED) {
        cons_show("You are not currently connected.");
        return TRUE;
    }

    switch (win_type)
    {
        case WIN_MUC:
            if (args[0] != NULL) {
                ProfMucWin *mucwin = wins_get_current_muc();
                occupant = muc_roster_item(mucwin->roomjid, args[0]);
                if (occupant) {
                    Jid *jidp = jid_create_from_bare_and_resource(mucwin->roomjid, args[0]);
                    cons_show_caps(jidp->fulljid, occupant->presence);
                    jid_destroy(jidp);
                } else {
                    cons_show("No such participant \"%s\" in room.", args[0]);
                }
            } else {
                cons_show("No nickname supplied to /caps in chat room.");
            }
            break;
        case WIN_CHAT:
        case WIN_CONSOLE:
            if (args[0] != NULL) {
                Jid *jid = jid_create(args[0]);

                if (jid->fulljid == NULL) {
                    cons_show("You must provide a full jid to the /caps command.");
                } else {
                    pcontact = roster_get_contact(jid->barejid);
                    if (pcontact == NULL) {
                        cons_show("Contact not found in roster: %s", jid->barejid);
                    } else {
                        Resource *resource = p_contact_get_resource(pcontact, jid->resourcepart);
                        if (resource == NULL) {
                            cons_show("Could not find resource %s, for contact %s", jid->barejid, jid->resourcepart);
                        } else {
                            cons_show_caps(jid->fulljid, resource->presence);
                        }
                    }
                }
                jid_destroy(jid);
            } else {
                cons_show("You must provide a jid to the /caps command.");
            }
            break;
        case WIN_PRIVATE:
            if (args[0] != NULL) {
                cons_show("No parameter needed to /caps when in private chat.");
            } else {
                ProfPrivateWin *privatewin = wins_get_current_private();
                Jid *jid = jid_create(privatewin->fulljid);
                if (jid) {
                    occupant = muc_roster_item(jid->barejid, jid->resourcepart);
                    cons_show_caps(jid->resourcepart, occupant->presence);
                    jid_destroy(jid);
                }
            }
            break;
        default:
            break;
    }

    return TRUE;
}


gboolean
cmd_software(gchar **args, struct cmd_help_t help)
{
    jabber_conn_status_t conn_status = jabber_get_connection_status();
    win_type_t win_type = ui_current_win_type();
    Occupant *occupant = NULL;

    if (conn_status != JABBER_CONNECTED) {
        cons_show("You are not currently connected.");
        return TRUE;
    }

    switch (win_type)
    {
        case WIN_MUC:
            if (args[0] != NULL) {
                ProfMucWin *mucwin = wins_get_current_muc();
                occupant = muc_roster_item(mucwin->roomjid, args[0]);
                if (occupant) {
                    Jid *jid = jid_create_from_bare_and_resource(mucwin->roomjid, args[0]);
                    iq_send_software_version(jid->fulljid);
                    jid_destroy(jid);
                } else {
                    cons_show("No such participant \"%s\" in room.", args[0]);
                }
            } else {
                cons_show("No nickname supplied to /software in chat room.");
            }
            break;
        case WIN_CHAT:
        case WIN_CONSOLE:
            if (args[0] != NULL) {
                Jid *jid = jid_create(args[0]);

                if (jid == NULL || jid->fulljid == NULL) {
                    cons_show("You must provide a full jid to the /software command.");
                } else {
                    iq_send_software_version(jid->fulljid);
                }
                jid_destroy(jid);
            } else {
                cons_show("You must provide a jid to the /software command.");
            }
            break;
        case WIN_PRIVATE:
            if (args[0] != NULL) {
                cons_show("No parameter needed to /software when in private chat.");
            } else {
                ProfPrivateWin *privatewin = wins_get_current_private();
                iq_send_software_version(privatewin->fulljid);
            }
            break;
        default:
            break;
    }

    return TRUE;
}

gboolean
cmd_join(gchar **args, struct cmd_help_t help)
{
    jabber_conn_status_t conn_status = jabber_get_connection_status();
    if (conn_status != JABBER_CONNECTED) {
        cons_show("You are not currently connected.");
        return TRUE;
    }

    if (args[0] == NULL) {
        cons_show("Usage: %s", help.usage);
        cons_show("");
        return TRUE;
    }

    Jid *room_arg = jid_create(args[0]);
    if (room_arg == NULL) {
        cons_show_error("Specified room has incorrect format.");
        cons_show("");
        return TRUE;
    }

    char *room = NULL;
    char *nick = NULL;
    char *passwd = NULL;
    GString *room_str = g_string_new("");
    char *account_name = jabber_get_account_name();
    ProfAccount *account = accounts_get_account(account_name);

    // full room jid supplied (room@server)
    if (room_arg->localpart != NULL) {
        room = args[0];

    // server not supplied (room), use account preference
    } else {
        g_string_append(room_str, args[0]);
        g_string_append(room_str, "@");
        g_string_append(room_str, account->muc_service);
        room = room_str->str;
    }

    // Additional args supplied
    gchar *opt_keys[] = { "nick", "password", NULL };
    gboolean parsed;

    GHashTable *options = parse_options(&args[1], opt_keys, &parsed);
    if (!parsed) {
        cons_show("Usage: %s", help.usage);
        cons_show("");
        return TRUE;
    }

    nick = g_hash_table_lookup(options, "nick");
    passwd = g_hash_table_lookup(options, "password");

    options_destroy(options);

    // In the case that a nick wasn't provided by the optional args...
    if (nick == NULL) {
        nick = account->muc_nick;
    }

    if (!muc_active(room)) {
        presence_join_room(room, nick, passwd);
        muc_join(room, nick, passwd, FALSE);
    } else if (muc_roster_complete(room)) {
        ui_switch_to_room(room);
    }

    jid_destroy(room_arg);
    g_string_free(room_str, TRUE);
    account_free(account);

    return TRUE;
}

gboolean
cmd_invite(gchar **args, struct cmd_help_t help)
{
    char *contact = args[0];
    char *reason = args[1];
    jabber_conn_status_t conn_status = jabber_get_connection_status();

    if (conn_status != JABBER_CONNECTED) {
        cons_show("You are not currently connected.");
        return TRUE;
    }

    if (ui_current_win_type() != WIN_MUC) {
        cons_show("You must be in a chat room to send an invite.");
        return TRUE;
    }

    char *usr_jid = roster_barejid_from_name(contact);
    if (usr_jid == NULL) {
        usr_jid = contact;
    }

    ProfMucWin *mucwin = wins_get_current_muc();
    message_send_invite(mucwin->roomjid, usr_jid, reason);
    if (reason != NULL) {
        cons_show("Room invite sent, contact: %s, room: %s, reason: \"%s\".",
            contact, mucwin->roomjid, reason);
    } else {
        cons_show("Room invite sent, contact: %s, room: %s.",
            contact, mucwin->roomjid);
    }

    return TRUE;
}

gboolean
cmd_invites(gchar **args, struct cmd_help_t help)
{
    GSList *invites = muc_invites();
    cons_show_room_invites(invites);
    g_slist_free_full(invites, g_free);
    return TRUE;
}

gboolean
cmd_decline(gchar **args, struct cmd_help_t help)
{
    if (!muc_invites_contain(args[0])) {
        cons_show("No such invite exists.");
    } else {
        muc_invites_remove(args[0]);
        cons_show("Declined invite to %s.", args[0]);
    }

    return TRUE;
}

gboolean
cmd_form_field(char *tag, gchar **args)
{
    ProfWin *current = wins_get_current();
    if (current->type != WIN_MUC_CONFIG) {
        return TRUE;
    }

    ProfMucConfWin *confwin = (ProfMucConfWin*)current;
    DataForm *form = confwin->form;
    if (form) {
        if (!form_tag_exists(form, tag)) {
            ui_current_print_line("Form does not contain a field with tag %s", tag);
            return TRUE;
        }

        form_field_type_t field_type = form_get_field_type(form, tag);
        char *cmd = NULL;
        char *value = NULL;
        gboolean valid = FALSE;
        gboolean added = FALSE;
        gboolean removed = FALSE;

        switch (field_type) {
        case FIELD_BOOLEAN:
            value = args[0];
            if (g_strcmp0(value, "on") == 0) {
                form_set_value(form, tag, "1");
                ui_current_print_line("Field updated...");
                ui_show_form_field(current, form, tag);
            } else if (g_strcmp0(value, "off") == 0) {
                form_set_value(form, tag, "0");
                ui_current_print_line("Field updated...");
                ui_show_form_field(current, form, tag);
            } else {
                ui_current_print_line("Invalid command, usage:");
                ui_show_form_field_help(confwin, tag);
                ui_current_print_line("");
            }
            break;

        case FIELD_TEXT_PRIVATE:
        case FIELD_TEXT_SINGLE:
        case FIELD_JID_SINGLE:
            value = args[0];
            if (value == NULL) {
                ui_current_print_line("Invalid command, usage:");
                ui_show_form_field_help(confwin, tag);
                ui_current_print_line("");
            } else {
                form_set_value(form, tag, value);
                ui_current_print_line("Field updated...");
                ui_show_form_field(current, form, tag);
            }
            break;
        case FIELD_LIST_SINGLE:
            value = args[0];
            if ((value == NULL) || !form_field_contains_option(form, tag, value)) {
                ui_current_print_line("Invalid command, usage:");
                ui_show_form_field_help(confwin, tag);
                ui_current_print_line("");
            } else {
                form_set_value(form, tag, value);
                ui_current_print_line("Field updated...");
                ui_show_form_field(current, form, tag);
            }
            break;

        case FIELD_TEXT_MULTI:
            cmd = args[0];
            if (cmd) {
                value = args[1];
            }
            if ((g_strcmp0(cmd, "add") != 0) && (g_strcmp0(cmd, "remove"))) {
                ui_current_print_line("Invalid command, usage:");
                ui_show_form_field_help(confwin, tag);
                ui_current_print_line("");
                break;
            }
            if (value == NULL) {
                ui_current_print_line("Invalid command, usage:");
                ui_show_form_field_help(confwin, tag);
                ui_current_print_line("");
                break;
            }
            if (g_strcmp0(cmd, "add") == 0) {
                form_add_value(form, tag, value);
                ui_current_print_line("Field updated...");
                ui_show_form_field(current, form, tag);
                break;
            }
            if (g_strcmp0(args[0], "remove") == 0) {
                if (!g_str_has_prefix(value, "val")) {
                    ui_current_print_line("Invalid command, usage:");
                    ui_show_form_field_help(confwin, tag);
                    ui_current_print_line("");
                    break;
                }
                if (strlen(value) < 4) {
                    ui_current_print_line("Invalid command, usage:");
                    ui_show_form_field_help(confwin, tag);
                    ui_current_print_line("");
                    break;
                }

                int index = strtol(&value[3], NULL, 10);
                if ((index < 1) || (index > form_get_value_count(form, tag))) {
                    ui_current_print_line("Invalid command, usage:");
                    ui_show_form_field_help(confwin, tag);
                    ui_current_print_line("");
                    break;
                }

                removed = form_remove_text_multi_value(form, tag, index);
                if (removed) {
                    ui_current_print_line("Field updated...");
                    ui_show_form_field(current, form, tag);
                } else {
                    ui_current_print_line("Could not remove %s from %s", value, tag);
                }
            }
            break;
        case FIELD_LIST_MULTI:
            cmd = args[0];
            if (cmd) {
                value = args[1];
            }
            if ((g_strcmp0(cmd, "add") != 0) && (g_strcmp0(cmd, "remove"))) {
                ui_current_print_line("Invalid command, usage:");
                ui_show_form_field_help(confwin, tag);
                ui_current_print_line("");
                break;
            }
            if (value == NULL) {
                ui_current_print_line("Invalid command, usage:");
                ui_show_form_field_help(confwin, tag);
                ui_current_print_line("");
                break;
            }
            if (g_strcmp0(args[0], "add") == 0) {
                valid = form_field_contains_option(form, tag, value);
                if (valid) {
                    added = form_add_unique_value(form, tag, value);
                    if (added) {
                        ui_current_print_line("Field updated...");
                        ui_show_form_field(current, form, tag);
                    } else {
                        ui_current_print_line("Value %s already selected for %s", value, tag);
                    }
                } else {
                    ui_current_print_line("Invalid command, usage:");
                    ui_show_form_field_help(confwin, tag);
                    ui_current_print_line("");
                }
                break;
            }
            if (g_strcmp0(args[0], "remove") == 0) {
                valid = form_field_contains_option(form, tag, value);
                if (valid == TRUE) {
                    removed = form_remove_value(form, tag, value);
                    if (removed) {
                        ui_current_print_line("Field updated...");
                        ui_show_form_field(current, form, tag);
                    } else {
                        ui_current_print_line("Value %s is not currently set for %s", value, tag);
                    }
                } else {
                    ui_current_print_line("Invalid command, usage:");
                    ui_show_form_field_help(confwin, tag);
                    ui_current_print_line("");
                }
            }
            break;
        case FIELD_JID_MULTI:
            cmd = args[0];
            if (cmd) {
                value = args[1];
            }
            if ((g_strcmp0(cmd, "add") != 0) && (g_strcmp0(cmd, "remove"))) {
                ui_current_print_line("Invalid command, usage:");
                ui_show_form_field_help(confwin, tag);
                ui_current_print_line("");
                break;
            }
            if (value == NULL) {
                ui_current_print_line("Invalid command, usage:");
                ui_show_form_field_help(confwin, tag);
                ui_current_print_line("");
                break;
            }
            if (g_strcmp0(args[0], "add") == 0) {
                added = form_add_unique_value(form, tag, value);
                if (added) {
                    ui_current_print_line("Field updated...");
                    ui_show_form_field(current, form, tag);
                } else {
                    ui_current_print_line("JID %s already exists in %s", value, tag);
                }
                break;
            }
            if (g_strcmp0(args[0], "remove") == 0) {
                removed = form_remove_value(form, tag, value);
                if (removed) {
                    ui_current_print_line("Field updated...");
                    ui_show_form_field(current, form, tag);
                } else {
                    ui_current_print_line("Field %s does not contain %s", tag, value);
                }
            }
            break;

        default:
            break;
        }
    }

    return TRUE;
}

gboolean
cmd_form(gchar **args, struct cmd_help_t help)
{
    jabber_conn_status_t conn_status = jabber_get_connection_status();

    if (conn_status != JABBER_CONNECTED) {
        cons_show("You are not currently connected.");
        return TRUE;
    }

    win_type_t win_type = ui_current_win_type();
    if (win_type != WIN_MUC_CONFIG) {
        cons_show("Command '/form' does not apply to this window.");
        return TRUE;
    }

    if ((g_strcmp0(args[0], "submit") != 0) &&
            (g_strcmp0(args[0], "cancel") != 0) &&
            (g_strcmp0(args[0], "show") != 0) &&
            (g_strcmp0(args[0], "help") != 0)) {
        cons_show("Usage: %s", help.usage);
        return TRUE;
    }

    ProfMucConfWin *confwin = wins_get_current_muc_conf();

    if (g_strcmp0(args[0], "show") == 0) {
        ui_show_form(confwin);
        return TRUE;
    }

    if (g_strcmp0(args[0], "help") == 0) {
        char *tag = args[1];
        if (tag != NULL) {
            ui_show_form_field_help(confwin, tag);
        } else {
            ui_show_form_help(confwin);

            const gchar **help_text = NULL;
            Command *command = g_hash_table_lookup(commands, "/form");

            if (command != NULL) {
                help_text = command->help.long_help;
            }

            ui_show_lines((ProfWin*) confwin, help_text);
        }
        ui_current_print_line("");
        return TRUE;
    }

    if (g_strcmp0(args[0], "submit") == 0) {
        iq_submit_room_config(confwin->roomjid, confwin->form);

    }

    if (g_strcmp0(args[0], "cancel") == 0) {
        iq_room_config_cancel(confwin->roomjid);
    }

    if ((g_strcmp0(args[0], "submit") == 0) || (g_strcmp0(args[0], "cancel") == 0)) {
        if (confwin->form) {
            cmd_autocomplete_remove_form_fields(confwin->form);
        }
        wins_close_current();
        ProfWin *current = (ProfWin*)wins_get_muc(confwin->roomjid);
        if (current == NULL) {
            current = wins_get_console();
        }
        int num = wins_get_num(current);
        ui_switch_win(num);
    }

    return TRUE;
}

gboolean
cmd_kick(gchar **args, struct cmd_help_t help)
{
    jabber_conn_status_t conn_status = jabber_get_connection_status();

    if (conn_status != JABBER_CONNECTED) {
        cons_show("You are not currently connected.");
        return TRUE;
    }

    win_type_t win_type = ui_current_win_type();
    if (win_type != WIN_MUC) {
        cons_show("Command '/kick' only applies in chat rooms.");
        return TRUE;
    }

    ProfMucWin *mucwin = wins_get_current_muc();

    char *nick = args[0];
    if (nick) {
        if (muc_roster_contains_nick(mucwin->roomjid, nick)) {
            char *reason = args[1];
            iq_room_kick_occupant(mucwin->roomjid, nick, reason);
        } else {
            win_save_vprint((ProfWin*) mucwin, '!', NULL, 0, 0, "", "Occupant does not exist: %s", nick);
        }
    } else {
        cons_show("Usage: %s", help.usage);
    }

    return TRUE;
}

gboolean
cmd_ban(gchar **args, struct cmd_help_t help)
{
    jabber_conn_status_t conn_status = jabber_get_connection_status();

    if (conn_status != JABBER_CONNECTED) {
        cons_show("You are not currently connected.");
        return TRUE;
    }

    win_type_t win_type = ui_current_win_type();
    if (win_type != WIN_MUC) {
        cons_show("Command '/ban' only applies in chat rooms.");
        return TRUE;
    }

    ProfMucWin *mucwin = wins_get_current_muc();

    char *jid = args[0];
    if (jid) {
        char *reason = args[1];
        iq_room_affiliation_set(mucwin->roomjid, jid, "outcast", reason);
    } else {
        cons_show("Usage: %s", help.usage);
    }
    return TRUE;
}

gboolean
cmd_subject(gchar **args, struct cmd_help_t help)
{
    jabber_conn_status_t conn_status = jabber_get_connection_status();

    if (conn_status != JABBER_CONNECTED) {
        cons_show("You are not currently connected.");
        return TRUE;
    }

    win_type_t win_type = ui_current_win_type();
    if (win_type != WIN_MUC) {
        cons_show("Command '/room' does not apply to this window.");
        return TRUE;
    }

    ProfMucWin *mucwin = wins_get_current_muc();
    ProfWin *window = (ProfWin*) mucwin;

    if (args[0] == NULL) {
        char *subject = muc_subject(mucwin->roomjid);
        if (subject) {
            win_save_vprint(window, '!', NULL, NO_EOL, THEME_ROOMINFO, "", "Room subject: ");
            win_save_vprint(window, '!', NULL, NO_DATE, 0, "", "%s", subject);
        } else {
            win_save_print(window, '!', NULL, 0, THEME_ROOMINFO, "", "Room has no subject");
        }
        return TRUE;
    }

    if (g_strcmp0(args[0], "set") == 0) {
        if (args[1]) {
            message_send_groupchat_subject(mucwin->roomjid, args[1]);
        } else {
            cons_show("Usage: %s", help.usage);
        }
        return TRUE;
    }

    if (g_strcmp0(args[0], "clear") == 0) {
        message_send_groupchat_subject(mucwin->roomjid, NULL);
        return TRUE;
    }

    cons_show("Usage: %s", help.usage);
    return TRUE;
}

gboolean
cmd_affiliation(gchar **args, struct cmd_help_t help)
{
    jabber_conn_status_t conn_status = jabber_get_connection_status();

    if (conn_status != JABBER_CONNECTED) {
        cons_show("You are not currently connected.");
        return TRUE;
    }

    win_type_t win_type = ui_current_win_type();
    if (win_type != WIN_MUC) {
        cons_show("Command '/affiliation' does not apply to this window.");
        return TRUE;
    }

    char *cmd = args[0];
    if (cmd == NULL) {
        cons_show("Usage: %s", help.usage);
        return TRUE;
    }

    char *affiliation = args[1];
    if ((affiliation != NULL) &&
            (g_strcmp0(affiliation, "owner") != 0) &&
            (g_strcmp0(affiliation, "admin") != 0) &&
            (g_strcmp0(affiliation, "member") != 0) &&
            (g_strcmp0(affiliation, "none") != 0) &&
            (g_strcmp0(affiliation, "outcast") != 0)) {
        cons_show("Usage: %s", help.usage);
        return TRUE;
    }

    ProfMucWin *mucwin = wins_get_current_muc();

    if (g_strcmp0(cmd, "list") == 0) {
        if (!affiliation) {
            iq_room_affiliation_list(mucwin->roomjid, "owner");
            iq_room_affiliation_list(mucwin->roomjid, "admin");
            iq_room_affiliation_list(mucwin->roomjid, "member");
            iq_room_affiliation_list(mucwin->roomjid, "outcast");
        } else if (g_strcmp0(affiliation, "none") == 0) {
            win_save_print((ProfWin*) mucwin, '!', NULL, 0, 0, "", "Cannot list users with no affiliation.");
        } else {
            iq_room_affiliation_list(mucwin->roomjid, affiliation);
        }
        return TRUE;
    }

    if (g_strcmp0(cmd, "set") == 0) {
        if (!affiliation) {
            cons_show("Usage: %s", help.usage);
            return TRUE;
        }

        char *jid = args[2];
        if (jid == NULL) {
            cons_show("Usage: %s", help.usage);
            return TRUE;
        } else {
            char *reason = args[3];
            iq_room_affiliation_set(mucwin->roomjid, jid, affiliation, reason);
            return TRUE;
        }
    }

    cons_show("Usage: %s", help.usage);
    return TRUE;
}

gboolean
cmd_role(gchar **args, struct cmd_help_t help)
{
    jabber_conn_status_t conn_status = jabber_get_connection_status();

    if (conn_status != JABBER_CONNECTED) {
        cons_show("You are not currently connected.");
        return TRUE;
    }

    win_type_t win_type = ui_current_win_type();
    if (win_type != WIN_MUC) {
        cons_show("Command '/role' does not apply to this window.");
        return TRUE;
    }

    char *cmd = args[0];
    if (cmd == NULL) {
        cons_show("Usage: %s", help.usage);
        return TRUE;
    }

    char *role = args[1];
    if ((role != NULL ) &&
            (g_strcmp0(role, "visitor") != 0) &&
            (g_strcmp0(role, "participant") != 0) &&
            (g_strcmp0(role, "moderator") != 0) &&
            (g_strcmp0(role, "none") != 0)) {
        cons_show("Usage: %s", help.usage);
        return TRUE;
    }

    ProfMucWin *mucwin = wins_get_current_muc();

    if (g_strcmp0(cmd, "list") == 0) {
        if (!role) {
            iq_room_role_list(mucwin->roomjid, "moderator");
            iq_room_role_list(mucwin->roomjid, "participant");
            iq_room_role_list(mucwin->roomjid, "visitor");
        } else if (g_strcmp0(role, "none") == 0) {
            win_save_print((ProfWin*) mucwin, '!', NULL, 0, 0, "", "Cannot list users with no role.");
        } else {
            iq_room_role_list(mucwin->roomjid, role);
        }
        return TRUE;
    }

    if (g_strcmp0(cmd, "set") == 0) {
        if (!role) {
            cons_show("Usage: %s", help.usage);
            return TRUE;
        }

        char *nick = args[2];
        if (nick == NULL) {
            cons_show("Usage: %s", help.usage);
            return TRUE;
        } else {
            char *reason = args[3];
            iq_room_role_set(mucwin->roomjid, nick, role, reason);
            return TRUE;
        }
    }

    cons_show("Usage: %s", help.usage);
    return TRUE;
}

gboolean
cmd_room(gchar **args, struct cmd_help_t help)
{
    jabber_conn_status_t conn_status = jabber_get_connection_status();

    if (conn_status != JABBER_CONNECTED) {
        cons_show("You are not currently connected.");
        return TRUE;
    }

    win_type_t win_type = ui_current_win_type();
    if (win_type != WIN_MUC) {
        cons_show("Command '/room' does not apply to this window.");
        return TRUE;
    }

    if ((g_strcmp0(args[0], "accept") != 0) &&
            (g_strcmp0(args[0], "destroy") != 0) &&
            (g_strcmp0(args[0], "config") != 0)) {
        cons_show("Usage: %s", help.usage);
        return TRUE;
    }

    ProfMucWin *mucwin = wins_get_current_muc();
    ProfWin *window = (ProfWin*) mucwin;
    int num = wins_get_num(window);

    int ui_index = num;
    if (ui_index == 10) {
        ui_index = 0;
    }

    if (g_strcmp0(args[0], "accept") == 0) {
        gboolean requires_config = muc_requires_config(mucwin->roomjid);
        if (!requires_config) {
            win_save_print(window, '!', NULL, 0, THEME_ROOMINFO, "", "Current room does not require configuration.");
            return TRUE;
        } else {
            iq_confirm_instant_room(mucwin->roomjid);
            muc_set_requires_config(mucwin->roomjid, FALSE);
            win_save_print(window, '!', NULL, 0, THEME_ROOMINFO, "", "Room unlocked.");
            return TRUE;
        }
    }

    if (g_strcmp0(args[0], "destroy") == 0) {
        iq_destroy_room(mucwin->roomjid);
        return TRUE;
    }

    if (g_strcmp0(args[0], "config") == 0) {
        ProfMucConfWin *confwin = wins_get_muc_conf(mucwin->roomjid);

        if (confwin != NULL) {
            num = wins_get_num(window);
            ui_switch_win(num);
        } else {
            iq_request_room_config_form(mucwin->roomjid);
        }
        return TRUE;
    }

    return TRUE;
}

gboolean
cmd_occupants(gchar **args, struct cmd_help_t help)
{
    jabber_conn_status_t conn_status = jabber_get_connection_status();

    if (conn_status != JABBER_CONNECTED) {
        cons_show("You are not currently connected.");
        return TRUE;
    }

    if (g_strcmp0(args[0], "size") == 0) {
        int intval = 0;
        if (!args[1]) {
            cons_show("Usage: %s", help.usage);
            return TRUE;
        } else if (_strtoi(args[1], &intval, 1, 99) == 0) {
            prefs_set_occupants_size(intval);
            cons_show("Occupants screen size set to: %d%%", intval);
            wins_resize_all();
            return TRUE;
        }
    }

    if (g_strcmp0(args[0], "default") == 0) {
        if (g_strcmp0(args[1], "show") == 0) {
            cons_show("Occupant list enabled.");
            prefs_set_boolean(PREF_OCCUPANTS, TRUE);
            return TRUE;
        } else if (g_strcmp0(args[1], "hide") == 0) {
            cons_show("Occupant list disabled.");
            prefs_set_boolean(PREF_OCCUPANTS, FALSE);
            return TRUE;
        } else {
            cons_show("Usage: %s", help.usage);
            return TRUE;
        }
    }

    win_type_t win_type = ui_current_win_type();
    if (win_type != WIN_MUC) {
        cons_show("Cannot show/hide occupant list when not in chat room.");
        return TRUE;
    }

    ProfMucWin *mucwin = wins_get_current_muc();

    if (g_strcmp0(args[0], "show") == 0) {
        ui_room_show_occupants(mucwin->roomjid);
    } else if (g_strcmp0(args[0], "hide") == 0) {
        ui_room_hide_occupants(mucwin->roomjid);
    } else {
        cons_show("Usage: %s", help.usage);
    }

    return TRUE;
}

gboolean
cmd_rooms(gchar **args, struct cmd_help_t help)
{
    jabber_conn_status_t conn_status = jabber_get_connection_status();

    if (conn_status != JABBER_CONNECTED) {
        cons_show("You are not currently connected.");
        return TRUE;
    }

    if (args[0] == NULL) {
        ProfAccount *account = accounts_get_account(jabber_get_account_name());
        iq_room_list_request(account->muc_service);
        account_free(account);
    } else {
        iq_room_list_request(args[0]);
    }

    return TRUE;
}

gboolean
cmd_bookmark(gchar **args, struct cmd_help_t help)
{
    jabber_conn_status_t conn_status = jabber_get_connection_status();

    if (conn_status != JABBER_CONNECTED) {
        cons_show("You are not currently connected.");
        return TRUE;
    }

    win_type_t win_type = ui_current_win_type();

    gchar *cmd = args[0];
    if (win_type == WIN_MUC && cmd == NULL) {
        // default to current nickname, password, and autojoin "on"
        ProfMucWin *mucwin = wins_get_current_muc();
        char *nick = muc_nick(mucwin->roomjid);
        char *password = muc_password(mucwin->roomjid);
        gboolean added = bookmark_add(mucwin->roomjid, nick, password, "on");
        if (added) {
            ui_current_print_formatted_line('!', 0, "Bookmark added for %s.", mucwin->roomjid);
        } else {
            ui_current_print_formatted_line('!', 0, "Bookmark already exists for %s.", mucwin->roomjid);
        }
        return TRUE;

    } else {
        if (cmd == NULL) {
            cons_show("Usage: %s", help.usage);
            return TRUE;
        }

        if (strcmp(cmd, "list") == 0) {
            const GList *bookmarks = bookmark_get_list();
            cons_show_bookmarks(bookmarks);
        } else {
            char *jid = args[1];
            if (jid == NULL) {
                cons_show("Usage: %s", help.usage);
                cons_show("");
                return TRUE;
            }

            if (strcmp(cmd, "remove") == 0) {
                gboolean removed = bookmark_remove(jid);
                if (removed) {
                    cons_show("Bookmark removed for %s.", jid);
                } else {
                    cons_show("No bookmark exists for %s.", jid);
                }
                return TRUE;
            }

            if (strcmp(cmd, "join") == 0) {
                gboolean joined = bookmark_join(jid);
                if (!joined) {
                    cons_show("No bookmark exists for %s.", jid);
                }
                return TRUE;
            }

            gchar *opt_keys[] = { "autojoin", "nick", "password", NULL };
            gboolean parsed;

            GHashTable *options = parse_options(&args[2], opt_keys, &parsed);
            if (!parsed) {
                cons_show("Usage: %s", help.usage);
                cons_show("");
                return TRUE;
            }

            char *nick = g_hash_table_lookup(options, "nick");
            char *password = g_hash_table_lookup(options, "password");
            char *autojoin = g_hash_table_lookup(options, "autojoin");

            if (autojoin != NULL) {
                if ((strcmp(autojoin, "on") != 0) && (strcmp(autojoin, "off") != 0)) {
                    cons_show("Usage: %s", help.usage);
                    cons_show("");
                    return TRUE;
                }
            }

            if (strcmp(cmd, "add") == 0) {
                if (strchr(jid, '@')==NULL) {
                    cons_show("Can't add bookmark with JID '%s'; should be '%s@domain.tld'", jid, jid);
                } else {
                    gboolean added = bookmark_add(jid, nick, password, autojoin);
                    if (added) {
                        cons_show("Bookmark added for %s.", jid);
                    } else {
                        cons_show("Bookmark already exists, use /bookmark update to edit.");
                    }
                }
            } else if (strcmp(cmd, "update") == 0) {
                gboolean updated = bookmark_update(jid, nick, password, autojoin);
                if (updated) {
                    cons_show("Bookmark updated.");
                } else {
                    cons_show("No bookmark exists for %s.", jid);
                }
            } else {
                cons_show("Usage: %s", help.usage);
            }

            options_destroy(options);
        }
    }

    return TRUE;
}

gboolean
cmd_disco(gchar **args, struct cmd_help_t help)
{
    jabber_conn_status_t conn_status = jabber_get_connection_status();

    if (conn_status != JABBER_CONNECTED) {
        cons_show("You are not currenlty connected.");
        return TRUE;
    }

    GString *jid = g_string_new("");
    if (args[1] != NULL) {
        jid = g_string_append(jid, args[1]);
    } else {
        Jid *jidp = jid_create(jabber_get_fulljid());
        jid = g_string_append(jid, jidp->domainpart);
        jid_destroy(jidp);
    }

    if (g_strcmp0(args[0], "info") == 0) {
        iq_disco_info_request(jid->str);
    } else {
        iq_disco_items_request(jid->str);
    }

    g_string_free(jid, TRUE);

    return TRUE;
}

gboolean
cmd_nick(gchar **args, struct cmd_help_t help)
{
    jabber_conn_status_t conn_status = jabber_get_connection_status();

    if (conn_status != JABBER_CONNECTED) {
        cons_show("You are not currently connected.");
        return TRUE;
    }
    if (ui_current_win_type() != WIN_MUC) {
        cons_show("You can only change your nickname in a chat room window.");
        return TRUE;
    }

    ProfMucWin *mucwin = wins_get_current_muc();
    char *nick = args[0];
    presence_change_room_nick(mucwin->roomjid, nick);

    return TRUE;
}

gboolean
cmd_alias(gchar **args, struct cmd_help_t help)
{
    char *subcmd = args[0];

    if (strcmp(subcmd, "add") == 0) {
        char *alias = args[1];
        if (alias == NULL) {
            cons_show("Usage: %s", help.usage);
            return TRUE;
        } else {
            char *alias_p = alias;
            GString *ac_value = g_string_new("");
            if (alias[0] == '/') {
                g_string_append(ac_value, alias);
                alias_p = &alias[1];
            } else {
                g_string_append(ac_value, "/");
                g_string_append(ac_value, alias);
            }

            char *value = args[2];
            if (value == NULL) {
                cons_show("Usage: %s", help.usage);
                g_string_free(ac_value, TRUE);
                return TRUE;
            } else if (cmd_exists(ac_value->str)) {
                cons_show("Command or alias '%s' already exists.", ac_value->str);
                g_string_free(ac_value, TRUE);
                return TRUE;
            } else {
                prefs_add_alias(alias_p, value);
                cmd_autocomplete_add(ac_value->str);
                cmd_alias_add(alias_p);
                cons_show("Command alias added %s -> %s", ac_value->str, value);
                g_string_free(ac_value, TRUE);
                return TRUE;
            }
        }
    } else if (strcmp(subcmd, "remove") == 0) {
        char *alias = args[1];
        if (alias == NULL) {
            cons_show("Usage: %s", help.usage);
            return TRUE;
        } else {
            if (alias[0] == '/') {
                alias = &alias[1];
            }
            gboolean removed = prefs_remove_alias(alias);
            if (!removed) {
                cons_show("No such command alias /%s", alias);
            } else {
                GString *ac_value = g_string_new("/");
                g_string_append(ac_value, alias);
                cmd_autocomplete_remove(ac_value->str);
                cmd_alias_remove(alias);
                g_string_free(ac_value, TRUE);
                cons_show("Command alias removed -> /%s", alias);
            }
            return TRUE;
        }
    } else if (strcmp(subcmd, "list") == 0) {
        GList *aliases = prefs_get_aliases();
        cons_show_aliases(aliases);
        prefs_free_aliases(aliases);
        return TRUE;
    } else {
        cons_show("Usage: %s", help.usage);
        return TRUE;
    }
}

gboolean
cmd_tiny(gchar **args, struct cmd_help_t help)
{
    char *url = args[0];
    win_type_t win_type = ui_current_win_type();

    if (!tinyurl_valid(url)) {
        GString *error = g_string_new("/tiny, badly formed URL: ");
        g_string_append(error, url);
        cons_show_error(error->str);
        if (win_type != WIN_CONSOLE) {
            ui_current_error_line(error->str);
        }
        g_string_free(error, TRUE);
    } else if (win_type != WIN_CONSOLE) {
        char *tiny = tinyurl_get(url);

        if (tiny != NULL) {
            if (win_type == WIN_CHAT) {
                ProfChatWin *chatwin = wins_get_current_chat();
#ifdef PROF_HAVE_LIBOTR
                if (otr_is_secure(chatwin->barejid)) {
                    char *encrypted = otr_encrypt_message(chatwin->barejid, tiny);
                    if (encrypted != NULL) {
                        message_send_chat(chatwin->barejid, encrypted);
                        otr_free_message(encrypted);
                        if (prefs_get_boolean(PREF_CHLOG)) {
                            const char *jid = jabber_get_fulljid();
                            Jid *jidp = jid_create(jid);
                            char *pref_otr_log = prefs_get_string(PREF_OTR_LOG);
                            if (strcmp(pref_otr_log, "on") == 0) {
                                chat_log_chat(jidp->barejid, chatwin->barejid, tiny, PROF_OUT_LOG, NULL);
                            } else if (strcmp(pref_otr_log, "redact") == 0) {
                                chat_log_chat(jidp->barejid, chatwin->barejid, "[redacted]", PROF_OUT_LOG, NULL);
                            }
                            prefs_free_string(pref_otr_log);
                            jid_destroy(jidp);
                        }

                        ui_outgoing_chat_msg("me", chatwin->barejid, tiny);
                    } else {
                        cons_show_error("Failed to send message.");
                    }
                } else {
                    message_send_chat(chatwin->barejid, tiny);
                    if (prefs_get_boolean(PREF_CHLOG)) {
                        const char *jid = jabber_get_fulljid();
                        Jid *jidp = jid_create(jid);
                        chat_log_chat(jidp->barejid, chatwin->barejid, tiny, PROF_OUT_LOG, NULL);
                        jid_destroy(jidp);
                    }

                    ui_outgoing_chat_msg("me", chatwin->barejid, tiny);
                }
#else
                message_send_chat(chatwin->barejid, tiny);
                if (prefs_get_boolean(PREF_CHLOG)) {
                    const char *jid = jabber_get_fulljid();
                    Jid *jidp = jid_create(jid);
                    chat_log_chat(jidp->barejid, chatwin->barejid, tiny, PROF_OUT_LOG, NULL);
                    jid_destroy(jidp);
                }

                ui_outgoing_chat_msg("me", chatwin->barejid, tiny);
#endif
            } else if (win_type == WIN_PRIVATE) {
                ProfPrivateWin *privatewin = wins_get_current_private();
                message_send_private(tiny, privatewin->fulljid);
                ui_outgoing_private_msg("me", privatewin->fulljid, tiny);
            } else if (win_type == WIN_MUC) {
                ProfMucWin *mucwin = wins_get_current_muc();
                message_send_groupchat(tiny, mucwin->roomjid);
            }
            free(tiny);
        } else {
            cons_show_error("Couldn't get tinyurl.");
        }
    } else {
        cons_show("/tiny can only be used in chat windows");
    }

    return TRUE;
}

gboolean
cmd_clear(gchar **args, struct cmd_help_t help)
{
    ui_clear_current();
    return TRUE;
}

gboolean
cmd_close(gchar **args, struct cmd_help_t help)
{
    jabber_conn_status_t conn_status = jabber_get_connection_status();
    int index = 0;
    int count = 0;

    if (args[0] == NULL) {
        index = ui_current_win_index();
    } else if (strcmp(args[0], "all") == 0) {
        count = ui_close_all_wins();
        if (count == 0) {
            cons_show("No windows to close.");
        } else if (count == 1) {
            cons_show("Closed 1 window.");
        } else {
            cons_show("Closed %d windows.", count);
        }
        return TRUE;
    } else if (strcmp(args[0], "read") == 0) {
        count = ui_close_read_wins();
        if (count == 0) {
            cons_show("No windows to close.");
        } else if (count == 1) {
            cons_show("Closed 1 window.");
        } else {
            cons_show("Closed %d windows.", count);
        }
        return TRUE;
    } else {
        index = atoi(args[0]);
    }

    if (index < 0 || index == 10) {
        cons_show("No such window exists.");
        return TRUE;
    }

    if (index == 1) {
        cons_show("Cannot close console window.");
        return TRUE;
    }

    if (!ui_win_exists(index)) {
        cons_show("Window is not open.");
        return TRUE;
    }

    // check for unsaved form
    if (ui_win_has_unsaved_form(index)) {
        ProfWin *window = wins_get_current();
        if (wins_is_current(window)) {
            ui_current_print_line("You have unsaved changes, use /form submit or /form cancel");
        } else {
            cons_show("Cannot close form window with unsaved changes, use /form submit or /form cancel");
        }
        return TRUE;
    }

    // handle leaving rooms, or chat
    if (conn_status == JABBER_CONNECTED) {
        ui_close_connected_win(index);
    }

    // close the window
    ui_close_win(index);
    cons_show("Closed window %d", index);

    return TRUE;
}

gboolean
cmd_leave(gchar **args, struct cmd_help_t help)
{
    jabber_conn_status_t conn_status = jabber_get_connection_status();
    win_type_t win_type = ui_current_win_type();
    int index = ui_current_win_index();

    if (win_type != WIN_MUC) {
        cons_show("You can only use the /leave command in a chat room.");
        cons_alert();
        return TRUE;
    }

    // handle leaving rooms, or chat
    if (conn_status == JABBER_CONNECTED) {
        ui_close_connected_win(index);
    }

    // close the window
    ui_close_win(index);

    return TRUE;
}

gboolean
cmd_privileges(gchar **args, struct cmd_help_t help)
{
    gboolean result = _cmd_set_boolean_preference(args[0], help, "MUC privileges", PREF_MUC_PRIVILEGES);

    ui_redraw_all_room_rosters();

    return result;
}

gboolean
cmd_beep(gchar **args, struct cmd_help_t help)
{
    return _cmd_set_boolean_preference(args[0], help, "Sound", PREF_BEEP);
}

gboolean
cmd_presence(gchar **args, struct cmd_help_t help)
{
    return _cmd_set_boolean_preference(args[0], help, "Contact presence", PREF_PRESENCE);
}

gboolean
cmd_wrap(gchar **args, struct cmd_help_t help)
{
    gboolean result = _cmd_set_boolean_preference(args[0], help, "Word wrap", PREF_WRAP);

    wins_resize_all();

    return result;
}

gboolean
cmd_time(gchar **args, struct cmd_help_t help)
{
    if (g_strcmp0(args[0], "minutes") == 0) {
        prefs_set_string(PREF_TIME, "minutes");
        cons_show("Time precision set to minutes.");
        wins_resize_all();
        return TRUE;
    } else if (g_strcmp0(args[0], "seconds") == 0) {
        prefs_set_string(PREF_TIME, "seconds");
        cons_show("Time precision set to seconds.");
        wins_resize_all();
        return TRUE;
    } else if (g_strcmp0(args[0], "off") == 0) {
        prefs_set_string(PREF_TIME, "off");
        cons_show("Time display disabled.");
        wins_resize_all();
        return TRUE;
    } else {
        cons_show("Usage: %s", help.usage);
        return TRUE;
    }
}

gboolean
cmd_states(gchar **args, struct cmd_help_t help)
{
    gboolean result = _cmd_set_boolean_preference(args[0], help, "Sending chat states",
        PREF_STATES);

    // if disabled, disable outtype and gone
    if (result == TRUE && (strcmp(args[0], "off") == 0)) {
        prefs_set_boolean(PREF_OUTTYPE, FALSE);
        prefs_set_gone(0);
    }

    return result;
}

gboolean
cmd_titlebar(gchar **args, struct cmd_help_t help)
{
    if (g_strcmp0(args[0], "off") == 0) {
        ui_clear_win_title();
    }
    return _cmd_set_boolean_preference(args[0], help, "Titlebar", PREF_TITLEBAR);
}

gboolean
cmd_outtype(gchar **args, struct cmd_help_t help)
{
    gboolean result = _cmd_set_boolean_preference(args[0], help,
        "Sending typing notifications", PREF_OUTTYPE);

    // if enabled, enable states
    if (result == TRUE && (strcmp(args[0], "on") == 0)) {
        prefs_set_boolean(PREF_STATES, TRUE);
    }

    return result;
}

gboolean
cmd_gone(gchar **args, struct cmd_help_t help)
{
    char *value = args[0];

    gint period = atoi(value);
    prefs_set_gone(period);
    if (period == 0) {
        cons_show("Automatic leaving conversations after period disabled.");
    } else if (period == 1) {
        cons_show("Leaving conversations after 1 minute of inactivity.");
    } else {
        cons_show("Leaving conversations after %d minutes of inactivity.", period);
    }

    // if enabled, enable states
    if (period > 0) {
        prefs_set_boolean(PREF_STATES, TRUE);
    }

    return TRUE;
}


gboolean
cmd_notify(gchar **args, struct cmd_help_t help)
{
    char *kind = args[0];

    // bad kind
    if ((strcmp(kind, "message") != 0) && (strcmp(kind, "typing") != 0) &&
            (strcmp(kind, "remind") != 0) && (strcmp(kind, "invite") != 0) &&
            (strcmp(kind, "sub") != 0) && (strcmp(kind, "room") != 0)) {
        cons_show("Usage: %s", help.usage);

    // set message setting
    } else if (strcmp(kind, "message") == 0) {
        if (strcmp(args[1], "on") == 0) {
            cons_show("Message notifications enabled.");
            prefs_set_boolean(PREF_NOTIFY_MESSAGE, TRUE);
        } else if (strcmp(args[1], "off") == 0) {
            cons_show("Message notifications disabled.");
            prefs_set_boolean(PREF_NOTIFY_MESSAGE, FALSE);
        } else if (strcmp(args[1], "current") == 0) {
            if (g_strcmp0(args[2], "on") == 0) {
                cons_show("Current window message notifications enabled.");
                prefs_set_boolean(PREF_NOTIFY_MESSAGE_CURRENT, TRUE);
            } else if (g_strcmp0(args[2], "off") == 0) {
                cons_show("Current window message notifications disabled.");
                prefs_set_boolean(PREF_NOTIFY_MESSAGE_CURRENT, FALSE);
            } else {
                cons_show("Usage: /notify message current on|off");
            }
        } else if (strcmp(args[1], "text") == 0) {
            if (g_strcmp0(args[2], "on") == 0) {
                cons_show("Showing text in message notifications enabled.");
                prefs_set_boolean(PREF_NOTIFY_MESSAGE_TEXT, TRUE);
            } else if (g_strcmp0(args[2], "off") == 0) {
                cons_show("Showing text in message notifications disabled.");
                prefs_set_boolean(PREF_NOTIFY_MESSAGE_TEXT, FALSE);
            } else {
                cons_show("Usage: /notify message text on|off");
            }
        } else {
            cons_show("Usage: /notify message on|off");
        }

    // set room setting
    } else if (strcmp(kind, "room") == 0) {
        if (strcmp(args[1], "on") == 0) {
            cons_show("Chat room notifications enabled.");
            prefs_set_string(PREF_NOTIFY_ROOM, "on");
        } else if (strcmp(args[1], "off") == 0) {
            cons_show("Chat room notifications disabled.");
            prefs_set_string(PREF_NOTIFY_ROOM, "off");
        } else if (strcmp(args[1], "mention") == 0) {
            cons_show("Chat room notifications enabled on mention.");
            prefs_set_string(PREF_NOTIFY_ROOM, "mention");
        } else if (strcmp(args[1], "current") == 0) {
            if (g_strcmp0(args[2], "on") == 0) {
                cons_show("Current window chat room message notifications enabled.");
                prefs_set_boolean(PREF_NOTIFY_ROOM_CURRENT, TRUE);
            } else if (g_strcmp0(args[2], "off") == 0) {
                cons_show("Current window chat room message notifications disabled.");
                prefs_set_boolean(PREF_NOTIFY_ROOM_CURRENT, FALSE);
            } else {
                cons_show("Usage: /notify room current on|off");
            }
        } else if (strcmp(args[1], "text") == 0) {
            if (g_strcmp0(args[2], "on") == 0) {
                cons_show("Showing text in chat room message notifications enabled.");
                prefs_set_boolean(PREF_NOTIFY_ROOM_TEXT, TRUE);
            } else if (g_strcmp0(args[2], "off") == 0) {
                cons_show("Showing text in chat room message notifications disabled.");
                prefs_set_boolean(PREF_NOTIFY_ROOM_TEXT, FALSE);
            } else {
                cons_show("Usage: /notify room text on|off");
            }
        } else {
            cons_show("Usage: /notify room on|off|mention");
        }

    // set typing setting
    } else if (strcmp(kind, "typing") == 0) {
        if (strcmp(args[1], "on") == 0) {
            cons_show("Typing notifications enabled.");
            prefs_set_boolean(PREF_NOTIFY_TYPING, TRUE);
        } else if (strcmp(args[1], "off") == 0) {
            cons_show("Typing notifications disabled.");
            prefs_set_boolean(PREF_NOTIFY_TYPING, FALSE);
        } else if (strcmp(args[1], "current") == 0) {
            if (g_strcmp0(args[2], "on") == 0) {
                cons_show("Current window typing notifications enabled.");
                prefs_set_boolean(PREF_NOTIFY_TYPING_CURRENT, TRUE);
            } else if (g_strcmp0(args[2], "off") == 0) {
                cons_show("Current window typing notifications disabled.");
                prefs_set_boolean(PREF_NOTIFY_TYPING_CURRENT, FALSE);
            } else {
                cons_show("Usage: /notify typing current on|off");
            }
        } else {
            cons_show("Usage: /notify typing on|off");
        }

    // set invite setting
    } else if (strcmp(kind, "invite") == 0) {
        if (strcmp(args[1], "on") == 0) {
            cons_show("Chat room invite notifications enabled.");
            prefs_set_boolean(PREF_NOTIFY_INVITE, TRUE);
        } else if (strcmp(args[1], "off") == 0) {
            cons_show("Chat room invite notifications disabled.");
            prefs_set_boolean(PREF_NOTIFY_INVITE, FALSE);
        } else {
            cons_show("Usage: /notify invite on|off");
        }

    // set subscription setting
    } else if (strcmp(kind, "sub") == 0) {
        if (strcmp(args[1], "on") == 0) {
            cons_show("Subscription notifications enabled.");
            prefs_set_boolean(PREF_NOTIFY_SUB, TRUE);
        } else if (strcmp(args[1], "off") == 0) {
            cons_show("Subscription notifications disabled.");
            prefs_set_boolean(PREF_NOTIFY_SUB, FALSE);
        } else {
            cons_show("Usage: /notify sub on|off");
        }

    // set remind setting
    } else if (strcmp(kind, "remind") == 0) {
        gint period = atoi(args[1]);
        prefs_set_notify_remind(period);
        if (period == 0) {
            cons_show("Message reminders disabled.");
        } else if (period == 1) {
            cons_show("Message reminder period set to 1 second.");
        } else {
            cons_show("Message reminder period set to %d seconds.", period);
        }

    } else {
        cons_show("Unknown command: %s.", kind);
    }

    return TRUE;
}

gboolean
cmd_inpblock(gchar **args, struct cmd_help_t help)
{
    char *value = args[0];
    int intval;
    if (_strtoi(value, &intval, 1, 1000) == 0) {
        cons_show("Input blocking set to %d milliseconds.", intval);
        prefs_set_inpblock(intval);
        ui_input_nonblocking();
    }
    return TRUE;
}

gboolean
cmd_log(gchar **args, struct cmd_help_t help)
{
    char *subcmd = args[0];
    char *value = args[1];
    int intval;

    if (strcmp(subcmd, "maxsize") == 0) {
        if (value == NULL) {
            cons_show("Usage: %s", help.usage);
            return TRUE;
        }
        if (_strtoi(value, &intval, PREFS_MIN_LOG_SIZE, INT_MAX) == 0) {
            prefs_set_max_log_size(intval);
            cons_show("Log maxinum size set to %d bytes", intval);
        }
        return TRUE;
    }

    if (strcmp(subcmd, "rotate") == 0) {
        if (value == NULL) {
            cons_show("Usage: %s", help.usage);
            return TRUE;
        }
        return _cmd_set_boolean_preference(value, help, "Log rotate", PREF_LOG_ROTATE);
    }

    if (strcmp(subcmd, "shared") == 0) {
        if (value == NULL) {
            cons_show("Usage: %s", help.usage);
            return TRUE;
        }
        gboolean result = _cmd_set_boolean_preference(value, help, "Shared log", PREF_LOG_SHARED);
        log_reinit();
        return result;
    }

    if (strcmp(subcmd, "where") == 0) {
        char *logfile = get_log_file_location();
        cons_show("Log file: %s", logfile);
        return TRUE;
    }

    cons_show("Usage: %s", help.usage);

    /* TODO: make 'level' subcommand for debug level */

    return TRUE;
}

gboolean
cmd_reconnect(gchar **args, struct cmd_help_t help)
{
    char *value = args[0];
    int intval;

    if (_strtoi(value, &intval, 0, INT_MAX) == 0) {
        prefs_set_reconnect(intval);
        if (intval == 0) {
            cons_show("Reconnect disabled.", intval);
        } else {
            cons_show("Reconnect interval set to %d seconds.", intval);
        }
    } else {
        cons_show("Usage: %s", help.usage);
    }

    return TRUE;
}

gboolean
cmd_autoping(gchar **args, struct cmd_help_t help)
{
    char *value = args[0];
    int intval;

    if (_strtoi(value, &intval, 0, INT_MAX) == 0) {
        prefs_set_autoping(intval);
        iq_set_autoping(intval);
        if (intval == 0) {
            cons_show("Autoping disabled.", intval);
        } else {
            cons_show("Autoping interval set to %d seconds.", intval);
        }
    } else {
        cons_show("Usage: %s", help.usage);
    }

    return TRUE;
}

gboolean
cmd_ping(gchar **args, struct cmd_help_t help)
{
    jabber_conn_status_t conn_status = jabber_get_connection_status();

    if (conn_status != JABBER_CONNECTED) {
        cons_show("You are not currenlty connected.");
        return TRUE;
    }

    iq_send_ping(args[0]);

    if (args[0] == NULL) {
        cons_show("Pinged server...");
    } else {
        cons_show("Pinged %s...", args[0]);
    }
    return TRUE;
}

gboolean
cmd_autoaway(gchar **args, struct cmd_help_t help)
{
    char *setting = args[0];
    char *value = args[1];
    int minutesval;

    if ((strcmp(setting, "mode") != 0) && (strcmp(setting, "time") != 0) &&
            (strcmp(setting, "message") != 0) && (strcmp(setting, "check") != 0)) {
        cons_show("Setting must be one of 'mode', 'time', 'message' or 'check'");
        return TRUE;
    }

    if (strcmp(setting, "mode") == 0) {
        if ((strcmp(value, "idle") != 0) && (strcmp(value, "away") != 0) &&
                (strcmp(value, "off") != 0)) {
            cons_show("Mode must be one of 'idle', 'away' or 'off'");
        } else {
            prefs_set_string(PREF_AUTOAWAY_MODE, value);
            cons_show("Auto away mode set to: %s.", value);
        }

        return TRUE;
    }

    if (strcmp(setting, "time") == 0) {
        if (_strtoi(value, &minutesval, 1, INT_MAX) == 0) {
            prefs_set_autoaway_time(minutesval);
            cons_show("Auto away time set to: %d minutes.", minutesval);
        }

        return TRUE;
    }

    if (strcmp(setting, "message") == 0) {
        if (strcmp(value, "off") == 0) {
            prefs_set_string(PREF_AUTOAWAY_MESSAGE, NULL);
            cons_show("Auto away message cleared.");
        } else {
            prefs_set_string(PREF_AUTOAWAY_MESSAGE, value);
            cons_show("Auto away message set to: \"%s\".", value);
        }

        return TRUE;
    }

    if (strcmp(setting, "check") == 0) {
        return _cmd_set_boolean_preference(value, help, "Online check",
            PREF_AUTOAWAY_CHECK);
    }

    return TRUE;
}

gboolean
cmd_priority(gchar **args, struct cmd_help_t help)
{
    jabber_conn_status_t conn_status = jabber_get_connection_status();

    if (conn_status != JABBER_CONNECTED) {
        cons_show("You are not currently connected.");
        return TRUE;
    }

    char *value = args[0];
    int intval;

    if (_strtoi(value, &intval, -128, 127) == 0) {
        accounts_set_priority_all(jabber_get_account_name(), intval);
        resource_presence_t last_presence = accounts_get_last_presence(jabber_get_account_name());
        presence_update(last_presence, jabber_get_presence_message(), 0);
        cons_show("Priority set to %d.", intval);
    }

    return TRUE;
}

gboolean
cmd_statuses(gchar **args, struct cmd_help_t help)
{
    if (strcmp(args[0], "console") != 0 &&
            strcmp(args[0], "chat") != 0 &&
            strcmp(args[0], "muc") != 0) {
        cons_show("Usage: %s", help.usage);
        return TRUE;
    }

    if (strcmp(args[1], "all") != 0 &&
            strcmp(args[1], "online") != 0 &&
            strcmp(args[1], "none") != 0) {
        cons_show("Usage: %s", help.usage);
        return TRUE;
    }

    if (strcmp(args[0], "console") == 0) {
        prefs_set_string(PREF_STATUSES_CONSOLE, args[1]);
        if (strcmp(args[1], "all") == 0) {
            cons_show("All presence updates will appear in the console.");
        } else if (strcmp(args[1], "online") == 0) {
            cons_show("Only online/offline presence updates will appear in the console.");
        } else {
            cons_show("Presence updates will not appear in the console.");
        }
    }

    if (strcmp(args[0], "chat") == 0) {
        prefs_set_string(PREF_STATUSES_CHAT, args[1]);
        if (strcmp(args[1], "all") == 0) {
            cons_show("All presence updates will appear in chat windows.");
        } else if (strcmp(args[1], "online") == 0) {
            cons_show("Only online/offline presence updates will appear in chat windows.");
        } else {
            cons_show("Presence updates will not appear in chat windows.");
        }
    }

    if (strcmp(args[0], "muc") == 0) {
        prefs_set_string(PREF_STATUSES_MUC, args[1]);
        if (strcmp(args[1], "all") == 0) {
            cons_show("All presence updates will appear in chat room windows.");
        } else if (strcmp(args[1], "online") == 0) {
            cons_show("Only join/leave presence updates will appear in chat room windows.");
        } else {
            cons_show("Presence updates will not appear in chat room windows.");
        }
    }

    return TRUE;
}

gboolean
cmd_vercheck(gchar **args, struct cmd_help_t help)
{
    int num_args = g_strv_length(args);

    if (num_args == 0) {
        cons_check_version(TRUE);
        return TRUE;
    } else {
        return _cmd_set_boolean_preference(args[0], help,
            "Version checking", PREF_VERCHECK);
    }
}

gboolean
cmd_xmlconsole(gchar **args, struct cmd_help_t help)
{
    if (!ui_xmlconsole_exists()) {
        ui_create_xmlconsole_win();
    } else {
        ui_open_xmlconsole_win();
    }

    return TRUE;
}

gboolean
cmd_flash(gchar **args, struct cmd_help_t help)
{
    return _cmd_set_boolean_preference(args[0], help,
        "Screen flash", PREF_FLASH);
}

gboolean
cmd_intype(gchar **args, struct cmd_help_t help)
{
    return _cmd_set_boolean_preference(args[0], help,
        "Show contact typing", PREF_INTYPE);
}

gboolean
cmd_splash(gchar **args, struct cmd_help_t help)
{
    return _cmd_set_boolean_preference(args[0], help,
        "Splash screen", PREF_SPLASH);
}

gboolean
cmd_autoconnect(gchar **args, struct cmd_help_t help)
{
    if (strcmp(args[0], "off") == 0) {
        prefs_set_string(PREF_CONNECT_ACCOUNT, NULL);
        cons_show("Autoconnect account disabled.");
    } else if (strcmp(args[0], "set") == 0) {
        prefs_set_string(PREF_CONNECT_ACCOUNT, args[1]);
        cons_show("Autoconnect account set to: %s.", args[1]);
    } else {
        cons_show("Usage: %s", help.usage);
    }
    return true;
}

gboolean
cmd_chlog(gchar **args, struct cmd_help_t help)
{
    gboolean result = _cmd_set_boolean_preference(args[0], help,
        "Chat logging", PREF_CHLOG);

    // if set to off, disable history
    if (result == TRUE && (strcmp(args[0], "off") == 0)) {
        prefs_set_boolean(PREF_HISTORY, FALSE);
    }

    return result;
}

gboolean
cmd_grlog(gchar **args, struct cmd_help_t help)
{
    gboolean result = _cmd_set_boolean_preference(args[0], help,
        "Groupchat logging", PREF_GRLOG);

    return result;
}

gboolean
cmd_mouse(gchar **args, struct cmd_help_t help)
{
    return _cmd_set_boolean_preference(args[0], help,
        "Mouse handling", PREF_MOUSE);
}

gboolean
cmd_history(gchar **args, struct cmd_help_t help)
{
    gboolean result = _cmd_set_boolean_preference(args[0], help,
        "Chat history", PREF_HISTORY);

    // if set to on, set chlog
    if (result == TRUE && (strcmp(args[0], "on") == 0)) {
        prefs_set_boolean(PREF_CHLOG, TRUE);
    }

    return result;
}

gboolean
cmd_away(gchar **args, struct cmd_help_t help)
{
    _update_presence(RESOURCE_AWAY, "away", args);
    return TRUE;
}

gboolean
cmd_online(gchar **args, struct cmd_help_t help)
{
    _update_presence(RESOURCE_ONLINE, "online", args);
    return TRUE;
}

gboolean
cmd_dnd(gchar **args, struct cmd_help_t help)
{
    _update_presence(RESOURCE_DND, "dnd", args);
    return TRUE;
}

gboolean
cmd_chat(gchar **args, struct cmd_help_t help)
{
    _update_presence(RESOURCE_CHAT, "chat", args);
    return TRUE;
}

gboolean
cmd_xa(gchar **args, struct cmd_help_t help)
{
    _update_presence(RESOURCE_XA, "xa", args);
    return TRUE;
}

gboolean
cmd_plugins(gchar **args, struct cmd_help_t help)
{
    GSList *plugins = plugins_get_list();

    GSList *curr = plugins;
    if (curr == NULL) {
        cons_show("No plugins installed.");
    } else {
        cons_show("Installed plugins:");
        while (curr != NULL) {
            ProfPlugin *plugin = curr->data;
            char *lang = plugins_get_lang_string(plugin);
            cons_show("  %s (%s)", plugin->name, lang);
            curr = g_slist_next(curr);
        }
    }
    g_slist_free(curr);
    return TRUE;
}

gboolean
cmd_otr(gchar **args, struct cmd_help_t help)
{
#ifdef PROF_HAVE_LIBOTR
    if (args[0] == NULL) {
        cons_show("Usage: %s", help.usage);
        return TRUE;
    }

    if (strcmp(args[0], "log") == 0) {
        char *choice = args[1];
        if (g_strcmp0(choice, "on") == 0) {
            prefs_set_string(PREF_OTR_LOG, "on");
            cons_show("OTR messages will be logged as plaintext.");
            if (!prefs_get_boolean(PREF_CHLOG)) {
                cons_show("Chat logging is currently disabled, use '/chlog on' to enable.");
            }
        } else if (g_strcmp0(choice, "off") == 0) {
            prefs_set_string(PREF_OTR_LOG, "off");
            cons_show("OTR message logging disabled.");
        } else if (g_strcmp0(choice, "redact") == 0) {
            prefs_set_string(PREF_OTR_LOG, "redact");
            cons_show("OTR messages will be logged as '[redacted]'.");
            if (!prefs_get_boolean(PREF_CHLOG)) {
                cons_show("Chat logging is currently disabled, use '/chlog on' to enable.");
            }
        } else {
            cons_show("Usage: %s", help.usage);
        }
        return TRUE;

    } else if (strcmp(args[0], "warn") == 0) {
        gboolean result =  _cmd_set_boolean_preference(args[1], help,
            "OTR warning message", PREF_OTR_WARN);
        return result;

    } else if (strcmp(args[0], "libver") == 0) {
        char *version = otr_libotr_version();
        cons_show("Using libotr version %s", version);
        return TRUE;

    } else if (strcmp(args[0], "policy") == 0) {
        if (args[1] == NULL) {
            char *policy = prefs_get_string(PREF_OTR_POLICY);
            cons_show("OTR policy is now set to: %s", policy);
            prefs_free_string(policy);
            return TRUE;
        }

        char *choice = args[1];
        if ((g_strcmp0(choice, "manual") != 0) &&
                (g_strcmp0(choice, "opportunistic") != 0) &&
                (g_strcmp0(choice, "always") != 0)) {
            cons_show("OTR policy can be set to: manual, opportunistic or always.");
            return TRUE;
        }

        char *contact = args[2];
        if (contact == NULL) {
            prefs_set_string(PREF_OTR_POLICY, choice);
            cons_show("OTR policy is now set to: %s", choice);
            return TRUE;
        } else {
            if (jabber_get_connection_status() != JABBER_CONNECTED) {
                cons_show("You must be connected to set the OTR policy for a contact.");
                return TRUE;
            }
            char *contact_jid = roster_barejid_from_name(contact);
            if (contact_jid == NULL) {
                contact_jid = contact;
            }
            accounts_add_otr_policy(jabber_get_account_name(), contact_jid, choice);
            cons_show("OTR policy for %s set to: %s", contact_jid, choice);
            return TRUE;
        }
    }

    if (jabber_get_connection_status() != JABBER_CONNECTED) {
        cons_show("You must be connected with an account to load OTR information.");
        return TRUE;
    }

    if (strcmp(args[0], "gen") == 0) {
        ProfAccount *account = accounts_get_account(jabber_get_account_name());
        otr_keygen(account);
        account_free(account);
        return TRUE;

    } else if (strcmp(args[0], "myfp") == 0) {
        if (!otr_key_loaded()) {
            ui_current_print_formatted_line('!', 0, "You have not generated or loaded a private key, use '/otr gen'");
        } else {
            char *fingerprint = otr_get_my_fingerprint();
            ui_current_print_formatted_line('!', 0, "Your OTR fingerprint: %s", fingerprint);
            free(fingerprint);
        }
        return TRUE;

    } else if (strcmp(args[0], "theirfp") == 0) {
        win_type_t win_type = ui_current_win_type();

        if (win_type != WIN_CHAT) {
            ui_current_print_line("You must be in a regular chat window to view a recipient's fingerprint.");
        } else if (!ui_current_win_is_otr()) {
            ui_current_print_formatted_line('!', 0, "You are not currently in an OTR session.");
        } else {
            ProfChatWin *chatwin = ui_get_current_chat();
            char *fingerprint = otr_get_their_fingerprint(chatwin->barejid);
            ui_current_print_formatted_line('!', 0, "%s's OTR fingerprint: %s", chatwin->barejid, fingerprint);
            free(fingerprint);
        }
        return TRUE;

    } else if (strcmp(args[0], "start") == 0) {
        if (args[1] != NULL) {
            char *contact = args[1];
            char *barejid = roster_barejid_from_name(contact);
            if (barejid == NULL) {
                barejid = contact;
            }

            ui_new_chat_win(barejid);

            if (ui_current_win_is_otr()) {
                ui_current_print_formatted_line('!', 0, "You are already in an OTR session.");
            } else {
                if (!otr_key_loaded()) {
                    ui_current_print_formatted_line('!', 0, "You have not generated or loaded a private key, use '/otr gen'");
                } else if (!otr_is_secure(barejid)) {
                    char *otr_query_message = otr_start_query();
                    message_send_chat(barejid, otr_query_message);
                } else {
                    ui_gone_secure(barejid, otr_is_trusted(barejid));
                }
            }
        } else {
            win_type_t win_type = ui_current_win_type();

            if (win_type != WIN_CHAT) {
                ui_current_print_line("You must be in a regular chat window to start an OTR session.");
            } else if (ui_current_win_is_otr()) {
                ui_current_print_formatted_line('!', 0, "You are already in an OTR session.");
            } else {
                if (!otr_key_loaded()) {
                    ui_current_print_formatted_line('!', 0, "You have not generated or loaded a private key, use '/otr gen'");
                } else {
                    ProfChatWin *chatwin = ui_get_current_chat();
                    char *otr_query_message = otr_start_query();
                    message_send_chat(chatwin->barejid, otr_query_message);
                }
            }
        }
        return TRUE;

    } else if (strcmp(args[0], "end") == 0) {
        win_type_t win_type = ui_current_win_type();

        if (win_type != WIN_CHAT) {
            ui_current_print_line("You must be in a regular chat window to use OTR.");
        } else if (!ui_current_win_is_otr()) {
            ui_current_print_formatted_line('!', 0, "You are not currently in an OTR session.");
        } else {
            ProfChatWin *chatwin = wins_get_current_chat();
            ui_gone_insecure(chatwin->barejid);
            otr_end_session(chatwin->barejid);
        }
        return TRUE;

    } else if (strcmp(args[0], "trust") == 0) {
        win_type_t win_type = ui_current_win_type();

        if (win_type != WIN_CHAT) {
            ui_current_print_line("You must be in an OTR session to trust a recipient.");
        } else if (!ui_current_win_is_otr()) {
            ui_current_print_formatted_line('!', 0, "You are not currently in an OTR session.");
        } else {
            ProfChatWin *chatwin = wins_get_current_chat();
            ui_trust(chatwin->barejid);
            otr_trust(chatwin->barejid);
        }
        return TRUE;

    } else if (strcmp(args[0], "untrust") == 0) {
        win_type_t win_type = ui_current_win_type();

        if (win_type != WIN_CHAT) {
            ui_current_print_line("You must be in an OTR session to untrust a recipient.");
        } else if (!ui_current_win_is_otr()) {
            ui_current_print_formatted_line('!', 0, "You are not currently in an OTR session.");
        } else {
            ProfChatWin *chatwin = wins_get_current_chat();
            ui_untrust(chatwin->barejid);
            otr_untrust(chatwin->barejid);
        }
        return TRUE;

    } else if (strcmp(args[0], "secret") == 0) {
        win_type_t win_type = ui_current_win_type();
        if (win_type != WIN_CHAT) {
            ui_current_print_line("You must be in an OTR session to trust a recipient.");
        } else if (!ui_current_win_is_otr()) {
            ui_current_print_formatted_line('!', 0, "You are not currently in an OTR session.");
        } else {
            char *secret = args[1];
            if (secret == NULL) {
                cons_show("Usage: %s", help.usage);
            } else {
                ProfChatWin *chatwin = wins_get_current_chat();
                otr_smp_secret(chatwin->barejid, secret);
            }
        }
        return TRUE;

    } else if (strcmp(args[0], "question") == 0) {
        char *question = args[1];
        char *answer = args[2];

        if (question == NULL || answer == NULL) {
            cons_show("Usage: %s", help.usage);
            return TRUE;
        } else {
            win_type_t win_type = ui_current_win_type();
            if (win_type != WIN_CHAT) {
                ui_current_print_line("You must be in an OTR session to trust a recipient.");
            } else if (!ui_current_win_is_otr()) {
                ui_current_print_formatted_line('!', 0, "You are not currently in an OTR session.");
            } else {
                ProfChatWin *chatwin = wins_get_current_chat();
                otr_smp_question(chatwin->barejid, question, answer);
            }
            return TRUE;
        }

    } else if (strcmp(args[0], "answer") == 0) {
        win_type_t win_type = ui_current_win_type();
        if (win_type != WIN_CHAT) {
            ui_current_print_line("You must be in an OTR session to trust a recipient.");
        } else if (!ui_current_win_is_otr()) {
            ui_current_print_formatted_line('!', 0, "You are not currently in an OTR session.");
        } else {
            char *answer = args[1];
            if (answer == NULL) {
                cons_show("Usage: %s", help.usage);
            } else {
                ProfChatWin *chatwin = wins_get_current_chat();
                otr_smp_answer(chatwin->barejid, answer);
            }
        }
        return TRUE;

    } else {
        cons_show("Usage: %s", help.usage);
        return TRUE;
    }
#else
    cons_show("This version of Profanity has not been built with OTR support enabled");
    return TRUE;
#endif
}

// helper function for status change commands
static void
_update_presence(const resource_presence_t resource_presence,
    const char * const show, gchar **args)
{
    char *msg = NULL;
    int num_args = g_strv_length(args);
    if (num_args == 1) {
        msg = args[0];
    }

    jabber_conn_status_t conn_status = jabber_get_connection_status();

    if (conn_status != JABBER_CONNECTED) {
        cons_show("You are not currently connected.");
    } else {
        presence_update(resource_presence, msg, 0);
        ui_update_presence(resource_presence, msg, show);
    }
}

// helper function for boolean preference commands
static gboolean
_cmd_set_boolean_preference(gchar *arg, struct cmd_help_t help,
    const char * const display, preference_t pref)
{
    GString *enabled = g_string_new(display);
    g_string_append(enabled, " enabled.");

    GString *disabled = g_string_new(display);
    g_string_append(disabled, " disabled.");

    if (arg == NULL) {
        char usage[strlen(help.usage) + 8];
        sprintf(usage, "Usage: %s", help.usage);
        cons_show(usage);
    } else if (strcmp(arg, "on") == 0) {
        cons_show(enabled->str);
        prefs_set_boolean(pref, TRUE);
    } else if (strcmp(arg, "off") == 0) {
        cons_show(disabled->str);
        prefs_set_boolean(pref, FALSE);
    } else {
        char usage[strlen(help.usage) + 8];
        sprintf(usage, "Usage: %s", help.usage);
        cons_show(usage);
    }

    g_string_free(enabled, TRUE);
    g_string_free(disabled, TRUE);

    return TRUE;
}

static int
_strtoi(char *str, int *saveptr, int min, int max)
{
    char *ptr;
    int val;

    errno = 0;
    val = (int)strtol(str, &ptr, 0);
    if (errno != 0 || *str == '\0' || *ptr != '\0') {
        cons_show("Could not convert \"%s\" to a number.", str);
        return -1;
    } else if (val < min || val > max) {
        cons_show("Value %s out of range. Must be in %d..%d.", str, min, max);
        return -1;
    }

    *saveptr = val;

    return 0;
}

static void
_cmd_show_filtered_help(char *heading, gchar *cmd_filter[], int filter_size)
{
    cons_show("");
    cons_show("%s", heading);
    cons_show("");

    GList *ordered_commands = NULL;
    int i;
    for (i = 0; i < filter_size; i++) {
        Command *cmd = g_hash_table_lookup(commands, cmd_filter[i]);
        ordered_commands = g_list_insert_sorted(ordered_commands, cmd, (GCompareFunc)_compare_commands);
    }

    GList *curr = ordered_commands;
    while (curr != NULL) {
        Command *cmd = curr->data;
        cons_show("%-12s: %s", cmd->cmd, cmd->help.short_help);
        curr = g_list_next(curr);
    }
    g_list_free(ordered_commands);
    g_list_free(curr);

    cons_show("");
    cons_show("Use /help [command] without the leading slash, for help on a specific command");
    cons_show("");
}

static
gint _compare_commands(Command *a, Command *b)
{
    const char * utf8_str_a = a->cmd;
    const char * utf8_str_b = b->cmd;

    gchar *key_a = g_utf8_collate_key(utf8_str_a, -1);
    gchar *key_b = g_utf8_collate_key(utf8_str_b, -1);

    gint result = g_strcmp0(key_a, key_b);

    g_free(key_a);
    g_free(key_b);

    return result;
}<|MERGE_RESOLUTION|>--- conflicted
+++ resolved
@@ -1245,12 +1245,7 @@
 
                     g_string_free(otr_message, TRUE);
                 } else {
-<<<<<<< HEAD
-                    gboolean send_state = chat_session_on_message_send(barejid);
-                    message_send_chat(barejid, resource, plugin_message, send_state);
-=======
-                    message_send_chat(barejid, msg);
->>>>>>> f2728096
+                    message_send_chat(barejid, plugin_message);
                 }
                 ui_outgoing_chat_msg("me", barejid, plugin_message);
 
@@ -1267,14 +1262,8 @@
 
             return TRUE;
 #else
-<<<<<<< HEAD
-            gboolean send_state = chat_session_on_message_send(barejid);
-            message_send_chat(barejid, resource, plugin_message, send_state);
+            message_send_chat(barejid, plugin_message);
             ui_outgoing_chat_msg("me", barejid, plugin_message);
-=======
-            message_send_chat(barejid, msg);
-            ui_outgoing_chat_msg("me", barejid, msg);
->>>>>>> f2728096
 
             if (((win_type == WIN_CHAT) || (win_type == WIN_CONSOLE)) && prefs_get_boolean(PREF_CHLOG)) {
                 const char *jid = jabber_get_fulljid();
