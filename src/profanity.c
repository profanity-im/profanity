--- conflicted
+++ resolved
@@ -71,12 +71,8 @@
     char inp[INP_WIN_MAX];
     int size = 0;
 
-<<<<<<< HEAD
-    ui_refresh();
+    ui_update_screen();
     plugins_on_start();
-=======
-    ui_update_screen();
->>>>>>> b19b881b
 
     if (account_name != NULL) {
       char *cmd = "/connect";
