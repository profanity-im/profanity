--- conflicted
+++ resolved
@@ -93,14 +93,8 @@
         while(read_input) {
             _check_autoaway();
             read_input = ui_get_char(inp);
-<<<<<<< HEAD
-
             plugins_run_timed();
-
 #ifdef PROF_HAVE_LIBOTR
-=======
-#ifdef HAVE_LIBOTR
->>>>>>> b43252a6
             otr_poll();
 #endif
             notify_remind();
@@ -160,7 +154,7 @@
 }
 
 static void
-_check_autoaway()
+_check_autoaway(void)
 {
     jabber_conn_status_t conn_status = jabber_get_connection_status();
     if (conn_status != JABBER_CONNECTED) {
