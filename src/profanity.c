/*
 * profanity.c
 *
 * Copyright (C) 2012 - 2015 James Booth <boothj5@gmail.com>
 *
 * This file is part of Profanity.
 *
 * Profanity is free software: you can redistribute it and/or modify
 * it under the terms of the GNU General Public License as published by
 * the Free Software Foundation, either version 3 of the License, or
 * (at your option) any later version.
 *
 * Profanity is distributed in the hope that it will be useful,
 * but WITHOUT ANY WARRANTY; without even the implied warranty of
 * MERCHANTABILITY or FITNESS FOR A PARTICULAR PURPOSE.  See the
 * GNU General Public License for more details.
 *
 * You should have received a copy of the GNU General Public License
 * along with Profanity.  If not, see <http://www.gnu.org/licenses/>.
 *
 * In addition, as a special exception, the copyright holders give permission to
 * link the code of portions of this program with the OpenSSL library under
 * certain conditions as described in each individual source file, and
 * distribute linked combinations including the two.
 *
 * You must obey the GNU General Public License in all respects for all of the
 * code used other than OpenSSL. If you modify file(s) with this exception, you
 * may extend this exception to your version of the file(s), but you are not
 * obligated to do so. If you do not wish to do so, delete this exception
 * statement from your version. If you delete this exception statement from all
 * source files in the program, then also delete it here.
 *
 */
#include "prof_config.h"

#ifdef PROF_HAVE_GIT_VERSION
#include "gitversion.h"
#endif

#include <locale.h>
#include <signal.h>
#include <stdlib.h>
#include <string.h>
#include <assert.h>

#include <glib.h>

#include "profanity.h"
#include "chat_session.h"
#include "chat_state.h"
#include "config/accounts.h"
#include "config/preferences.h"
#include "config/theme.h"
#include "config/scripts.h"
#include "command/command.h"
#include "common.h"
#include "contact.h"
#include "roster_list.h"
#include "config/tlscerts.h"
#include "log.h"
#include "muc.h"
#include "plugins/plugins.h"
#ifdef PROF_HAVE_LIBOTR
#include "otr/otr.h"
#endif
#ifdef PROF_HAVE_LIBGPGME
#include "pgp/gpg.h"
#endif
#include "resource.h"
#include "xmpp/xmpp.h"
#include "ui/ui.h"
#include "window_list.h"
#include "event/client_events.h"
#include "config/tlscerts.h"

static void _check_autoaway(void);
static void _init(char *log_level);
static void _shutdown(void);
static void _create_directories(void);
static void _connect_default(const char * const account);

typedef enum {
    ACTIVITY_ST_ACTIVE,
    ACTIVITY_ST_IDLE,
    ACTIVITY_ST_AWAY,
    ACTIVITY_ST_XA,
} activity_state_t;

activity_state_t activity_state;
resource_presence_t saved_presence;
char *saved_status;

static gboolean cont = TRUE;

void
prof_run(char *log_level, char *account_name)
{
<<<<<<< HEAD
    _init(disable_tls, log_level);
    plugins_on_start();
=======
    _init(log_level);
>>>>>>> 6640a089
    _connect_default(account_name);

    ui_update();

    log_info("Starting main event loop");

    activity_state = ACTIVITY_ST_ACTIVE;
    saved_status = NULL;

    char *line = NULL;
    while(cont) {
        log_stderr_handler();
        _check_autoaway();

        line = ui_readline();
        if (line) {
            ProfWin *window = wins_get_current();
            cont = cmd_process_input(window, line);
            free(line);
            line = NULL;
        } else {
            cont = TRUE;
        }

#ifdef PROF_HAVE_LIBOTR
        otr_poll();
#endif
        plugins_run_timed();
        notify_remind();
        jabber_process_events(10);
        ui_update();
    }
}

void
prof_handle_idle(void)
{
    jabber_conn_status_t status = jabber_get_connection_status();
    if (status == JABBER_CONNECTED) {
        GSList *recipients = ui_get_chat_recipients();
        GSList *curr = recipients;

        while (curr) {
            char *barejid = curr->data;
            ProfChatWin *chatwin = wins_get_chat(barejid);
            chat_state_handle_idle(chatwin->barejid, chatwin->state);
            curr = g_slist_next(curr);
        }

        if (recipients) {
            g_slist_free(recipients);
        }
    }
}

void
prof_handle_activity(void)
{
    jabber_conn_status_t status = jabber_get_connection_status();
    ProfWin *current = wins_get_current();

    if ((status == JABBER_CONNECTED) && (current->type == WIN_CHAT)) {
        ProfChatWin *chatwin = (ProfChatWin*)current;
        assert(chatwin->memcheck == PROFCHATWIN_MEMCHECK);
        chat_state_handle_typing(chatwin->barejid, chatwin->state);
    }
}

static void
_connect_default(const char * const account)
{
    ProfWin *window = wins_get_current();
    if (account) {
        cmd_execute_connect(window, account);
    } else {
        char *pref_connect_account = prefs_get_string(PREF_CONNECT_ACCOUNT);
        if (pref_connect_account) {
            cmd_execute_connect(window, pref_connect_account);
            prefs_free_string(pref_connect_account);
        }
    }
}

static void
_check_autoaway(void)
{
    jabber_conn_status_t conn_status = jabber_get_connection_status();
    if (conn_status != JABBER_CONNECTED) {
        return;
    }

    char *mode = prefs_get_string(PREF_AUTOAWAY_MODE);
    gboolean check = prefs_get_boolean(PREF_AUTOAWAY_CHECK);
    gint away_time = prefs_get_autoaway_time();
    gint xa_time = prefs_get_autoxa_time();
    int away_time_ms = away_time * 60000;
    int xa_time_ms = xa_time * 60000;

    char *account = jabber_get_account_name();
    resource_presence_t curr_presence = accounts_get_last_presence(account);
    char *curr_status = accounts_get_last_status(account);

    unsigned long idle_ms = ui_get_idle_time();

    switch (activity_state) {
    case ACTIVITY_ST_ACTIVE:
        if (idle_ms >= away_time_ms) {
            if (g_strcmp0(mode, "away") == 0) {
                if ((curr_presence == RESOURCE_ONLINE) || (curr_presence == RESOURCE_CHAT) || (curr_presence == RESOURCE_DND)) {
                    activity_state = ACTIVITY_ST_AWAY;

                    // save current presence
                    saved_presence = curr_presence;
                    if (saved_status) {
                        free(saved_status);
                    }
                    saved_status = curr_status;

                    // send away presence with last activity
                    char *message = prefs_get_string(PREF_AUTOAWAY_MESSAGE);
                    if (prefs_get_boolean(PREF_LASTACTIVITY)) {
                        cl_ev_presence_send(RESOURCE_AWAY, message, idle_ms / 1000);
                    } else {
                        cl_ev_presence_send(RESOURCE_AWAY, message, 0);
                    }

                    int pri = accounts_get_priority_for_presence_type(account, RESOURCE_AWAY);
                    if (message) {
                        cons_show("Idle for %d minutes, status set to away (priority %d), \"%s\".", away_time, pri, message);
                    } else {
                        cons_show("Idle for %d minutes, status set to away (priority %d).", away_time, pri);
                    }
                    prefs_free_string(message);

                    ui_titlebar_presence(CONTACT_AWAY);
                }
            } else if (g_strcmp0(mode, "idle") == 0) {
                activity_state = ACTIVITY_ST_IDLE;

                // send current presence with last activity
                cl_ev_presence_send(curr_presence, curr_status, idle_ms / 1000);
            }
        }
        break;
    case ACTIVITY_ST_IDLE:
        if (check && (idle_ms < away_time_ms)) {
            activity_state = ACTIVITY_ST_ACTIVE;

            cons_show("No longer idle.");

            // send current presence without last activity
            cl_ev_presence_send(curr_presence, curr_status, 0);
        }
        break;
    case ACTIVITY_ST_AWAY:
        if (xa_time_ms > 0 && (idle_ms >= xa_time_ms)) {
            activity_state = ACTIVITY_ST_XA;

            // send extended away presence with last activity
            char *message = prefs_get_string(PREF_AUTOXA_MESSAGE);
            if (prefs_get_boolean(PREF_LASTACTIVITY)) {
                cl_ev_presence_send(RESOURCE_XA, message, idle_ms / 1000);
            } else {
                cl_ev_presence_send(RESOURCE_XA, message, 0);
            }

            int pri = accounts_get_priority_for_presence_type(account, RESOURCE_XA);
            if (message) {
                cons_show("Idle for %d minutes, status set to xa (priority %d), \"%s\".", xa_time, pri, message);
            } else {
                cons_show("Idle for %d minutes, status set to xa (priority %d).", xa_time, pri);
            }
            prefs_free_string(message);

            ui_titlebar_presence(CONTACT_XA);
        } else if (check && (idle_ms < away_time_ms)) {
            activity_state = ACTIVITY_ST_ACTIVE;

            cons_show("No longer idle.");

            // send saved presence without last activity
            cl_ev_presence_send(saved_presence, saved_status, 0);
            contact_presence_t contact_pres = contact_presence_from_resource_presence(saved_presence);
            ui_titlebar_presence(contact_pres);
        }
        break;
    case ACTIVITY_ST_XA:
        if (check && (idle_ms < away_time_ms)) {
            activity_state = ACTIVITY_ST_ACTIVE;

            cons_show("No longer idle.");

            // send saved presence without last activity
            cl_ev_presence_send(saved_presence, saved_status, 0);
            contact_presence_t contact_pres = contact_presence_from_resource_presence(saved_presence);
            ui_titlebar_presence(contact_pres);
        }
        break;
    }

    prefs_free_string(mode);
}

static void
_init(char *log_level)
{
    setlocale(LC_ALL, "");
    // ignore SIGPIPE
    signal(SIGPIPE, SIG_IGN);
    signal(SIGINT, SIG_IGN);
    signal(SIGTSTP, SIG_IGN);
    signal(SIGWINCH, ui_sigwinch_handler);
    _create_directories();
    log_level_t prof_log_level = log_level_from_string(log_level);
    prefs_load();
    log_init(prof_log_level);
    log_stderr_init(PROF_LEVEL_ERROR);
    if (strcmp(PROF_PACKAGE_STATUS, "development") == 0) {
#ifdef PROF_HAVE_GIT_VERSION
            log_info("Starting Profanity (%sdev.%s.%s)...", PROF_PACKAGE_VERSION, PROF_GIT_BRANCH, PROF_GIT_REVISION);
#else
            log_info("Starting Profanity (%sdev)...", PROF_PACKAGE_VERSION);
#endif
    } else {
        log_info("Starting Profanity (%s)...", PROF_PACKAGE_VERSION);
    }
    chat_log_init();
    groupchat_log_init();
    accounts_load();
    char *theme = prefs_get_string(PREF_THEME);
    theme_init(theme);
    prefs_free_string(theme);
    ui_init();
    jabber_init();
    cmd_init();
    log_info("Initialising contact list");
    roster_init();
    muc_init();
    tlscerts_init();
    scripts_init();
#ifdef PROF_HAVE_LIBOTR
    otr_init();
#endif
#ifdef PROF_HAVE_LIBGPGME
    p_gpg_init();
#endif
    atexit(_shutdown);
    plugins_init();
    ui_input_nonblocking(TRUE);
}

static void
_shutdown(void)
{
    if (prefs_get_boolean(PREF_TITLEBAR_SHOW)) {
        if (prefs_get_boolean(PREF_TITLEBAR_GOODBYE)) {
            ui_goodbye_title();
        } else {
            ui_clear_win_title();
        }
    }
    ui_close_all_wins();
    jabber_disconnect();
    jabber_shutdown();
    plugins_on_shutdown();
    roster_free();
    muc_close();
    caps_close();
    ui_close();
#ifdef PROF_HAVE_LIBOTR
    otr_shutdown();
#endif
#ifdef PROF_HAVE_LIBGPGME
    p_gpg_close();
#endif
    chat_log_close();
    theme_close();
    accounts_close();
    tlscerts_close();
    cmd_uninit();
    log_stderr_close();
    log_close();
    plugins_shutdown();
    prefs_close();
    if (saved_status) {
        free(saved_status);
    }
}

static void
_create_directories(void)
{
    gchar *xdg_config = xdg_get_config_home();
    gchar *xdg_data = xdg_get_data_home();

    GString *themes_dir = g_string_new(xdg_config);
    g_string_append(themes_dir, "/profanity/themes");
    GString *chatlogs_dir = g_string_new(xdg_data);
    g_string_append(chatlogs_dir, "/profanity/chatlogs");
    GString *logs_dir = g_string_new(xdg_data);
    g_string_append(logs_dir, "/profanity/logs");
    GString *plugins_dir = g_string_new(xdg_data);
    g_string_append(plugins_dir, "/profanity/plugins");

    if (!mkdir_recursive(themes_dir->str)) {
        log_error("Error while creating directory %s", themes_dir->str);
    }
    if (!mkdir_recursive(chatlogs_dir->str)) {
        log_error("Error while creating directory %s", chatlogs_dir->str);
    }
    if (!mkdir_recursive(logs_dir->str)) {
        log_error("Error while creating directory %s", logs_dir->str);
    }
    if (!mkdir_recursive(plugins_dir->str)) {
        log_error("Error while creating directory %s", plugins_dir->str);
    }

    g_string_free(themes_dir, TRUE);
    g_string_free(chatlogs_dir, TRUE);
    g_string_free(logs_dir, TRUE);
    g_string_free(plugins_dir, TRUE);

    g_free(xdg_config);
    g_free(xdg_data);
}<|MERGE_RESOLUTION|>--- conflicted
+++ resolved
@@ -95,12 +95,8 @@
 void
 prof_run(char *log_level, char *account_name)
 {
-<<<<<<< HEAD
-    _init(disable_tls, log_level);
+    _init(log_level);
     plugins_on_start();
-=======
-    _init(log_level);
->>>>>>> 6640a089
     _connect_default(account_name);
 
     ui_update();
