--- conflicted
+++ resolved
@@ -344,12 +344,8 @@
     p_gpg_init();
 #endif
     atexit(_shutdown);
-<<<<<<< HEAD
     plugins_init();
-    ui_input_nonblocking(TRUE);
-=======
     inp_nonblocking(TRUE);
->>>>>>> be90e44d
 }
 
 static void
