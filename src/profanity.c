/*
 * profanity.c
 *
 * Copyright (C) 2012 - 2015 James Booth <boothj5@gmail.com>
 *
 * This file is part of Profanity.
 *
 * Profanity is free software: you can redistribute it and/or modify
 * it under the terms of the GNU General Public License as published by
 * the Free Software Foundation, either version 3 of the License, or
 * (at your option) any later version.
 *
 * Profanity is distributed in the hope that it will be useful,
 * but WITHOUT ANY WARRANTY; without even the implied warranty of
 * MERCHANTABILITY or FITNESS FOR A PARTICULAR PURPOSE.  See the
 * GNU General Public License for more details.
 *
 * You should have received a copy of the GNU General Public License
 * along with Profanity.  If not, see <http://www.gnu.org/licenses/>.
 *
 * In addition, as a special exception, the copyright holders give permission to
 * link the code of portions of this program with the OpenSSL library under
 * certain conditions as described in each individual source file, and
 * distribute linked combinations including the two.
 *
 * You must obey the GNU General Public License in all respects for all of the
 * code used other than OpenSSL. If you modify file(s) with this exception, you
 * may extend this exception to your version of the file(s), but you are not
 * obligated to do so. If you do not wish to do so, delete this exception
 * statement from your version. If you delete this exception statement from all
 * source files in the program, then also delete it here.
 *
 */
#include "prof_config.h"

#ifdef PROF_HAVE_GIT_VERSION
#include "gitversion.h"
#endif

#include <locale.h>
#include <signal.h>
#include <stdlib.h>
#include <string.h>
#include <assert.h>

#include <glib.h>

#include "profanity.h"
#include "chat_session.h"
#include "chat_state.h"
#include "config/accounts.h"
#include "config/preferences.h"
#include "config/theme.h"
#include "config/scripts.h"
#include "command/command.h"
#include "common.h"
#include "contact.h"
#include "roster_list.h"
#include "config/tlscerts.h"
#include "log.h"
#include "muc.h"
#include "plugins/plugins.h"
#ifdef PROF_HAVE_LIBOTR
#include "otr/otr.h"
#endif
#ifdef PROF_HAVE_LIBGPGME
#include "pgp/gpg.h"
#endif
#include "resource.h"
#include "xmpp/xmpp.h"
#include "ui/ui.h"
#include "window_list.h"
#include "event/client_events.h"
#include "config/tlscerts.h"

static void _check_autoaway(void);
static void _init(char *log_level);
static void _shutdown(void);
static void _create_directories(void);
static void _connect_default(const char * const account);

typedef enum {
    ACTIVITY_ST_ACTIVE,
    ACTIVITY_ST_IDLE,
    ACTIVITY_ST_AWAY,
    ACTIVITY_ST_XA,
} activity_state_t;

activity_state_t activity_state;
resource_presence_t saved_presence;
char *saved_status;

static gboolean cont = TRUE;
static gboolean force_quit = FALSE;

void
prof_run(char *log_level, char *account_name)
{
    _init(log_level);
    plugins_on_start();
    _connect_default(account_name);

    ui_update();

    log_info("Starting main event loop");

    activity_state = ACTIVITY_ST_ACTIVE;
    saved_status = NULL;

    char *line = NULL;
    while(cont && !force_quit) {
        log_stderr_handler();
        _check_autoaway();

        line = inp_readline();
        if (line) {
            ProfWin *window = wins_get_current();
            cont = cmd_process_input(window, line);
            free(line);
            line = NULL;
        } else {
            cont = TRUE;
        }

#ifdef PROF_HAVE_LIBOTR
        otr_poll();
#endif
        plugins_run_timed();
        notify_remind();
        jabber_process_events(10);
        iq_autoping_check();
        ui_update();
    }
}

void
prof_set_quit(void)
{
    force_quit = TRUE;
}

void
prof_handle_idle(void)
{
    jabber_conn_status_t status = jabber_get_connection_status();
    if (status == JABBER_CONNECTED) {
        GSList *recipients = wins_get_chat_recipients();
        GSList *curr = recipients;

        while (curr) {
            char *barejid = curr->data;
            ProfChatWin *chatwin = wins_get_chat(barejid);
            chat_state_handle_idle(chatwin->barejid, chatwin->state);
            curr = g_slist_next(curr);
        }

        if (recipients) {
            g_slist_free(recipients);
        }
    }
}

void
prof_handle_activity(void)
{
    jabber_conn_status_t status = jabber_get_connection_status();
    ProfWin *current = wins_get_current();

    if ((status == JABBER_CONNECTED) && (current->type == WIN_CHAT)) {
        ProfChatWin *chatwin = (ProfChatWin*)current;
        assert(chatwin->memcheck == PROFCHATWIN_MEMCHECK);
        chat_state_handle_typing(chatwin->barejid, chatwin->state);
    }
}

static void
_connect_default(const char *const account)
{
    ProfWin *window = wins_get_current();
    if (account) {
        cmd_execute_connect(window, account);
    } else {
        char *pref_connect_account = prefs_get_string(PREF_CONNECT_ACCOUNT);
        if (pref_connect_account) {
            cmd_execute_connect(window, pref_connect_account);
            prefs_free_string(pref_connect_account);
        }
    }
}

static void
_check_autoaway(void)
{
    jabber_conn_status_t conn_status = jabber_get_connection_status();
    if (conn_status != JABBER_CONNECTED) {
        return;
    }

    char *mode = prefs_get_string(PREF_AUTOAWAY_MODE);
    gboolean check = prefs_get_boolean(PREF_AUTOAWAY_CHECK);
    gint away_time = prefs_get_autoaway_time();
    gint xa_time = prefs_get_autoxa_time();
    int away_time_ms = away_time * 60000;
    int xa_time_ms = xa_time * 60000;

    char *account = jabber_get_account_name();
    resource_presence_t curr_presence = accounts_get_last_presence(account);
    char *curr_status = accounts_get_last_status(account);

    unsigned long idle_ms = ui_get_idle_time();

    switch (activity_state) {
    case ACTIVITY_ST_ACTIVE:
        if (idle_ms >= away_time_ms) {
            if (g_strcmp0(mode, "away") == 0) {
                if ((curr_presence == RESOURCE_ONLINE) || (curr_presence == RESOURCE_CHAT) || (curr_presence == RESOURCE_DND)) {
                    activity_state = ACTIVITY_ST_AWAY;

                    // save current presence
                    saved_presence = curr_presence;
                    if (saved_status) {
                        free(saved_status);
                    }
                    saved_status = curr_status;

                    // send away presence with last activity
                    char *message = prefs_get_string(PREF_AUTOAWAY_MESSAGE);
                    if (prefs_get_boolean(PREF_LASTACTIVITY)) {
                        cl_ev_presence_send(RESOURCE_AWAY, message, idle_ms / 1000);
                    } else {
                        cl_ev_presence_send(RESOURCE_AWAY, message, 0);
                    }

                    int pri = accounts_get_priority_for_presence_type(account, RESOURCE_AWAY);
                    if (message) {
                        cons_show("Idle for %d minutes, status set to away (priority %d), \"%s\".", away_time, pri, message);
                    } else {
                        cons_show("Idle for %d minutes, status set to away (priority %d).", away_time, pri);
                    }
                    prefs_free_string(message);

                    title_bar_set_presence(CONTACT_AWAY);
                }
            } else if (g_strcmp0(mode, "idle") == 0) {
                activity_state = ACTIVITY_ST_IDLE;

                // send current presence with last activity
                cl_ev_presence_send(curr_presence, curr_status, idle_ms / 1000);
            }
        }
        break;
    case ACTIVITY_ST_IDLE:
        if (check && (idle_ms < away_time_ms)) {
            activity_state = ACTIVITY_ST_ACTIVE;

            cons_show("No longer idle.");

            // send current presence without last activity
            cl_ev_presence_send(curr_presence, curr_status, 0);
        }
        break;
    case ACTIVITY_ST_AWAY:
        if (xa_time_ms > 0 && (idle_ms >= xa_time_ms)) {
            activity_state = ACTIVITY_ST_XA;

            // send extended away presence with last activity
            char *message = prefs_get_string(PREF_AUTOXA_MESSAGE);
            if (prefs_get_boolean(PREF_LASTACTIVITY)) {
                cl_ev_presence_send(RESOURCE_XA, message, idle_ms / 1000);
            } else {
                cl_ev_presence_send(RESOURCE_XA, message, 0);
            }

            int pri = accounts_get_priority_for_presence_type(account, RESOURCE_XA);
            if (message) {
                cons_show("Idle for %d minutes, status set to xa (priority %d), \"%s\".", xa_time, pri, message);
            } else {
                cons_show("Idle for %d minutes, status set to xa (priority %d).", xa_time, pri);
            }
            prefs_free_string(message);

            title_bar_set_presence(CONTACT_XA);
        } else if (check && (idle_ms < away_time_ms)) {
            activity_state = ACTIVITY_ST_ACTIVE;

            cons_show("No longer idle.");

            // send saved presence without last activity
            cl_ev_presence_send(saved_presence, saved_status, 0);
            contact_presence_t contact_pres = contact_presence_from_resource_presence(saved_presence);
            title_bar_set_presence(contact_pres);
        }
        break;
    case ACTIVITY_ST_XA:
        if (check && (idle_ms < away_time_ms)) {
            activity_state = ACTIVITY_ST_ACTIVE;

            cons_show("No longer idle.");

            // send saved presence without last activity
            cl_ev_presence_send(saved_presence, saved_status, 0);
            contact_presence_t contact_pres = contact_presence_from_resource_presence(saved_presence);
            title_bar_set_presence(contact_pres);
        }
        break;
    }

    prefs_free_string(mode);
}

static void
_init(char *log_level)
{
    setlocale(LC_ALL, "");
    // ignore SIGPIPE
    signal(SIGPIPE, SIG_IGN);
    signal(SIGINT, SIG_IGN);
    signal(SIGTSTP, SIG_IGN);
    signal(SIGWINCH, ui_sigwinch_handler);
    _create_directories();
    log_level_t prof_log_level = log_level_from_string(log_level);
    prefs_load();
    log_init(prof_log_level);
    log_stderr_init(PROF_LEVEL_ERROR);
    if (strcmp(PROF_PACKAGE_STATUS, "development") == 0) {
#ifdef PROF_HAVE_GIT_VERSION
            log_info("Starting Profanity (%sdev.%s.%s)...", PROF_PACKAGE_VERSION, PROF_GIT_BRANCH, PROF_GIT_REVISION);
#else
            log_info("Starting Profanity (%sdev)...", PROF_PACKAGE_VERSION);
#endif
    } else {
        log_info("Starting Profanity (%s)...", PROF_PACKAGE_VERSION);
    }
    chat_log_init();
    groupchat_log_init();
    accounts_load();
    char *theme = prefs_get_string(PREF_THEME);
    theme_init(theme);
    prefs_free_string(theme);
    ui_init();
    jabber_init();
    cmd_init();
    log_info("Initialising contact list");
    muc_init();
    tlscerts_init();
    scripts_init();
#ifdef PROF_HAVE_LIBOTR
    otr_init();
#endif
#ifdef PROF_HAVE_LIBGPGME
    p_gpg_init();
#endif
    atexit(_shutdown);
    plugins_init();
    inp_nonblocking(TRUE);
}

static void
_shutdown(void)
{
    if (prefs_get_boolean(PREF_TITLEBAR_SHOW)) {
        if (prefs_get_boolean(PREF_TITLEBAR_GOODBYE)) {
            ui_goodbye_title();
        } else {
            ui_clear_win_title();
        }
    }

    jabber_conn_status_t conn_status = jabber_get_connection_status();
    if (conn_status == JABBER_CONNECTED) {
        cl_ev_disconnect();
    }

    jabber_shutdown();
<<<<<<< HEAD
    plugins_on_shutdown();
    roster_free();
=======
>>>>>>> 393e6901
    muc_close();
    caps_close();
    ui_close();
#ifdef PROF_HAVE_LIBOTR
    otr_shutdown();
#endif
#ifdef PROF_HAVE_LIBGPGME
    p_gpg_close();
#endif
    chat_log_close();
    theme_close();
    accounts_close();
    tlscerts_close();
    cmd_uninit();
    log_stderr_close();
    log_close();
    plugins_shutdown();
    prefs_close();
    if (saved_status) {
        free(saved_status);
    }
}

static void
_create_directories(void)
{
    gchar *xdg_config = xdg_get_config_home();
    gchar *xdg_data = xdg_get_data_home();

    GString *themes_dir = g_string_new(xdg_config);
    g_string_append(themes_dir, "/profanity/themes");
    GString *chatlogs_dir = g_string_new(xdg_data);
    g_string_append(chatlogs_dir, "/profanity/chatlogs");
    GString *logs_dir = g_string_new(xdg_data);
    g_string_append(logs_dir, "/profanity/logs");
    GString *plugins_dir = g_string_new(xdg_data);
    g_string_append(plugins_dir, "/profanity/plugins");

    if (!mkdir_recursive(themes_dir->str)) {
        log_error("Error while creating directory %s", themes_dir->str);
    }
    if (!mkdir_recursive(chatlogs_dir->str)) {
        log_error("Error while creating directory %s", chatlogs_dir->str);
    }
    if (!mkdir_recursive(logs_dir->str)) {
        log_error("Error while creating directory %s", logs_dir->str);
    }
    if (!mkdir_recursive(plugins_dir->str)) {
        log_error("Error while creating directory %s", plugins_dir->str);
    }

    g_string_free(themes_dir, TRUE);
    g_string_free(chatlogs_dir, TRUE);
    g_string_free(logs_dir, TRUE);
    g_string_free(plugins_dir, TRUE);

    g_free(xdg_config);
    g_free(xdg_data);
}<|MERGE_RESOLUTION|>--- conflicted
+++ resolved
@@ -372,11 +372,7 @@
     }
 
     jabber_shutdown();
-<<<<<<< HEAD
     plugins_on_shutdown();
-    roster_free();
-=======
->>>>>>> 393e6901
     muc_close();
     caps_close();
     ui_close();
