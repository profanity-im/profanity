--- conflicted
+++ resolved
@@ -717,13 +717,8 @@
         } else if (window->type == WIN_CHAT) {
             ProfChatWin *chatwin = (ProfChatWin*) window;
             assert(chatwin->memcheck == PROFCHATWIN_MEMCHECK);
-<<<<<<< HEAD
 #ifdef PROF_HAVE_LIBOTR
-            if (chatwin->enc_mode == PROF_ENC_OTR) {
-=======
-#ifdef HAVE_LIBOTR
             if (chatwin->is_otr) {
->>>>>>> b4722632
                 otr_end_session(chatwin->barejid);
             }
 #endif
