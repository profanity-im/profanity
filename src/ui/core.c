--- conflicted
+++ resolved
@@ -344,15 +344,9 @@
     ProfWin *window = wins_get_by_recipient(from);
     if (window == NULL) {
         window = wins_new(from, win_type);
-<<<<<<< HEAD
 #ifdef PROF_HAVE_LIBOTR
-        if (otr_is_secure(from)) {
-            window->is_otr = TRUE;
-=======
-#ifdef HAVE_LIBOTR
         if (win_type == WIN_CHAT && otr_is_secure(from)) {
             window->wins.chat.is_otr = TRUE;
->>>>>>> 12d0d22a
         }
 #endif
         win_created = TRUE;
