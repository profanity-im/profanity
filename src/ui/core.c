--- conflicted
+++ resolved
@@ -79,13 +79,9 @@
 static char *win_title;
 static int inp_size;
 static gboolean perform_resize = FALSE;
-<<<<<<< HEAD
+static GTimer *ui_idle_time;
+
 #ifdef PROF_HAVE_LIBXSS
-=======
-static GTimer *ui_idle_time;
-
-#ifdef HAVE_LIBXSS
->>>>>>> eece15d9
 static Display *display;
 #endif
 
