--- conflicted
+++ resolved
@@ -1385,12 +1385,8 @@
     // create new window
     if (window == NULL) {
         window = wins_new_chat(barejid);
-<<<<<<< HEAD
+        ProfChatWin *chatwin = (ProfChatWin*)window;
 #ifdef PROF_HAVE_LIBOTR
-=======
-        ProfChatWin *chatwin = (ProfChatWin*)window;
-#ifdef HAVE_LIBOTR
->>>>>>> f2728096
         if (otr_is_secure(barejid)) {
             chatwin->is_otr = TRUE;
         }
