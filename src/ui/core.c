/*
 * core.c
 *
 * Copyright (C) 2012 - 2015 James Booth <boothj5@gmail.com>
 *
 * This file is part of Profanity.
 *
 * Profanity is free software: you can redistribute it and/or modify
 * it under the terms of the GNU General Public License as published by
 * the Free Software Foundation, either version 3 of the License, or
 * (at your option) any later version.
 *
 * Profanity is distributed in the hope that it will be useful,
 * but WITHOUT ANY WARRANTY; without even the implied warranty of
 * MERCHANTABILITY or FITNESS FOR A PARTICULAR PURPOSE.  See the
 * GNU General Public License for more details.
 *
 * You should have received a copy of the GNU General Public License
 * along with Profanity.  If not, see <http://www.gnu.org/licenses/>.
 *
 * In addition, as a special exception, the copyright holders give permission to
 * link the code of portions of this program with the OpenSSL library under
 * certain conditions as described in each individual source file, and
 * distribute linked combinations including the two.
 *
 * You must obey the GNU General Public License in all respects for all of the
 * code used other than OpenSSL. If you modify file(s) with this exception, you
 * may extend this exception to your version of the file(s), but you are not
 * obligated to do so. If you do not wish to do so, delete this exception
 * statement from your version. If you delete this exception statement from all
 * source files in the program, then also delete it here.
 *
 */

#include "prof_config.h"

#ifdef PROF_HAVE_GIT_VERSION
#include "gitversion.h"
#endif

#include <stdlib.h>
#include <string.h>
#include <assert.h>
#include <sys/ioctl.h>
#include <unistd.h>

#ifdef PROF_HAVE_LIBXSS
#include <X11/extensions/scrnsaver.h>
#endif
#include <glib.h>
#ifdef PROF_HAVE_NCURSESW_NCURSES_H
#include <ncursesw/ncurses.h>
#elif PROF_HAVE_NCURSES_H
#include <ncurses.h>
#endif

#include "chat_session.h"
#include "command/command.h"
#include "common.h"
#include "config/preferences.h"
#include "config/theme.h"
#include "contact.h"
#include "roster_list.h"
#include "jid.h"
#include "log.h"
#include "muc.h"
#ifdef PROF_HAVE_LIBOTR
#include "otr/otr.h"
#endif
#include "ui/ui.h"
#include "ui/titlebar.h"
#include "ui/statusbar.h"
#include "ui/inputwin.h"
#include "ui/window.h"
#include "ui/windows.h"
#include "xmpp/xmpp.h"
#include "plugins/plugins.h"

static char *win_title;

static int inp_size;

static gboolean perform_resize = FALSE;
#ifdef PROF_HAVE_LIBXSS
static Display *display;
#endif

static GTimer *ui_idle_time;

//static void _win_handle_switch(const wint_t ch);
static void _win_show_history(int win_index, const char * const contact);
static void _ui_draw_term_title(void);

void
ui_init(void)
{
    log_info("Initialising UI");
    initscr();
    nonl();
    cbreak();
    noecho();
    keypad(stdscr, TRUE);
    if (prefs_get_boolean(PREF_MOUSE)) {
        mousemask(ALL_MOUSE_EVENTS, NULL);
        mouseinterval(5);
    }
    ui_load_colours();
    refresh();
    create_title_bar();
    create_status_bar();
    status_bar_active(1);
    create_input_window();
    wins_init();
    notifier_initialise();
    cons_about();
#ifdef PROF_HAVE_LIBXSS
    display = XOpenDisplay(0);
#endif
    ui_idle_time = g_timer_new();
    inp_size = 0;
    ProfWin *window = wins_get_current();
    win_update_virtual(window);
}

void
ui_sigwinch_handler(int sig)
{
    perform_resize = TRUE;
}

void
ui_update(void)
{
    ProfWin *current = wins_get_current();
    if (current->layout->paged == 0) {
        win_move_to_end(current);
    }

    win_update_virtual(current);

    if (prefs_get_boolean(PREF_TITLEBAR_SHOW)) {
        _ui_draw_term_title();
    }
    title_bar_update_virtual();
    status_bar_update_virtual();
    inp_put_back();
    doupdate();

    if (perform_resize) {
        signal(SIGWINCH, SIG_IGN);
        ui_resize();
        perform_resize = FALSE;
        signal(SIGWINCH, ui_sigwinch_handler);
    }
}

void
ui_about(void)
{
    cons_show("");
    cons_about();
}

unsigned long
ui_get_idle_time(void)
{
// if compiled with libxss, get the x sessions idle time
#ifdef PROF_HAVE_LIBXSS
    XScreenSaverInfo *info = XScreenSaverAllocInfo();
    if (info != NULL && display != NULL) {
        XScreenSaverQueryInfo(display, DefaultRootWindow(display), info);
        unsigned long result = info->idle;
        XFree(info);
        return result;
    }
    if (info != NULL) {
        XFree(info);
    }
// if no libxss or xss idle time failed, use profanity idle time
#endif
    gdouble seconds_elapsed = g_timer_elapsed(ui_idle_time, NULL);
    unsigned long ms_elapsed = seconds_elapsed * 1000.0;
    return ms_elapsed;
}

void
ui_reset_idle_time(void)
{
    g_timer_start(ui_idle_time);
}

void
ui_close(void)
{
    notifier_uninit();
    wins_destroy();
    inp_close();
    endwin();
}

char *
ui_readline(void)
{
    return inp_readline();
}

void
ui_page_up(void)
{
    ProfWin *current = wins_get_current();
    win_page_up(current);
}

void
ui_page_down(void)
{
    ProfWin *current = wins_get_current();
    win_page_down(current);
}

void
ui_subwin_page_up(void)
{
    ProfWin *current = wins_get_current();
    win_sub_page_up(current);
}

void
ui_subwin_page_down(void)
{
    ProfWin *current = wins_get_current();
    win_sub_page_down(current);
}

void
ui_input_clear(void)
{
    inp_win_clear();
}

void
ui_input_nonblocking(gboolean reset)
{
    inp_nonblocking(reset);
}

void
ui_resize(void)
{
    struct winsize w;
    ioctl(STDOUT_FILENO, TIOCGWINSZ, &w);
    erase();
    resizeterm(w.ws_row, w.ws_col);
    refresh();

    log_info("Resizing UI");
    title_bar_resize();
    wins_resize_all();
    status_bar_resize();
    inp_win_resize();
    ProfWin *window = wins_get_current();
    win_update_virtual(window);
}

void
ui_redraw(void)
{
    title_bar_resize();
    wins_resize_all();
    status_bar_resize();
    inp_win_resize();
}

void
ui_load_colours(void)
{
    if (has_colors()) {
        use_default_colors();
        start_color();
        theme_init_colours();
    }
}

gboolean
ui_win_exists(int index)
{
    ProfWin *window = wins_get_by_num(index);
    return (window != NULL);
}

gboolean
ui_xmlconsole_exists(void)
{
    ProfXMLWin *xmlwin = wins_get_xmlconsole();
    if (xmlwin) {
        return TRUE;
    } else {
        return FALSE;
    }
}

void
ui_handle_stanza(const char * const msg)
{
    if (ui_xmlconsole_exists()) {
        ProfXMLWin *xmlconsole = wins_get_xmlconsole();
        ProfWin *window = (ProfWin*) xmlconsole;

        if (g_str_has_prefix(msg, "SENT:")) {
            win_print(window, '-', NULL, 0, 0, "", "SENT:");
            win_print(window, '-', NULL, 0, THEME_ONLINE, "", &msg[6]);
            win_print(window, '-', NULL, 0, THEME_ONLINE, "", "");
        } else if (g_str_has_prefix(msg, "RECV:")) {
            win_print(window, '-', NULL, 0, 0, "", "RECV:");
            win_print(window, '-', NULL, 0, THEME_AWAY, "", &msg[6]);
            win_print(window, '-', NULL, 0, THEME_AWAY, "", "");
        }
    }
}

gboolean
ui_chat_win_exists(const char * const barejid)
{
    ProfChatWin *chatwin = wins_get_chat(barejid);
    return (chatwin != NULL);
}

void
ui_contact_typing(const char * const barejid, const char * const resource)
{
    ProfChatWin *chatwin = wins_get_chat(barejid);
    ProfWin *window = (ProfWin*) chatwin;
    ChatSession *session = chat_session_get(barejid);

    if (prefs_get_boolean(PREF_INTYPE)) {
        // no chat window for user
        if (chatwin == NULL) {
            cons_show_typing(barejid);

        // have chat window but not currently in it
        } else if (!wins_is_current(window)) {
            cons_show_typing(barejid);

        // in chat window with user, no session or session with resource
        } else if (!session || (session && g_strcmp0(session->resource, resource) == 0)) {
            title_bar_set_typing(TRUE);

            int num = wins_get_num(window);
            status_bar_active(num);
       }
    }

    if (prefs_get_boolean(PREF_NOTIFY_TYPING)) {
        gboolean is_current = FALSE;
        if (window) {
            is_current = wins_is_current(window);
        }
        if ( !is_current || (is_current && prefs_get_boolean(PREF_NOTIFY_TYPING_CURRENT)) ) {
            PContact contact = roster_get_contact(barejid);
            char const *display_usr = NULL;
            if (p_contact_name(contact) != NULL) {
                display_usr = p_contact_name(contact);
            } else {
                display_usr = barejid;
            }
            notify_typing(display_usr);
        }
    }
}

GSList *
ui_get_chat_recipients(void)
{
    GSList *recipients = wins_get_chat_recipients();
    return recipients;
}

ProfChatWin *
ui_get_current_chat(void)
{
    return wins_get_current_chat();
}

void
ui_message_receipt(const char * const barejid, const char * const id)
{
    ProfChatWin *chatwin = wins_get_chat(barejid);
    if (chatwin) {
        ProfWin *win = (ProfWin*) chatwin;
        win_mark_received(win, id);
    }
}

void
ui_incoming_msg(const char * const barejid, const char * const resource, const char * const message, GTimeVal *tv_stamp)
{
    gboolean win_created = FALSE;
    GString *user = g_string_new("");

    PContact contact = roster_get_contact(barejid);
    if (contact != NULL) {
        if (p_contact_name(contact) != NULL) {
            g_string_append(user, p_contact_name(contact));
        } else {
            g_string_append(user, barejid);
        }
    } else {
        g_string_append(user, barejid);
    }

    if (resource && prefs_get_boolean(PREF_RESOURCE_MESSAGE)) {
        g_string_append(user, "/");
        g_string_append(user, resource);
    }

    ProfChatWin *chatwin = wins_get_chat(barejid);
    if (chatwin == NULL) {
        ProfWin *window = wins_new_chat(barejid);
        chatwin = (ProfChatWin*)window;
<<<<<<< HEAD
#ifdef PROF_HAVE_LIBOTR
        if (otr_is_secure(barejid)) {
            chatwin->is_otr = TRUE;
        }
#endif
=======
>>>>>>> a4f9661d
        win_created = TRUE;
    }

    ProfWin *window = (ProfWin*) chatwin;

    int num = wins_get_num(window);

    // currently viewing chat window with sender
    if (wins_is_current(window)) {
        win_print_incoming_message(window, tv_stamp, user->str, message);
        title_bar_set_typing(FALSE);
        status_bar_active(num);

    // not currently viewing chat window with sender
    } else {
        status_bar_new(num);
        cons_show_incoming_message(user->str, num);

        if (prefs_get_boolean(PREF_FLASH)) {
            flash();
        }

        chatwin->unread++;
        if (prefs_get_boolean(PREF_CHLOG) && prefs_get_boolean(PREF_HISTORY)) {
            _win_show_history(num, barejid);
        }

        // show users status first, when receiving message via delayed delivery
        if ((tv_stamp != NULL) && (win_created)) {
            PContact pcontact = roster_get_contact(barejid);
            if (pcontact != NULL) {
                win_show_contact(window, pcontact);
            }
        }

        win_print_incoming_message(window, tv_stamp, user->str, message);
    }

    int ui_index = num;
    if (ui_index == 10) {
        ui_index = 0;
    }

    if (prefs_get_boolean(PREF_BEEP)) {
        beep();
    }

    if (prefs_get_boolean(PREF_NOTIFY_MESSAGE)) {
        gboolean is_current = wins_is_current(window);
        if ( !is_current || (is_current && prefs_get_boolean(PREF_NOTIFY_MESSAGE_CURRENT)) ) {
            if (prefs_get_boolean(PREF_NOTIFY_MESSAGE_TEXT)) {
                notify_message(user->str, ui_index, message);
            } else {
                notify_message(user->str, ui_index, NULL);
            }
        }
    }

    g_string_free(user, TRUE);
}

void
ui_incoming_private_msg(const char * const fulljid, const char * const message, GTimeVal *tv_stamp)
{
    char *display_from = NULL;
    display_from = get_nick_from_full_jid(fulljid);

    ProfPrivateWin *privatewin = wins_get_private(fulljid);
    if (privatewin == NULL) {
        ProfWin *window = wins_new_private(fulljid);
        privatewin = (ProfPrivateWin*)window;
    }

    ProfWin *window = (ProfWin*) privatewin;
    int num = wins_get_num(window);

    // currently viewing chat window with sender
    if (wins_is_current(window)) {
        win_print_incoming_message(window, tv_stamp, display_from, message);
        title_bar_set_typing(FALSE);
        status_bar_active(num);

    // not currently viewing chat window with sender
    } else {
        status_bar_new(num);
        cons_show_incoming_message(display_from, num);

        if (prefs_get_boolean(PREF_FLASH)) {
            flash();
        }

        privatewin->unread++;
        if (prefs_get_boolean(PREF_CHLOG) && prefs_get_boolean(PREF_HISTORY)) {
            _win_show_history(num, fulljid);
        }

        win_print_incoming_message(window, tv_stamp, display_from, message);
    }

    int ui_index = num;
    if (ui_index == 10) {
        ui_index = 0;
    }

    if (prefs_get_boolean(PREF_BEEP)) {
        beep();
    }

    if (prefs_get_boolean(PREF_NOTIFY_MESSAGE)) {
        gboolean is_current = wins_is_current(window);
        if ( !is_current || (is_current && prefs_get_boolean(PREF_NOTIFY_MESSAGE_CURRENT)) ) {
            if (prefs_get_boolean(PREF_NOTIFY_MESSAGE_TEXT)) {
                notify_message(display_from, ui_index, message);
            } else {
                notify_message(display_from, ui_index, NULL);
            }
        }
    }

    free(display_from);
}

void
ui_roster_add(const char * const barejid, const char * const name)
{
    if (name != NULL) {
        cons_show("Roster item added: %s (%s)", barejid, name);
    } else {
        cons_show("Roster item added: %s", barejid);
    }
    rosterwin_roster();
}

void
ui_roster_remove(const char * const barejid)
{
    cons_show("Roster item removed: %s", barejid);
    rosterwin_roster();
}

void
ui_contact_already_in_group(const char * const contact, const char * const group)
{
    cons_show("%s already in group %s", contact, group);
    rosterwin_roster();
}

void
ui_contact_not_in_group(const char * const contact, const char * const group)
{
    cons_show("%s is not currently in group %s", contact, group);
    rosterwin_roster();
}

void
ui_group_added(const char * const contact, const char * const group)
{
    cons_show("%s added to group %s", contact, group);
    rosterwin_roster();
}

void
ui_group_removed(const char * const contact, const char * const group)
{
    cons_show("%s removed from group %s", contact, group);
    rosterwin_roster();
}

void
ui_auto_away(void)
{
    char *pref_autoaway_message = prefs_get_string(PREF_AUTOAWAY_MESSAGE);
    if (pref_autoaway_message != NULL) {
        int pri =
            accounts_get_priority_for_presence_type(jabber_get_account_name(),
                RESOURCE_AWAY);
        cons_show("Idle for %d minutes, status set to away (priority %d), \"%s\".",
            prefs_get_autoaway_time(), pri, pref_autoaway_message);
        title_bar_set_presence(CONTACT_AWAY);
    } else {
        int pri =
            accounts_get_priority_for_presence_type(jabber_get_account_name(),
                RESOURCE_AWAY);
        cons_show("Idle for %d minutes, status set to away (priority %d).",
            prefs_get_autoaway_time(), pri);
        title_bar_set_presence(CONTACT_AWAY);
    }
    prefs_free_string(pref_autoaway_message);
}

void
ui_end_auto_away(void)
{
    int pri =
        accounts_get_priority_for_presence_type(jabber_get_account_name(), RESOURCE_ONLINE);
    cons_show("No longer idle, status set to online (priority %d).", pri);
    title_bar_set_presence(CONTACT_ONLINE);
}

void
ui_titlebar_presence(contact_presence_t presence)
{
    title_bar_set_presence(presence);
}

void
ui_handle_login_account_success(ProfAccount *account)
{
    resource_presence_t resource_presence = accounts_get_login_presence(account->name);
    contact_presence_t contact_presence = contact_presence_from_resource_presence(resource_presence);
    cons_show_login_success(account);
    title_bar_set_presence(contact_presence);
    status_bar_print_message(account->jid);
    status_bar_update_virtual();
}

void
ui_update_presence(const resource_presence_t resource_presence,
    const char * const message, const char * const show)
{
    contact_presence_t contact_presence = contact_presence_from_resource_presence(resource_presence);
    title_bar_set_presence(contact_presence);
    gint priority = accounts_get_priority_for_presence_type(jabber_get_account_name(), resource_presence);
    if (message != NULL) {
        cons_show("Status set to %s (priority %d), \"%s\".", show, priority, message);
    } else {
        cons_show("Status set to %s (priority %d).", show, priority);
    }
}

void
ui_handle_recipient_not_found(const char * const recipient, const char * const err_msg)
{
    // intended recipient was invalid chat room
    ProfMucWin *mucwin = wins_get_muc(recipient);
    if (mucwin) {
        cons_show_error("Room %s not found: %s", recipient, err_msg);
        win_vprint((ProfWin*) mucwin, '!', NULL, 0, THEME_ERROR, "", "Room %s not found: %s", recipient, err_msg);
        return;
    }
}

void
ui_handle_recipient_error(const char * const recipient, const char * const err_msg)
{
    // always show in console
    cons_show_error("Error from %s: %s", recipient, err_msg);

    ProfChatWin *chatwin = wins_get_chat(recipient);
    if (chatwin) {
        win_vprint((ProfWin*)chatwin, '!', NULL, 0, THEME_ERROR, "", "Error from %s: %s", recipient, err_msg);
        return;
    }

    ProfMucWin *mucwin = wins_get_muc(recipient);
    if (mucwin) {
        win_vprint((ProfWin*)mucwin, '!', NULL, 0, THEME_ERROR, "", "Error from %s: %s", recipient, err_msg);
        return;
    }

    ProfPrivateWin *privatewin = wins_get_private(recipient);
    if (privatewin) {
        win_vprint((ProfWin*)privatewin, '!', NULL, 0, THEME_ERROR, "", "Error from %s: %s", recipient, err_msg);
        return;
    }
}

void
ui_handle_error(const char * const err_msg)
{
    GString *msg = g_string_new("");
    g_string_printf(msg, "Error %s", err_msg);

    cons_show_error(msg->str);

    g_string_free(msg, TRUE);
}

void
ui_invalid_command_usage(const char * const usage, void (*setting_func)(void))
{
    if (setting_func != NULL) {
        cons_show("");
        (*setting_func)();
        cons_show("Usage: %s", usage);
    } else {
        cons_show("");
        cons_show("Usage: %s", usage);
        if (ui_current_win_type() == WIN_CHAT) {
            char usage_cpy[strlen(usage) + 8];
            sprintf(usage_cpy, "Usage: %s", usage);
            ui_current_print_line(usage_cpy);
        }
    }
}

void
ui_disconnected(void)
{
    wins_lost_connection();
    title_bar_set_presence(CONTACT_OFFLINE);
    status_bar_clear_message();
    status_bar_update_virtual();
    ui_hide_roster();
}

void
ui_close_connected_win(int index)
{
    ProfWin *window = wins_get_by_num(index);
    if (window) {
        if (window->type == WIN_MUC) {
            ProfMucWin *mucwin = (ProfMucWin*) window;
            assert(mucwin->memcheck == PROFMUCWIN_MEMCHECK);
            presence_leave_chat_room(mucwin->roomjid);
        } else if (window->type == WIN_CHAT) {
            ProfChatWin *chatwin = (ProfChatWin*) window;
            assert(chatwin->memcheck == PROFCHATWIN_MEMCHECK);
#ifdef PROF_HAVE_LIBOTR
            if (chatwin->is_otr) {
                otr_end_session(chatwin->barejid);
            }
#endif
            chat_state_gone(chatwin->barejid, chatwin->state);
            chat_session_remove(chatwin->barejid);
        }
    }
}

int
ui_close_all_wins(void)
{
    int count = 0;
    jabber_conn_status_t conn_status = jabber_get_connection_status();

    GList *win_nums = wins_get_nums();
    GList *curr = win_nums;

    while (curr != NULL) {
        int num = GPOINTER_TO_INT(curr->data);
        if ((num != 1) && (!ui_win_has_unsaved_form(num))) {
            if (conn_status == JABBER_CONNECTED) {
                ui_close_connected_win(num);
            }
            ui_close_win(num);
            count++;
        }
        curr = g_list_next(curr);
    }

    g_list_free(curr);
    g_list_free(win_nums);

    return count;
}

int
ui_close_read_wins(void)
{
    int count = 0;
    jabber_conn_status_t conn_status = jabber_get_connection_status();

    GList *win_nums = wins_get_nums();
    GList *curr = win_nums;

    while (curr != NULL) {
        int num = GPOINTER_TO_INT(curr->data);
        if ((num != 1) && (ui_win_unread(num) == 0) && (!ui_win_has_unsaved_form(num))) {
            if (conn_status == JABBER_CONNECTED) {
                ui_close_connected_win(num);
            }
            ui_close_win(num);
            count++;
        }
        curr = g_list_next(curr);
    }

    g_list_free(curr);
    g_list_free(win_nums);

    return count;
}

void
ui_redraw_all_room_rosters(void)
{
    GList *win_nums = wins_get_nums();
    GList *curr = win_nums;

    while (curr != NULL) {
        int num = GPOINTER_TO_INT(curr->data);
        ProfWin *window = wins_get_by_num(num);
        if (window->type == WIN_MUC && win_has_active_subwin(window)) {
            ProfMucWin *mucwin = (ProfMucWin*)window;
            assert(mucwin->memcheck == PROFMUCWIN_MEMCHECK);
            occupantswin_occupants(mucwin->roomjid);
        }
        curr = g_list_next(curr);
    }

    g_list_free(curr);
    g_list_free(win_nums);
}

void
ui_hide_all_room_rosters(void)
{
    GList *win_nums = wins_get_nums();
    GList *curr = win_nums;

    while (curr != NULL) {
        int num = GPOINTER_TO_INT(curr->data);
        ProfWin *window = wins_get_by_num(num);
        if (window->type == WIN_MUC && win_has_active_subwin(window)) {
            ProfMucWin *mucwin = (ProfMucWin*)window;
            assert(mucwin->memcheck == PROFMUCWIN_MEMCHECK);
            ui_room_hide_occupants(mucwin->roomjid);
        }
        curr = g_list_next(curr);
    }

    g_list_free(curr);
    g_list_free(win_nums);
}

void
ui_show_all_room_rosters(void)
{
    GList *win_nums = wins_get_nums();
    GList *curr = win_nums;

    while (curr != NULL) {
        int num = GPOINTER_TO_INT(curr->data);
        ProfWin *window = wins_get_by_num(num);
        if (window->type == WIN_MUC && !win_has_active_subwin(window)) {
            ProfMucWin *mucwin = (ProfMucWin*)window;
            assert(mucwin->memcheck == PROFMUCWIN_MEMCHECK);
            ui_room_show_occupants(mucwin->roomjid);
        }
        curr = g_list_next(curr);
    }

    g_list_free(curr);
    g_list_free(win_nums);
}

gboolean
ui_win_has_unsaved_form(int num)
{
    ProfWin *window = wins_get_by_num(num);

    if (window->type == WIN_MUC_CONFIG) {
        ProfMucConfWin *confwin = (ProfMucConfWin*)window;
        assert(confwin->memcheck == PROFCONFWIN_MEMCHECK);
        return confwin->form->modified;
    } else {
        return FALSE;
    }
}

gboolean
ui_switch_win(const int i)
{
    if (ui_win_exists(i)) {
        ProfWin *old_current = wins_get_current();
        if (old_current->type == WIN_MUC_CONFIG) {
            ProfMucConfWin *confwin = (ProfMucConfWin*)old_current;
            cmd_autocomplete_remove_form_fields(confwin->form);
        }

        ProfWin *new_current = wins_get_by_num(i);
        if (new_current->type == WIN_MUC_CONFIG) {
            ProfMucConfWin *confwin = (ProfMucConfWin*)new_current;
            cmd_autocomplete_add_form_fields(confwin->form);
        }

        wins_set_current_by_num(i);

        if (i == 1) {
            title_bar_console();
            status_bar_current(1);
            status_bar_active(1);
        } else {
            title_bar_switch();
            status_bar_current(i);
            status_bar_active(i);
        }
        return TRUE;
    } else {
        return FALSE;
    }
}

void
ui_previous_win(void)
{
    ProfWin *old_current = wins_get_current();
    if (old_current->type == WIN_MUC_CONFIG) {
        ProfMucConfWin *confwin = (ProfMucConfWin*)old_current;
        cmd_autocomplete_remove_form_fields(confwin->form);
    }

    ProfWin *new_current = wins_get_previous();
    if (new_current->type == WIN_MUC_CONFIG) {
        ProfMucConfWin *confwin = (ProfMucConfWin*)new_current;
        cmd_autocomplete_add_form_fields(confwin->form);
    }

    int i = wins_get_num(new_current);
    wins_set_current_by_num(i);

    if (i == 1) {
        title_bar_console();
        status_bar_current(1);
        status_bar_active(1);
    } else {
        title_bar_switch();
        status_bar_current(i);
        status_bar_active(i);
    }
}

void
ui_next_win(void)
{
    ProfWin *old_current = wins_get_current();
    if (old_current->type == WIN_MUC_CONFIG) {
        ProfMucConfWin *confwin = (ProfMucConfWin*)old_current;
        cmd_autocomplete_remove_form_fields(confwin->form);
    }

    ProfWin *new_current = wins_get_next();
    if (new_current->type == WIN_MUC_CONFIG) {
        ProfMucConfWin *confwin = (ProfMucConfWin*)new_current;
        cmd_autocomplete_add_form_fields(confwin->form);
    }

    int i = wins_get_num(new_current);
    wins_set_current_by_num(i);

    if (i == 1) {
        title_bar_console();
        status_bar_current(1);
        status_bar_active(1);
    } else {
        title_bar_switch();
        status_bar_current(i);
        status_bar_active(i);
    }
}

void
ui_gone_secure(const char * const barejid, gboolean trusted)
{
    ProfWin *window = NULL;

    ProfChatWin *chatwin = wins_get_chat(barejid);
    if (chatwin) {
        window = (ProfWin*)chatwin;
    } else {
        window = wins_new_chat(barejid);
        chatwin = (ProfChatWin*)window;
    }

    chatwin->is_otr = TRUE;
    chatwin->is_trusted = trusted;
    if (trusted) {
        win_print(window, '!', NULL, 0, THEME_OTR_STARTED_TRUSTED, "", "OTR session started (trusted).");
    } else {
        win_print(window, '!', NULL, 0, THEME_OTR_STARTED_UNTRUSTED, "", "OTR session started (untrusted).");
    }

    if (wins_is_current(window)) {
         title_bar_switch();
    } else {
        int num = wins_get_num(window);
        status_bar_new(num);

        int ui_index = num;
        if (ui_index == 10) {
            ui_index = 0;
        }
        cons_show("%s started an OTR session (%d).", barejid, ui_index);
        cons_alert();
    }
}

void
ui_gone_insecure(const char * const barejid)
{
    ProfChatWin *chatwin = wins_get_chat(barejid);
    if (chatwin) {
        chatwin->is_otr = FALSE;
        chatwin->is_trusted = FALSE;

        ProfWin *window = (ProfWin*)chatwin;
        win_print(window, '!', NULL, 0, THEME_OTR_ENDED, "", "OTR session ended.");
        if (wins_is_current(window)) {
            title_bar_switch();
        }
    }
}

void
ui_smp_recipient_initiated(const char * const barejid)
{
    ProfChatWin *chatwin = wins_get_chat(barejid);
    if (chatwin) {
        win_vprint((ProfWin*)chatwin, '!', NULL, 0, 0, "", "%s wants to authenticate your identity, use '/otr secret <secret>'.", barejid);
    }
}

void
ui_smp_recipient_initiated_q(const char * const barejid, const char *question)
{
    ProfChatWin *chatwin = wins_get_chat(barejid);
    if (chatwin) {
        win_vprint((ProfWin*)chatwin, '!', NULL, 0, 0, "", "%s wants to authenticate your identity with the following question:", barejid);
        win_vprint((ProfWin*)chatwin, '!', NULL, 0, 0, "", "  %s", question);
        win_print((ProfWin*)chatwin, '!', NULL, 0, 0, "", "use '/otr answer <answer>'.");
    }
}

void
ui_smp_unsuccessful_sender(const char * const barejid)
{
    ProfChatWin *chatwin = wins_get_chat(barejid);
    if (chatwin) {
        win_vprint((ProfWin*)chatwin, '!', NULL, 0, 0, "", "Authentication failed, the secret you entered does not match the secret entered by %s.", barejid);
    }
}

void
ui_smp_unsuccessful_receiver(const char * const barejid)
{
    ProfChatWin *chatwin = wins_get_chat(barejid);
    if (chatwin) {
        win_vprint((ProfWin*)chatwin, '!', NULL, 0, 0, "", "Authentication failed, the secret entered by %s does not match yours.", barejid);
    }
}

void
ui_smp_aborted(const char * const barejid)
{
    ProfChatWin *chatwin = wins_get_chat(barejid);
    if (chatwin) {
        win_print((ProfWin*)chatwin, '!', NULL, 0, 0, "", "SMP session aborted.");
    }
}

void
ui_smp_successful(const char * const barejid)
{
    ProfChatWin *chatwin = wins_get_chat(barejid);
    if (chatwin) {
        win_print((ProfWin*)chatwin, '!', NULL, 0, 0, "", "Authentication successful.");
    }
}

void
ui_smp_answer_success(const char * const barejid)
{
    ProfChatWin *chatwin = wins_get_chat(barejid);
    if (chatwin) {
        win_vprint((ProfWin*)chatwin, '!', NULL, 0, 0, "", "%s successfully authenticated you.", barejid);
    }
}

void
ui_smp_answer_failure(const char * const barejid)
{
    ProfChatWin *chatwin = wins_get_chat(barejid);
    if (chatwin) {
        win_vprint((ProfWin*)chatwin, '!', NULL, 0, 0, "", "%s failed to authenticate you.", barejid);
    }
}

void
ui_otr_authenticating(const char * const barejid)
{
    ProfChatWin *chatwin = wins_get_chat(barejid);
    if (chatwin) {
        win_vprint((ProfWin*)chatwin, '!', NULL, 0, 0, "", "Authenticating %s...", barejid);
    }
}

void
ui_otr_authetication_waiting(const char * const barejid)
{
    ProfChatWin *chatwin = wins_get_chat(barejid);
    if (chatwin) {
        win_vprint((ProfWin*)chatwin, '!', NULL, 0, 0, "", "Awaiting authentication from %s...", barejid);
    }
}

void
ui_handle_otr_error(const char * const barejid, const char * const message)
{
    ProfChatWin *chatwin = wins_get_chat(barejid);
    if (chatwin) {
        win_print((ProfWin*)chatwin, '!', NULL, 0, THEME_ERROR, "", message);
    } else {
        cons_show_error(message);
    }
}

void
ui_trust(const char * const barejid)
{
    ProfChatWin *chatwin = wins_get_chat(barejid);
    if (chatwin) {
        chatwin->is_otr = TRUE;
        chatwin->is_trusted = TRUE;

        ProfWin *window = (ProfWin*)chatwin;
        win_print(window, '!', NULL, 0, THEME_OTR_TRUSTED, "", "OTR session trusted.");
        if (wins_is_current(window)) {
            title_bar_switch();
        }
    }
}

void
ui_untrust(const char * const barejid)
{
    ProfChatWin *chatwin = wins_get_chat(barejid);
    if (chatwin) {
        chatwin->is_otr = TRUE;
        chatwin->is_trusted = FALSE;

        ProfWin *window = (ProfWin*)chatwin;
        win_print(window, '!', NULL, 0, THEME_OTR_UNTRUSTED, "", "OTR session untrusted.");
        if (wins_is_current(window)) {
            title_bar_switch();
        }
    }
}

void
ui_clear_current(void)
{
    wins_clear_current();
}

void
ui_close_win(int index)
{
    ProfWin *window = wins_get_by_num(index);
    if (window && window->type == WIN_MUC_CONFIG) {
        ProfMucConfWin *confwin = (ProfMucConfWin*)window;
        if (confwin->form) {
            cmd_autocomplete_remove_form_fields(confwin->form);
        }
    }

    wins_close_by_num(index);
    title_bar_console();
    status_bar_current(1);
    status_bar_active(1);
}

void
ui_tidy_wins(void)
{
    gboolean tidied = wins_tidy();

    if (tidied) {
        cons_show("Windows tidied.");
    } else {
        cons_show("No tidy needed.");
    }
}

void
ui_prune_wins(void)
{
    jabber_conn_status_t conn_status = jabber_get_connection_status();
    gboolean pruned = FALSE;

    GSList *wins = wins_get_prune_wins();
    if (wins != NULL) {
        pruned = TRUE;
    }

    GSList *curr = wins;
    while (curr != NULL) {
        ProfWin *window = curr->data;
        if (window->type == WIN_CHAT) {
            if (conn_status == JABBER_CONNECTED) {
                ProfChatWin *chatwin = (ProfChatWin*)window;
                chat_session_remove(chatwin->barejid);
            }
        }

        int num = wins_get_num(window);
        ui_close_win(num);

        curr = g_slist_next(curr);
    }

    if (wins != NULL) {
        g_slist_free(wins);
    }

    wins_tidy();
    if (pruned) {
        cons_show("Windows pruned.");
    } else {
        cons_show("No prune needed.");
    }
}

gboolean
ui_swap_wins(int source_win, int target_win)
{
    return wins_swap(source_win, target_win);
}

win_type_t
ui_current_win_type(void)
{
    ProfWin *current = wins_get_current();
    return current->type;
}

gboolean
ui_current_win_is_otr(void)
{
    ProfWin *current = wins_get_current();
    if (current->type == WIN_CHAT) {
        ProfChatWin *chatwin = (ProfChatWin*)current;
        assert(chatwin->memcheck == PROFCHATWIN_MEMCHECK);
        return chatwin->is_otr;
    } else {
        return FALSE;
    }
}

int
ui_current_win_index(void)
{
    return wins_get_current_num();
}

win_type_t
ui_win_type(int index)
{
    ProfWin *window = wins_get_by_num(index);
    return window->type;
}

void
ui_current_print_line(const char * const msg, ...)
{
    ProfWin *window = wins_get_current();
    va_list arg;
    va_start(arg, msg);
    GString *fmt_msg = g_string_new(NULL);
    g_string_vprintf(fmt_msg, msg, arg);
    win_println(window, fmt_msg->str);
    va_end(arg);
    g_string_free(fmt_msg, TRUE);
}

void
ui_current_print_formatted_line(const char show_char, int attrs, const char * const msg, ...)
{
    ProfWin *current = wins_get_current();
    va_list arg;
    va_start(arg, msg);
    GString *fmt_msg = g_string_new(NULL);
    g_string_vprintf(fmt_msg, msg, arg);
    win_print(current, show_char, NULL, 0, attrs, "", fmt_msg->str);
    va_end(arg);
    g_string_free(fmt_msg, TRUE);
}

void
ui_current_error_line(const char * const msg)
{
    ProfWin *current = wins_get_current();
    win_print(current, '-', NULL, 0, THEME_ERROR, "", msg);
}

void
ui_print_system_msg_from_recipient(const char * const barejid, const char *message)
{
    if (barejid == NULL || message == NULL)
        return;

    ProfWin *window = (ProfWin*)wins_get_chat(barejid);
    if (window == NULL) {
        int num = 0;
        window = wins_new_chat(barejid);
        if (window != NULL) {
            num = wins_get_num(window);
            status_bar_active(num);
        } else {
            num = 0;
            window = wins_get_console();
            status_bar_active(1);
        }
    }

    win_vprint(window, '-', NULL, 0, 0, "", "*%s %s", barejid, message);
}

void
ui_recipient_gone(const char * const barejid, const char * const resource)
{
    if (barejid == NULL)
        return;
    if (resource == NULL)
        return;

    gboolean show_message = TRUE;

    ProfChatWin *chatwin = wins_get_chat(barejid);
    if (chatwin) {
        ChatSession *session = chat_session_get(barejid);
        if (session && g_strcmp0(session->resource, resource) != 0) {
            show_message = FALSE;
        }
        if (show_message) {
            const char * display_usr = NULL;
            PContact contact = roster_get_contact(barejid);
            if (contact != NULL) {
                if (p_contact_name(contact) != NULL) {
                    display_usr = p_contact_name(contact);
                } else {
                    display_usr = barejid;
                }
            } else {
                display_usr = barejid;
            }

            win_vprint((ProfWin*)chatwin, '!', NULL, 0, THEME_GONE, "", "<- %s has left the conversation.", display_usr);
        }
    }
}

void
ui_new_private_win(const char * const fulljid)
{
    ProfWin *window = (ProfWin*)wins_get_private(fulljid);
    int num = 0;

    // create new window
    if (window == NULL) {
        window = wins_new_private(fulljid);
        num = wins_get_num(window);
    } else {
        num = wins_get_num(window);
    }

    ui_switch_win(num);
}

void
ui_new_chat_win(const char * const barejid)
{
    ProfWin *window = (ProfWin*)wins_get_chat(barejid);
    int num = 0;

    // create new window
    if (window == NULL) {
        window = wins_new_chat(barejid);

        num = wins_get_num(window);

        if (prefs_get_boolean(PREF_CHLOG) && prefs_get_boolean(PREF_HISTORY)) {
            _win_show_history(num, barejid);
        }

        // if the contact is offline, show a message
        PContact contact = roster_get_contact(barejid);
        if (contact != NULL) {
            if (strcmp(p_contact_presence(contact), "offline") == 0) {
                const char * const show = p_contact_presence(contact);
                const char * const status = p_contact_status(contact);
                win_show_status_string(window, barejid, show, status, NULL, "--", "offline");
            }
        }
    } else {
        num = wins_get_num(window);
    }

    ui_switch_win(num);
}

void
ui_create_xmlconsole_win(void)
{
    ProfWin *window = wins_new_xmlconsole();
    int num = wins_get_num(window);
    ui_switch_win(num);
}

void
ui_open_xmlconsole_win(void)
{
    ProfXMLWin *xmlwin = wins_get_xmlconsole();
    if (xmlwin != NULL) {
        int num = wins_get_num((ProfWin*)xmlwin);
        ui_switch_win(num);
    }
}

void
ui_outgoing_chat_msg(const char * const barejid, const char * const message, char *id)
{
    PContact contact = roster_get_contact(barejid);
    ProfWin *window = (ProfWin*)wins_get_chat(barejid);
    int num = 0;

    // create new window
    if (window == NULL) {
        window = wins_new_chat(barejid);
#ifdef PROF_HAVE_LIBOTR
        ProfChatWin *chatwin = (ProfChatWin*)window;
        if (otr_is_secure(barejid)) {
            chatwin->is_otr = TRUE;
        }
#endif
        num = wins_get_num(window);

        if (prefs_get_boolean(PREF_CHLOG) && prefs_get_boolean(PREF_HISTORY)) {
            _win_show_history(num, barejid);
        }

        if (contact != NULL) {
            if (strcmp(p_contact_presence(contact), "offline") == 0) {
                const char *show = p_contact_presence(contact);
                const char *status = p_contact_status(contact);
                win_show_status_string(window, barejid, show, status, NULL, "--", "offline");
            }
        }

    // use existing window
    } else {
        num = wins_get_num(window);
    }
    ProfChatWin *chatwin = (ProfChatWin*)window;
    chat_state_active(chatwin->state);

    if (prefs_get_boolean(PREF_RECEIPTS_REQUEST) && id) {
        win_print_with_receipt(window, '-', NULL, 0, THEME_TEXT_ME, "me", message, id);
    } else {
        win_print(window, '-', NULL, 0, THEME_TEXT_ME, "me", message);
    }
    ui_switch_win(num);
}

void
ui_outgoing_chat_msg_carbon(const char * const barejid, const char * const message)
{
    PContact contact = roster_get_contact(barejid);
    ProfWin *window = (ProfWin*)wins_get_chat(barejid);
    int num = 0;

    // create new window
    if (window == NULL) {
        window = wins_new_chat(barejid);
#ifdef HAVE_LIBOTR
        ProfChatWin *chatwin = (ProfChatWin*)window;
        if (otr_is_secure(barejid)) {
            chatwin->is_otr = TRUE;
        }
#endif
        num = wins_get_num(window);

        if (prefs_get_boolean(PREF_CHLOG) && prefs_get_boolean(PREF_HISTORY)) {
            _win_show_history(num, barejid);
        }

        if (contact != NULL) {
            if (strcmp(p_contact_presence(contact), "offline") == 0) {
                const char *show = p_contact_presence(contact);
                const char *status = p_contact_status(contact);
                win_show_status_string(window, barejid, show, status, NULL, "--", "offline");
            }
        }

    // use existing window
    } else {
        num = wins_get_num(window);
    }
    ProfChatWin *chatwin = (ProfChatWin*)window;
    chat_state_active(chatwin->state);

    win_print(window, '-', NULL, 0, THEME_TEXT_ME, "me", message);
    status_bar_active(num);
}

void
ui_outgoing_private_msg(const char * const fulljid, const char * const message)
{
    ProfWin *window = (ProfWin*)wins_get_private(fulljid);
    int num = 0;

    // create new window
    if (window == NULL) {
        window = wins_new_private(fulljid);
        num = wins_get_num(window);

    // use existing window
    } else {
        num = wins_get_num(window);
    }

    win_print(window, '-', NULL, 0, THEME_TEXT_ME, "me", message);
    ui_switch_win(num);
}

void
ui_room_join(const char * const roomjid, gboolean focus)
{
    ProfWin *window = (ProfWin*)wins_get_muc(roomjid);
    int num = 0;

    // create new window
    if (window == NULL) {
        window = wins_new_muc(roomjid);
    }

    char *nick = muc_nick(roomjid);
    win_vprint(window, '!', NULL, NO_EOL, THEME_ROOMINFO, "", "-> You have joined the room as %s", nick);
    if (prefs_get_boolean(PREF_MUC_PRIVILEGES)) {
        char *role = muc_role_str(roomjid);
        char *affiliation = muc_affiliation_str(roomjid);
        if (role) {
            win_vprint(window, '!', NULL, NO_DATE | NO_EOL, THEME_ROOMINFO, "", ", role: %s", role);
        }
        if (affiliation) {
            win_vprint(window, '!', NULL, NO_DATE | NO_EOL, THEME_ROOMINFO, "", ", affiliation: %s", affiliation);
        }
    }
    win_print(window, '!', NULL, NO_DATE, THEME_ROOMINFO, "", "");

    num = wins_get_num(window);

    if (focus) {
        ui_switch_win(num);
    } else {
        status_bar_active(num);
        ProfWin *console = wins_get_console();
        char *nick = muc_nick(roomjid);
        win_vprint(console, '!', NULL, 0, THEME_TYPING, "", "-> Autojoined %s as %s (%d).", roomjid, nick, num);
    }
}

void
ui_switch_to_room(const char * const roomjid)
{
    ProfWin *window = (ProfWin*)wins_get_muc(roomjid);
    int num = wins_get_num(window);
    num = wins_get_num(window);
    ui_switch_win(num);
}

void
ui_room_role_change(const char * const roomjid, const char * const role, const char * const actor,
    const char * const reason)
{
    ProfWin *window = (ProfWin*)wins_get_muc(roomjid);
    win_vprint(window, '!', NULL, NO_EOL, THEME_ROOMINFO, "", "Your role has been changed to: %s", role);
    if (actor) {
        win_vprint(window, '!', NULL, NO_DATE | NO_EOL, THEME_ROOMINFO, "", ", by: %s", actor);
    }
    if (reason) {
        win_vprint(window, '!', NULL, NO_DATE | NO_EOL, THEME_ROOMINFO, "", ", reason: %s", reason);
    }
    win_print(window, '!', NULL, NO_DATE, THEME_ROOMINFO, "", "");
}

void
ui_room_affiliation_change(const char * const roomjid, const char * const affiliation, const char * const actor,
    const char * const reason)
{
    ProfWin *window = (ProfWin*)wins_get_muc(roomjid);
    win_vprint(window, '!', NULL, NO_EOL, THEME_ROOMINFO, "", "Your affiliation has been changed to: %s", affiliation);
    if (actor) {
        win_vprint(window, '!', NULL, NO_DATE | NO_EOL, THEME_ROOMINFO, "", ", by: %s", actor);
    }
    if (reason) {
        win_vprint(window, '!', NULL, NO_DATE | NO_EOL, THEME_ROOMINFO, "", ", reason: %s", reason);
    }
    win_print(window, '!', NULL, NO_DATE, THEME_ROOMINFO, "", "");
}

void
ui_room_role_and_affiliation_change(const char * const roomjid, const char * const role, const char * const affiliation,
    const char * const actor, const char * const reason)
{
    ProfWin *window = (ProfWin*)wins_get_muc(roomjid);
    win_vprint(window, '!', NULL, NO_EOL, THEME_ROOMINFO, "", "Your role and affiliation have been changed, role: %s, affiliation: %s", role, affiliation);
    if (actor) {
        win_vprint(window, '!', NULL, NO_DATE | NO_EOL, THEME_ROOMINFO, "", ", by: %s", actor);
    }
    if (reason) {
        win_vprint(window, '!', NULL, NO_DATE | NO_EOL, THEME_ROOMINFO, "", ", reason: %s", reason);
    }
    win_print(window, '!', NULL, NO_DATE, THEME_ROOMINFO, "", "");
}


void
ui_room_occupant_role_change(const char * const roomjid, const char * const nick, const char * const role,
    const char * const actor, const char * const reason)
{
    ProfWin *window = (ProfWin*)wins_get_muc(roomjid);
    win_vprint(window, '!', NULL, NO_EOL, THEME_ROOMINFO, "", "%s's role has been changed to: %s", nick, role);
    if (actor) {
        win_vprint(window, '!', NULL, NO_DATE | NO_EOL, THEME_ROOMINFO, "", ", by: %s", actor);
    }
    if (reason) {
        win_vprint(window, '!', NULL, NO_DATE | NO_EOL, THEME_ROOMINFO, "", ", reason: %s", reason);
    }
    win_print(window, '!', NULL, NO_DATE, THEME_ROOMINFO, "", "");
}

void
ui_room_occupant_affiliation_change(const char * const roomjid, const char * const nick, const char * const affiliation,
    const char * const actor, const char * const reason)
{
    ProfWin *window = (ProfWin*)wins_get_muc(roomjid);
    win_vprint(window, '!', NULL, NO_EOL, THEME_ROOMINFO, "", "%s's affiliation has been changed to: %s", nick, affiliation);
    if (actor) {
        win_vprint(window, '!', NULL, NO_DATE | NO_EOL, THEME_ROOMINFO, "", ", by: %s", actor);
    }
    if (reason) {
        win_vprint(window, '!', NULL, NO_DATE | NO_EOL, THEME_ROOMINFO, "", ", reason: %s", reason);
    }
    win_print(window, '!', NULL, NO_DATE, THEME_ROOMINFO, "", "");
}

void
ui_room_occupant_role_and_affiliation_change(const char * const roomjid, const char * const nick, const char * const role,
    const char * const affiliation, const char * const actor, const char * const reason)
{
    ProfWin *window = (ProfWin*)wins_get_muc(roomjid);
    win_vprint(window, '!', NULL, NO_EOL, THEME_ROOMINFO, "", "%s's role and affiliation have been changed, role: %s, affiliation: %s", nick, role, affiliation);
    if (actor) {
        win_vprint(window, '!', NULL, NO_DATE | NO_EOL, THEME_ROOMINFO, "", ", by: %s", actor);
    }
    if (reason) {
        win_vprint(window, '!', NULL, NO_DATE | NO_EOL, THEME_ROOMINFO, "", ", reason: %s", reason);
    }
    win_print(window, '!', NULL, NO_DATE, THEME_ROOMINFO, "", "");
}

void
ui_handle_room_info_error(const char * const roomjid, const char * const error)
{
    ProfWin *window = (ProfWin*)wins_get_muc(roomjid);
    if (window) {
        win_vprint(window, '!', NULL, 0, 0, "", "Room info request failed: %s", error);
        win_print(window, '-', NULL, 0, 0, "", "");
    }
}

void
ui_show_room_disco_info(const char * const roomjid, GSList *identities, GSList *features)
{
    ProfWin *window = (ProfWin*)wins_get_muc(roomjid);
    if (window) {
        if (((identities != NULL) && (g_slist_length(identities) > 0)) ||
            ((features != NULL) && (g_slist_length(features) > 0))) {
            if (identities != NULL) {
                win_print(window, '!', NULL, 0, 0, "", "Identities:");
            }
            while (identities != NULL) {
                DiscoIdentity *identity = identities->data;  // anme trpe, cat
                GString *identity_str = g_string_new("  ");
                if (identity->name != NULL) {
                    identity_str = g_string_append(identity_str, identity->name);
                    identity_str = g_string_append(identity_str, " ");
                }
                if (identity->type != NULL) {
                    identity_str = g_string_append(identity_str, identity->type);
                    identity_str = g_string_append(identity_str, " ");
                }
                if (identity->category != NULL) {
                    identity_str = g_string_append(identity_str, identity->category);
                }
                win_print(window, '!', NULL, 0, 0, "", identity_str->str);
                g_string_free(identity_str, TRUE);
                identities = g_slist_next(identities);
            }

            if (features != NULL) {
                win_print(window, '!', NULL, 0, 0, "", "Features:");
            }
            while (features != NULL) {
                win_vprint(window, '!', NULL, 0, 0, "", "  %s", features->data);
                features = g_slist_next(features);
            }
            win_print(window, '-', NULL, 0, 0, "", "");
        }
    }
}

void
ui_room_roster(const char * const roomjid, GList *roster, const char * const presence)
{
    ProfWin *window = (ProfWin*)wins_get_muc(roomjid);
    if (window == NULL) {
        log_error("Received room roster but no window open for %s.", roomjid);
    } else {
        if ((roster == NULL) || (g_list_length(roster) == 0)) {
            if (presence == NULL) {
                win_print(window, '!', NULL, 0, THEME_ROOMINFO, "", "Room is empty.");
            } else {
                win_vprint(window, '!', NULL, 0, THEME_ROOMINFO, "", "No occupants %s.", presence);
            }
        } else {
            int length = g_list_length(roster);
            if (presence == NULL) {
                win_vprint(window, '!', NULL, NO_EOL, THEME_ROOMINFO, "", "%d occupants: ", length);
            } else {
                win_vprint(window, '!', NULL, NO_EOL, THEME_ROOMINFO, "", "%d %s: ", length, presence);
            }

            while (roster != NULL) {
                Occupant *occupant = roster->data;
                const char *presence_str = string_from_resource_presence(occupant->presence);

                theme_item_t presence_colour = theme_main_presence_attrs(presence_str);
                win_vprint(window, '!', NULL, NO_DATE | NO_EOL, presence_colour, "", "%s", occupant->nick);

                if (roster->next != NULL) {
                    win_print(window, '!', NULL, NO_DATE | NO_EOL, 0, "", ", ");
                }

                roster = g_list_next(roster);
            }
            win_print(window, '!', NULL, NO_DATE, THEME_ONLINE, "", "");

        }
    }
}

void
ui_handle_room_join_error(const char * const roomjid, const char * const err)
{
    cons_show_error("Error joining room %s, reason: %s", roomjid, err);
}

void
ui_room_member_offline(const char * const roomjid, const char * const nick)
{
    ProfWin *window = (ProfWin*)wins_get_muc(roomjid);
    if (window == NULL) {
        log_error("Received offline presence for room participant %s, but no window open for %s.", nick, roomjid);
    } else {
        win_vprint(window, '!', NULL, 0, THEME_OFFLINE, "", "<- %s has left the room.", nick);
    }
}

void
ui_room_member_kicked(const char * const roomjid, const char * const nick, const char * const actor,
    const char * const reason)
{
    ProfWin *window = (ProfWin*)wins_get_muc(roomjid);
    if (window == NULL) {
        log_error("Received kick for room participant %s, but no window open for %s.", nick, roomjid);
    } else {
        GString *message = g_string_new(nick);
        g_string_append(message, " has been kicked from the room");
        if (actor) {
            g_string_append(message, " by ");
            g_string_append(message, actor);
        }
        if (reason) {
            g_string_append(message, ", reason: ");
            g_string_append(message, reason);
        }

        win_vprint(window, '!', NULL, 0, THEME_OFFLINE, "", "<- %s", message->str);
        g_string_free(message, TRUE);
    }
}

void
ui_room_member_banned(const char * const roomjid, const char * const nick, const char * const actor,
    const char * const reason)
{
    ProfWin *window = (ProfWin*)wins_get_muc(roomjid);
    if (window == NULL) {
        log_error("Received ban for room participant %s, but no window open for %s.", nick, roomjid);
    } else {
        GString *message = g_string_new(nick);
        g_string_append(message, " has been banned from the room");
        if (actor) {
            g_string_append(message, " by ");
            g_string_append(message, actor);
        }
        if (reason) {
            g_string_append(message, ", reason: ");
            g_string_append(message, reason);
        }

        win_vprint(window, '!', NULL, 0, THEME_OFFLINE, "", "<- %s", message->str);
        g_string_free(message, TRUE);
    }
}

void
ui_room_member_online(const char * const roomjid, const char * const nick, const char * const role,
    const char * const affiliation, const char * const show, const char * const status)
{
    ProfWin *window = (ProfWin*)wins_get_muc(roomjid);
    if (window == NULL) {
        log_error("Received online presence for room participant %s, but no window open for %s.", nick, roomjid);
    } else {
        win_vprint(window, '!', NULL, NO_EOL, THEME_ONLINE, "", "-> %s has joined the room", nick);
        if (prefs_get_boolean(PREF_MUC_PRIVILEGES)) {
            if (role) {
                win_vprint(window, '!', NULL, NO_DATE | NO_EOL, THEME_ONLINE, "", ", role: %s", role);
            }
            if (affiliation) {
                win_vprint(window, '!', NULL, NO_DATE | NO_EOL, THEME_ONLINE, "", ", affiliation: %s", affiliation);
            }
        }
        win_print(window, '!', NULL, NO_DATE, THEME_ROOMINFO, "", "");
    }
}

void
ui_room_member_presence(const char * const roomjid, const char * const nick,
    const char * const show, const char * const status)
{
    ProfWin *window = (ProfWin*)wins_get_muc(roomjid);
    if (window == NULL) {
        log_error("Received presence for room participant %s, but no window open for %s.", nick, roomjid);
    } else {
        win_show_status_string(window, nick, show, status, NULL, "++", "online");
    }
}

void
ui_room_member_nick_change(const char * const roomjid,
    const char * const old_nick, const char * const nick)
{
    ProfWin *window = (ProfWin*)wins_get_muc(roomjid);
    if (window == NULL) {
        log_error("Received nick change for room participant %s, but no window open for %s.", old_nick, roomjid);
    } else {
        win_vprint(window, '!', NULL, 0, THEME_THEM, "", "** %s is now known as %s", old_nick, nick);
    }
}

void
ui_room_nick_change(const char * const roomjid, const char * const nick)
{
    ProfWin *window = (ProfWin*)wins_get_muc(roomjid);
    if (window == NULL) {
        log_error("Received self nick change %s, but no window open for %s.", nick, roomjid);
    } else {
        win_vprint(window, '!', NULL, 0, THEME_ME, "", "** You are now known as %s", nick);
    }
}

void
ui_room_history(const char * const roomjid, const char * const nick,
    GTimeVal tv_stamp, const char * const message)
{
    ProfWin *window = (ProfWin*)wins_get_muc(roomjid);
    if (window == NULL) {
        log_error("Room history message received from %s, but no window open for %s", nick, roomjid);
    } else {
        GString *line = g_string_new("");

        if (strncmp(message, "/me ", 4) == 0) {
            g_string_append(line, "*");
            g_string_append(line, nick);
            g_string_append(line, " ");
            g_string_append(line, message + 4);
        } else {
            g_string_append(line, nick);
            g_string_append(line, ": ");
            g_string_append(line, message);
        }

        win_print(window, '-', &tv_stamp, NO_COLOUR_DATE, 0, "", line->str);
        g_string_free(line, TRUE);
    }
}

void
ui_room_message(const char * const roomjid, const char * const nick,
    const char * const message)
{
    ProfMucWin *mucwin = wins_get_muc(roomjid);
    if (mucwin == NULL) {
        log_error("Room message received from %s, but no window open for %s", nick, roomjid);
    } else {
        ProfWin *window = (ProfWin*) mucwin;
        int num = wins_get_num(window);
        char *my_nick = muc_nick(roomjid);

        if (g_strcmp0(nick, my_nick) != 0) {
            if (g_strrstr(message, my_nick) != NULL) {
                win_print(window, '-', NULL, NO_ME, THEME_ROOMMENTION, nick, message);
            } else {
                win_print(window, '-', NULL, NO_ME, THEME_TEXT_THEM, nick, message);
            }
        } else {
            win_print(window, '-', NULL, 0, THEME_TEXT_ME, nick, message);
        }

        // currently in groupchat window
        if (wins_is_current(window)) {
            status_bar_active(num);

        // not currently on groupchat window
        } else {
            status_bar_new(num);
            cons_show_incoming_message(nick, num);

            if (strcmp(nick, my_nick) != 0) {
                if (prefs_get_boolean(PREF_FLASH)) {
                    flash();
                }
            }

            mucwin->unread++;
        }

        int ui_index = num;
        if (ui_index == 10) {
            ui_index = 0;
        }

        if (strcmp(nick, muc_nick(roomjid)) != 0) {
            if (prefs_get_boolean(PREF_BEEP)) {
                beep();
            }

            gboolean notify = FALSE;
            char *room_setting = prefs_get_string(PREF_NOTIFY_ROOM);
            if (g_strcmp0(room_setting, "on") == 0) {
                notify = TRUE;
            }
            if (g_strcmp0(room_setting, "mention") == 0) {
                char *message_lower = g_utf8_strdown(message, -1);
                char *nick_lower = g_utf8_strdown(nick, -1);
                if (g_strrstr(message_lower, nick_lower) != NULL) {
                    notify = TRUE;
                }
                g_free(message_lower);
                g_free(nick_lower);
            }
            prefs_free_string(room_setting);

            if (notify) {
                gboolean is_current = wins_is_current(window);
                if ( !is_current || (is_current && prefs_get_boolean(PREF_NOTIFY_ROOM_CURRENT)) ) {
                    Jid *jidp = jid_create(roomjid);
                    if (prefs_get_boolean(PREF_NOTIFY_ROOM_TEXT)) {
                        notify_room_message(nick, jidp->localpart, ui_index, message);
                    } else {
                        notify_room_message(nick, jidp->localpart, ui_index, NULL);
                    }
                    jid_destroy(jidp);
                }
            }
        }
    }
}

void
ui_room_requires_config(const char * const roomjid)
{
    ProfWin *window = (ProfWin*)wins_get_muc(roomjid);
    if (window == NULL) {
        log_error("Received room config request, but no window open for %s.", roomjid);
    } else {
        int num = wins_get_num(window);
        int ui_index = num;
        if (ui_index == 10) {
            ui_index = 0;
        }

        win_print(window, '-', NULL, 0, 0, "", "");
        win_vprint(window, '!', NULL, 0, THEME_ROOMINFO, "",
            "Room locked, requires configuration.");
        win_vprint(window, '!', NULL, 0, THEME_ROOMINFO, "",
            "Use '/room accept' to accept the defaults");
        win_vprint(window, '!', NULL, 0, THEME_ROOMINFO, "",
            "Use '/room destroy' to cancel and destroy the room");
        win_vprint(window, '!', NULL, 0, THEME_ROOMINFO, "",
            "Use '/room config' to edit the room configuration");
        win_print(window, '-', NULL, 0, 0, "", "");

        // currently in groupchat window
        if (wins_is_current(window)) {
            status_bar_active(num);

        // not currently on groupchat window
        } else {
            status_bar_new(num);
        }
    }
}

void
ui_room_destroy(const char * const roomjid)
{
    ProfWin *window = (ProfWin*)wins_get_muc(roomjid);
    if (window == NULL) {
        log_error("Received room destroy result, but no window open for %s.", roomjid);
    } else {
        int num = wins_get_num(window);
        ui_close_win(num);
        cons_show("Room destroyed: %s", roomjid);
    }
}

void
ui_leave_room(const char * const roomjid)
{
    ProfWin *window = (ProfWin*)wins_get_muc(roomjid);
    if (window) {
        int num = wins_get_num(window);
        ui_close_win(num);
    }
}

void
ui_room_destroyed(const char * const roomjid, const char * const reason, const char * const new_jid,
    const char * const password)
{
    ProfWin *window = (ProfWin*)wins_get_muc(roomjid);
    if (window == NULL) {
        log_error("Received room destroy, but no window open for %s.", roomjid);
    } else {
        int num = wins_get_num(window);
        ui_close_win(num);
        ProfWin *console = wins_get_console();

        if (reason) {
            win_vprint(console, '!', NULL, 0, THEME_TYPING, "", "<- Room destroyed: %s, reason: %s", roomjid, reason);
        } else {
            win_vprint(console, '!', NULL, 0, THEME_TYPING, "", "<- Room destroyed: %s", roomjid);
        }

        if (new_jid) {
            if (password) {
                win_vprint(console, '!', NULL, 0, THEME_TYPING, "", "Replacement room: %s, password: %s", new_jid, password);
            } else {
                win_vprint(console, '!', NULL, 0, THEME_TYPING, "", "Replacement room: %s", new_jid);
            }
        }
    }
}

void
ui_room_kicked(const char * const roomjid, const char * const actor, const char * const reason)
{
    ProfWin *window = (ProfWin*)wins_get_muc(roomjid);
    if (window == NULL) {
        log_error("Received kick, but no window open for %s.", roomjid);
    } else {
        int num = wins_get_num(window);
        ui_close_win(num);

        GString *message = g_string_new("Kicked from ");
        g_string_append(message, roomjid);
        if (actor) {
            g_string_append(message, " by ");
            g_string_append(message, actor);
        }
        if (reason) {
            g_string_append(message, ", reason: ");
            g_string_append(message, reason);
        }

        ProfWin *console = wins_get_console();
        win_vprint(console, '!', NULL, 0, THEME_TYPING, "", "<- %s", message->str);
        g_string_free(message, TRUE);
    }
}

void
ui_room_banned(const char * const roomjid, const char * const actor, const char * const reason)
{
    ProfWin *window = (ProfWin*)wins_get_muc(roomjid);
    if (window == NULL) {
        log_error("Received ban, but no window open for %s.", roomjid);
    } else {
        int num = wins_get_num(window);
        ui_close_win(num);

        GString *message = g_string_new("Banned from ");
        g_string_append(message, roomjid);
        if (actor) {
            g_string_append(message, " by ");
            g_string_append(message, actor);
        }
        if (reason) {
            g_string_append(message, ", reason: ");
            g_string_append(message, reason);
        }

        ProfWin *console = wins_get_console();
        win_vprint(console, '!', NULL, 0, THEME_TYPING, "", "<- %s", message->str);
        g_string_free(message, TRUE);
    }
}

void
ui_room_subject(const char * const roomjid, const char * const nick, const char * const subject)
{
    ProfWin *window = (ProfWin*)wins_get_muc(roomjid);
    if (window == NULL) {
        log_error("Received room subject, but no window open for %s.", roomjid);
    } else {
        int num = wins_get_num(window);

        if (subject) {
            if (nick) {
                win_vprint(window, '!', NULL, NO_EOL, THEME_ROOMINFO, "", "*%s has set the room subject: ", nick);
                win_vprint(window, '!', NULL, NO_DATE, 0, "", "%s", subject);
            } else {
                win_vprint(window, '!', NULL, NO_EOL, THEME_ROOMINFO, "", "Room subject: ");
                win_vprint(window, '!', NULL, NO_DATE, 0, "", "%s", subject);
            }
        } else {
            if (nick) {
                win_vprint(window, '!', NULL, 0, THEME_ROOMINFO, "", "*%s has cleared the room subject: ", nick);
            } else {
                win_vprint(window, '!', NULL, 0, THEME_ROOMINFO, "", "Room subject cleared");
            }
        }

        // currently in groupchat window
        if (wins_is_current(window)) {
            status_bar_active(num);

        // not currently on groupchat window
        } else {
            status_bar_active(num);
        }
    }
}

void
ui_handle_room_kick_error(const char * const roomjid, const char * const nick, const char * const error)
{
    ProfWin *window = (ProfWin*)wins_get_muc(roomjid);
    if (window == NULL) {
        log_error("Kick error received for %s, but no window open for %s.", nick, roomjid);
    } else {
        win_vprint(window, '!', NULL, 0, THEME_ERROR, "", "Error kicking %s: %s", nick, error);
    }
}

void
ui_room_broadcast(const char * const roomjid, const char * const message)
{
    ProfWin *window = (ProfWin*)wins_get_muc(roomjid);
    if (window == NULL) {
        log_error("Received room broadcast, but no window open for %s.", roomjid);
    } else {
        int num = wins_get_num(window);

        win_vprint(window, '!', NULL, NO_EOL, THEME_ROOMINFO, "", "Room message: ");
        win_vprint(window, '!', NULL, NO_DATE, 0, "", "%s", message);

        // currently in groupchat window
        if (wins_is_current(window)) {
            status_bar_active(num);

        // not currently on groupchat window
        } else {
            status_bar_new(num);
        }
    }
}

void
ui_handle_room_affiliation_list_error(const char * const roomjid, const char * const affiliation,
    const char * const error)
{
    ProfWin *window = (ProfWin*)wins_get_muc(roomjid);
    if (window) {
        win_vprint(window, '!', NULL, 0, THEME_ERROR, "", "Error retrieving %s list: %s", affiliation, error);
    }
}

void
ui_handle_room_affiliation_list(const char * const roomjid, const char * const affiliation, GSList *jids)
{
    ProfWin *window = (ProfWin*)wins_get_muc(roomjid);
    if (window) {
        if (jids) {
            win_vprint(window, '!', NULL, 0, 0, "", "Affiliation: %s", affiliation);
            GSList *curr_jid = jids;
            while (curr_jid) {
                char *jid = curr_jid->data;
                win_vprint(window, '!', NULL, 0, 0, "", "  %s", jid);
                curr_jid = g_slist_next(curr_jid);
            }
            win_print(window, '!', NULL, 0, 0, "", "");
        } else {
            win_vprint(window, '!', NULL, 0, 0, "", "No users found with affiliation: %s", affiliation);
            win_print(window, '!', NULL, 0, 0, "", "");
        }
    }
}

void
ui_handle_room_role_list_error(const char * const roomjid, const char * const role, const char * const error)
{
    ProfWin *window = (ProfWin*)wins_get_muc(roomjid);
    if (window) {
        win_vprint(window, '!', NULL, 0, THEME_ERROR, "", "Error retrieving %s list: %s", role, error);
    }
}

void
ui_handle_room_role_list(const char * const roomjid, const char * const role, GSList *nicks)
{
    ProfWin *window = (ProfWin*)wins_get_muc(roomjid);
    if (window) {
        if (nicks) {
            win_vprint(window, '!', NULL, 0, 0, "", "Role: %s", role);
            GSList *curr_nick = nicks;
            while (curr_nick) {
                char *nick = curr_nick->data;
                Occupant *occupant = muc_roster_item(roomjid, nick);
                if (occupant) {
                    if (occupant->jid) {
                        win_vprint(window, '!', NULL, 0, 0, "", "  %s (%s)", nick, occupant->jid);
                    } else {
                        win_vprint(window, '!', NULL, 0, 0, "", "  %s", nick);
                    }
                } else {
                    win_vprint(window, '!', NULL, 0, 0, "", "  %s", nick);
                }
                curr_nick = g_slist_next(curr_nick);
            }
            win_print(window, '!', NULL, 0, 0, "", "");
        } else {
            win_vprint(window, '!', NULL, 0, 0, "", "No occupants found with role: %s", role);
            win_print(window, '!', NULL, 0, 0, "", "");
        }
    }
}

void
ui_handle_room_affiliation_set_error(const char * const roomjid, const char * const jid, const char * const affiliation,
    const char * const error)
{
    ProfWin *window = (ProfWin*)wins_get_muc(roomjid);
    if (window) {
        win_vprint(window, '!', NULL, 0, THEME_ERROR, "", "Error setting %s affiliation for %s: %s", affiliation, jid, error);
    }
}

void
ui_handle_room_role_set_error(const char * const roomjid, const char * const nick, const char * const role,
    const char * const error)
{
    ProfWin *window = (ProfWin*)wins_get_muc(roomjid);
    if (window) {
        win_vprint(window, '!', NULL, 0, THEME_ERROR, "", "Error setting %s role for %s: %s", role, nick, error);
    }
}

gint
ui_unread(void)
{
    return wins_get_total_unread();
}

int
ui_win_unread(int index)
{
    ProfWin *window = wins_get_by_num(index);
    if (window != NULL) {
        return win_unread(window);
    } else {
        return 0;
    }
}

char *
ui_ask_password(void)
{
  status_bar_get_password();
  status_bar_update_virtual();
  return inp_get_password();
}

void
ui_chat_win_contact_online(PContact contact, Resource *resource, GDateTime *last_activity)
{
    const char *show = string_from_resource_presence(resource->presence);
    char *display_str = p_contact_create_display_string(contact, resource->name);
    const char *barejid = p_contact_barejid(contact);

    ProfWin *window = (ProfWin*)wins_get_chat(barejid);
    if (window != NULL) {
        win_show_status_string(window, display_str, show, resource->status,
            last_activity, "++", "online");

    }

    free(display_str);
}

void
ui_chat_win_contact_offline(PContact contact, char *resource, char *status)
{
    char *display_str = p_contact_create_display_string(contact, resource);
    const char *barejid = p_contact_barejid(contact);

    ProfWin *window = (ProfWin*)wins_get_chat(barejid);
    if (window != NULL) {
        win_show_status_string(window, display_str, "offline", status, NULL, "--",
            "offline");
    }

    free(display_str);
}

void
ui_contact_offline(char *barejid, char *resource, char *status)
{
    char *show_console = prefs_get_string(PREF_STATUSES_CONSOLE);
    char *show_chat_win = prefs_get_string(PREF_STATUSES_CHAT);
    Jid *jid = jid_create_from_bare_and_resource(barejid, resource);
    PContact contact = roster_get_contact(barejid);
    if (p_contact_subscription(contact) != NULL) {
        if (strcmp(p_contact_subscription(contact), "none") != 0) {

            // show in console if "all"
            if (g_strcmp0(show_console, "all") == 0) {
                cons_show_contact_offline(contact, resource, status);

            // show in console of "online"
            } else if (g_strcmp0(show_console, "online") == 0) {
                cons_show_contact_offline(contact, resource, status);
            }

            // show in chat win if "all"
            if (g_strcmp0(show_chat_win, "all") == 0) {
                ui_chat_win_contact_offline(contact, resource, status);

            // show in char win if "online" and presence online
            } else if (g_strcmp0(show_chat_win, "online") == 0) {
                ui_chat_win_contact_offline(contact, resource, status);
            }
        }
    }

    ProfChatWin *chatwin = wins_get_chat(barejid);
    if (chatwin && chatwin->resource_override && (g_strcmp0(resource, chatwin->resource_override) == 0)) {
        FREE_SET_NULL(chatwin->resource_override);
    }

    prefs_free_string(show_console);
    prefs_free_string(show_chat_win);
    jid_destroy(jid);
}

void
ui_clear_win_title(void)
{
    printf("%c]0;%c", '\033', '\007');
}

void
ui_goodbye_title(void)
{
    int result = system("/bin/echo -ne \"\033]0;Thanks for using Profanity\007\"");
    if(result == -1) log_error("Error printing title on shutdown");
}

void
ui_statusbar_new(const int win)
{
    status_bar_new(win);
}

static void
_ui_draw_term_title(void)
{
    char new_win_title[100];
    jabber_conn_status_t status = jabber_get_connection_status();

    if (status == JABBER_CONNECTED) {
        const char * const jid = jabber_get_fulljid();
        gint unread = ui_unread();

        if (unread != 0) {
            snprintf(new_win_title, sizeof(new_win_title),
                "/bin/echo -n \"%c]0;%s (%d) - %s%c\"", '\033', "Profanity",
                unread, jid, '\007');
        } else {
            snprintf(new_win_title, sizeof(new_win_title),
                "/bin/echo -n \"%c]0;%s - %s%c\"", '\033', "Profanity", jid,
                '\007');
        }
    } else {
        snprintf(new_win_title, sizeof(new_win_title), "/bin/echo -n \"%c]0;%s%c\"", '\033',
            "Profanity", '\007');
    }
    if (g_strcmp0(win_title, new_win_title) != 0) {
        // print to x-window title bar
        int res = system(new_win_title);
        if (res == -1) {
            log_error("Error writing terminal window title.");
        }
        if (win_title != NULL) {
            free(win_title);
        }
        win_title = strdup(new_win_title);
    }
}

void
ui_show_room_info(ProfMucWin *mucwin)
{
    char *role = muc_role_str(mucwin->roomjid);
    char *affiliation = muc_affiliation_str(mucwin->roomjid);

    ProfWin *window = (ProfWin*) mucwin;
    win_vprint(window, '!', NULL, 0, 0, "", "Room: %s", mucwin->roomjid);
    win_vprint(window, '!', NULL, 0, 0, "", "Affiliation: %s", affiliation);
    win_vprint(window, '!', NULL, 0, 0, "", "Role: %s", role);
    win_print(window, '-', NULL, 0, 0, "", "");
}

void
ui_show_room_role_list(ProfMucWin *mucwin, muc_role_t role)
{
    ProfWin *window = (ProfWin*) mucwin;
    GSList *occupants = muc_occupants_by_role(mucwin->roomjid, role);

    if (!occupants) {
        switch (role) {
            case MUC_ROLE_MODERATOR:
                win_print(window, '!', NULL, 0, 0, "", "No moderators found.");
                break;
            case MUC_ROLE_PARTICIPANT:
                win_print(window, '!', NULL, 0, 0, "", "No participants found.");
                break;
            case MUC_ROLE_VISITOR:
                win_print(window, '!', NULL, 0, 0, "", "No visitors found.");
                break;
            default:
                break;
        }
        win_print(window, '-', NULL, 0, 0, "", "");
    } else {
        switch (role) {
            case MUC_ROLE_MODERATOR:
                win_print(window, '!', NULL, 0, 0, "", "Moderators:");
                break;
            case MUC_ROLE_PARTICIPANT:
                win_print(window, '!', NULL, 0, 0, "", "Participants:");
                break;
            case MUC_ROLE_VISITOR:
                win_print(window, '!', NULL, 0, 0, "", "Visitors:");
                break;
            default:
                break;
        }

        GSList *curr_occupant = occupants;
        while(curr_occupant) {
            Occupant *occupant = curr_occupant->data;
            if (occupant->role == role) {
                if (occupant->jid) {
                    win_vprint(window, '!', NULL, 0, 0, "", "  %s (%s)", occupant->nick, occupant->jid);
                } else {
                    win_vprint(window, '!', NULL, 0, 0, "", "  %s", occupant->nick);
                }
            }

            curr_occupant = g_slist_next(curr_occupant);
        }

        win_print(window, '-', NULL, 0, 0, "", "");
    }
}

void
ui_show_room_affiliation_list(ProfMucWin *mucwin, muc_affiliation_t affiliation)
{
    ProfWin *window = (ProfWin*) mucwin;
    GSList *occupants = muc_occupants_by_affiliation(mucwin->roomjid, affiliation);

    if (!occupants) {
        switch (affiliation) {
            case MUC_AFFILIATION_OWNER:
                win_print(window, '!', NULL, 0, 0, "", "No owners found.");
                break;
            case MUC_AFFILIATION_ADMIN:
                win_print(window, '!', NULL, 0, 0, "", "No admins found.");
                break;
            case MUC_AFFILIATION_MEMBER:
                win_print(window, '!', NULL, 0, 0, "", "No members found.");
                break;
            case MUC_AFFILIATION_OUTCAST:
                win_print(window, '!', NULL, 0, 0, "", "No outcasts found.");
                break;
            default:
                break;
        }
        win_print(window, '-', NULL, 0, 0, "", "");
    } else {
        switch (affiliation) {
            case MUC_AFFILIATION_OWNER:
                win_print(window, '!', NULL, 0, 0, "", "Owners:");
                break;
            case MUC_AFFILIATION_ADMIN:
                win_print(window, '!', NULL, 0, 0, "", "Admins:");
                break;
            case MUC_AFFILIATION_MEMBER:
                win_print(window, '!', NULL, 0, 0, "", "Members:");
                break;
            case MUC_AFFILIATION_OUTCAST:
                win_print(window, '!', NULL, 0, 0, "", "Outcasts:");
                break;
            default:
                break;
        }

        GSList *curr_occupant = occupants;
        while(curr_occupant) {
            Occupant *occupant = curr_occupant->data;
            if (occupant->affiliation == affiliation) {
                if (occupant->jid) {
                    win_vprint(window, '!', NULL, 0, 0, "", "  %s (%s)", occupant->nick, occupant->jid);
                } else {
                    win_vprint(window, '!', NULL, 0, 0, "", "  %s", occupant->nick);
                }
            }

            curr_occupant = g_slist_next(curr_occupant);
        }

        win_print(window, '-', NULL, 0, 0, "", "");
    }
}

static void
_ui_handle_form_field(ProfWin *window, char *tag, FormField *field)
{
    win_vprint(window, '-', NULL, NO_EOL, THEME_AWAY, "", "[%s] ", tag);
    win_vprint(window, '-', NULL, NO_EOL | NO_DATE, 0, "", "%s", field->label);
    if (field->required) {
        win_print(window, '-', NULL, NO_DATE | NO_EOL, 0, "", " (required): ");
    } else {
        win_print(window, '-', NULL, NO_DATE | NO_EOL, 0, "", ": ");
    }

    GSList *values = field->values;
    GSList *curr_value = values;

    switch (field->type_t) {
    case FIELD_HIDDEN:
        break;
    case FIELD_TEXT_SINGLE:
        if (curr_value != NULL) {
            char *value = curr_value->data;
            if (value != NULL) {
                if (g_strcmp0(field->var, "muc#roomconfig_roomsecret") == 0) {
                    win_print(window, '-', NULL, NO_DATE | NO_EOL, THEME_ONLINE, "", "[hidden]");
                } else {
                    win_print(window, '-', NULL, NO_DATE | NO_EOL, THEME_ONLINE, "", value);
                }
            }
        }
        win_newline(window);
        break;
    case FIELD_TEXT_PRIVATE:
        if (curr_value != NULL) {
            char *value = curr_value->data;
            if (value != NULL) {
                win_print(window, '-', NULL, NO_DATE | NO_EOL, THEME_ONLINE, "", "[hidden]");
            }
        }
        win_newline(window);
        break;
    case FIELD_TEXT_MULTI:
        win_newline(window);
        int index = 1;
        while (curr_value != NULL) {
            char *value = curr_value->data;
            GString *val_tag = g_string_new("");
            g_string_printf(val_tag, "val%d", index++);
            win_vprint(window, '-', NULL, 0, THEME_ONLINE, "", "  [%s] %s", val_tag->str, value);
            g_string_free(val_tag, TRUE);
            curr_value = g_slist_next(curr_value);
        }
        break;
    case FIELD_BOOLEAN:
        if (curr_value == NULL) {
            win_print(window, '-', NULL, NO_DATE, THEME_OFFLINE, "", "FALSE");
        } else {
            char *value = curr_value->data;
            if (value == NULL) {
                win_print(window, '-', NULL, NO_DATE, THEME_OFFLINE, "", "FALSE");
            } else {
                if (g_strcmp0(value, "0") == 0) {
                    win_print(window, '-', NULL, NO_DATE, THEME_OFFLINE, "", "FALSE");
                } else {
                    win_print(window, '-', NULL, NO_DATE, THEME_ONLINE, "", "TRUE");
                }
            }
        }
        break;
    case FIELD_LIST_SINGLE:
        if (curr_value != NULL) {
            win_newline(window);
            char *value = curr_value->data;
            GSList *options = field->options;
            GSList *curr_option = options;
            while (curr_option != NULL) {
                FormOption *option = curr_option->data;
                if (g_strcmp0(option->value, value) == 0) {
                    win_vprint(window, '-', NULL, 0, THEME_ONLINE, "", "  [%s] %s", option->value, option->label);
                } else {
                    win_vprint(window, '-', NULL, 0, THEME_OFFLINE, "", "  [%s] %s", option->value, option->label);
                }
                curr_option = g_slist_next(curr_option);
            }
        }
        break;
    case FIELD_LIST_MULTI:
        if (curr_value != NULL) {
            win_newline(window);
            GSList *options = field->options;
            GSList *curr_option = options;
            while (curr_option != NULL) {
                FormOption *option = curr_option->data;
                if (g_slist_find_custom(curr_value, option->value, (GCompareFunc)g_strcmp0) != NULL) {
                    win_vprint(window, '-', NULL, 0, THEME_ONLINE, "", "  [%s] %s", option->value, option->label);
                } else {
                    win_vprint(window, '-', NULL, 0, THEME_OFFLINE, "", "  [%s] %s", option->value, option->label);
                }
                curr_option = g_slist_next(curr_option);
            }
        }
        break;
    case FIELD_JID_SINGLE:
        if (curr_value != NULL) {
            char *value = curr_value->data;
            if (value != NULL) {
                win_print(window, '-', NULL, NO_DATE | NO_EOL, THEME_ONLINE, "", value);
            }
        }
        win_newline(window);
        break;
    case FIELD_JID_MULTI:
        win_newline(window);
        while (curr_value != NULL) {
            char *value = curr_value->data;
            win_vprint(window, '-', NULL, 0, THEME_ONLINE, "", "  %s", value);
            curr_value = g_slist_next(curr_value);
        }
        break;
    case FIELD_FIXED:
        if (curr_value != NULL) {
            char *value = curr_value->data;
            if (value != NULL) {
                win_print(window, '-', NULL, NO_DATE | NO_EOL, 0, "", value);
            }
        }
        win_newline(window);
        break;
    default:
        break;
    }
}

void
ui_show_form(ProfMucConfWin *confwin)
{
    ProfWin *window = (ProfWin*) confwin;
    if (confwin->form->title != NULL) {
        win_print(window, '-', NULL, NO_EOL, 0, "", "Form title: ");
        win_print(window, '-', NULL, NO_DATE, 0, "", confwin->form->title);
    } else {
        win_vprint(window, '-', NULL, 0, 0, "", "Configuration for room %s.", confwin->roomjid);
    }
    win_print(window, '-', NULL, 0, 0, "", "");

    ui_show_form_help(confwin);

    GSList *fields = confwin->form->fields;
    GSList *curr_field = fields;
    while (curr_field != NULL) {
        FormField *field = curr_field->data;

        if ((g_strcmp0(field->type, "fixed") == 0) && field->values) {
            if (field->values) {
                char *value = field->values->data;
                win_print(window, '-', NULL, 0, 0, "", value);
            }
        } else if (g_strcmp0(field->type, "hidden") != 0 && field->var) {
            char *tag = g_hash_table_lookup(confwin->form->var_to_tag, field->var);
            _ui_handle_form_field(window, tag, field);
        }

        curr_field = g_slist_next(curr_field);
    }
}

void
ui_show_form_field(ProfWin *window, DataForm *form, char *tag)
{
    FormField *field = form_get_field_by_tag(form, tag);
    _ui_handle_form_field(window, tag, field);
    win_println(window, "");
}

void
ui_handle_room_configuration(const char * const roomjid, DataForm *form)
{
    ProfWin *window = wins_new_muc_config(roomjid, form);
    ProfMucConfWin *confwin = (ProfMucConfWin*)window;
    assert(confwin->memcheck == PROFCONFWIN_MEMCHECK);

    int num = wins_get_num(window);
    ui_switch_win(num);

    ui_show_form(confwin);

    win_print(window, '-', NULL, 0, 0, "", "");
    win_print(window, '-', NULL, 0, 0, "", "Use '/form submit' to save changes.");
    win_print(window, '-', NULL, 0, 0, "", "Use '/form cancel' to cancel changes.");
    win_print(window, '-', NULL, 0, 0, "", "See '/form help' for more information.");
    win_print(window, '-', NULL, 0, 0, "", "");
}

void
ui_handle_room_configuration_form_error(const char * const roomjid, const char * const message)
{
    ProfWin *window = NULL;
    GString *message_str = g_string_new("");

    if (roomjid) {
        window = (ProfWin*)wins_get_muc(roomjid);
        g_string_printf(message_str, "Could not get room configuration for %s", roomjid);
    } else {
        window = wins_get_console();
        g_string_printf(message_str, "Could not get room configuration");
    }

    if (message) {
        g_string_append(message_str, ": ");
        g_string_append(message_str, message);
    }

    win_print(window, '-', NULL, 0, THEME_ERROR, "", message_str->str);

    g_string_free(message_str, TRUE);
}

void
ui_handle_room_config_submit_result(const char * const roomjid)
{
    ProfWin *muc_window = NULL;
    ProfWin *form_window = NULL;
    int num;

    if (roomjid) {
        muc_window = (ProfWin*)wins_get_muc(roomjid);

        GString *form_recipient = g_string_new(roomjid);
        g_string_append(form_recipient, " config");
        form_window = (ProfWin*) wins_get_muc_conf(form_recipient->str);
        g_string_free(form_recipient, TRUE);

        if (form_window) {
            num = wins_get_num(form_window);
            wins_close_by_num(num);
        }

        if (muc_window) {
            int num = wins_get_num(muc_window);
            ui_switch_win(num);
            win_print(muc_window, '!', NULL, 0, THEME_ROOMINFO, "", "Room configuration successful");
        } else {
            ui_switch_win(1);
            cons_show("Room configuration successful: %s", roomjid);
        }
    } else {
        cons_show("Room configuration successful");
    }
}

void
ui_handle_room_config_submit_result_error(const char * const roomjid, const char * const message)
{
    ProfWin *console = wins_get_console();
    ProfWin *muc_window = NULL;
    ProfWin *form_window = NULL;

    if (roomjid) {
        muc_window = (ProfWin*)wins_get_muc(roomjid);

        GString *form_recipient = g_string_new(roomjid);
        g_string_append(form_recipient, " config");
        form_window = (ProfWin*) wins_get_muc_conf(form_recipient->str);
        g_string_free(form_recipient, TRUE);

        if (form_window) {
            if (message) {
                win_vprint(form_window, '!', NULL, 0, THEME_ERROR, "", "Configuration error: %s", message);
            } else {
                win_print(form_window, '!', NULL, 0, THEME_ERROR, "", "Configuration error");
            }
        } else if (muc_window) {
            if (message) {
                win_vprint(muc_window, '!', NULL, 0, THEME_ERROR, "", "Configuration error: %s", message);
            } else {
                win_print(muc_window, '!', NULL, 0, THEME_ERROR, "", "Configuration error");
            }
        } else {
            if (message) {
                win_vprint(console, '!', NULL, 0, THEME_ERROR, "", "Configuration error for %s: %s", roomjid, message);
            } else {
                win_vprint(console, '!', NULL, 0, THEME_ERROR, "", "Configuration error for %s", roomjid);
            }
        }
    } else {
        win_print(console, '!', NULL, 0, THEME_ERROR, "", "Configuration error");
    }
}

void
ui_show_form_field_help(ProfMucConfWin *confwin, char *tag)
{
    ProfWin *window = (ProfWin*) confwin;
    FormField *field = form_get_field_by_tag(confwin->form, tag);
    if (field != NULL) {
        win_print(window, '-', NULL, NO_EOL, 0, "", field->label);
        if (field->required) {
            win_print(window, '-', NULL, NO_DATE, 0, "", " (Required):");
        } else {
            win_print(window, '-', NULL, NO_DATE, 0, "", ":");
        }
        if (field->description != NULL) {
            win_vprint(window, '-', NULL, 0, 0, "", "  Description : %s", field->description);
        }
        win_vprint(window, '-', NULL, 0, 0, "", "  Type        : %s", field->type);

        int num_values = 0;
        GSList *curr_option = NULL;
        FormOption *option = NULL;

        switch (field->type_t) {
        case FIELD_TEXT_SINGLE:
        case FIELD_TEXT_PRIVATE:
            win_vprint(window, '-', NULL, 0, 0, "", "  Set         : /%s <value>", tag);
            win_print(window, '-', NULL, 0, 0, "", "  Where       : <value> is any text");
            break;
        case FIELD_TEXT_MULTI:
            num_values = form_get_value_count(confwin->form, tag);
            win_vprint(window, '-', NULL, 0, 0, "", "  Add         : /%s add <value>", tag);
            win_print(window, '-', NULL, 0, 0, "", "  Where       : <value> is any text");
            if (num_values > 0) {
                win_vprint(window, '-', NULL, 0, 0, "", "  Remove      : /%s remove <value>", tag);
                win_vprint(window, '-', NULL, 0, 0, "", "  Where       : <value> between 'val1' and 'val%d'", num_values);
            }
            break;
        case FIELD_BOOLEAN:
            win_vprint(window, '-', NULL, 0, 0, "", "  Set         : /%s <value>", tag);
            win_print(window, '-', NULL, 0, 0, "", "  Where       : <value> is either 'on' or 'off'");
            break;
        case FIELD_LIST_SINGLE:
            win_vprint(window, '-', NULL, 0, 0, "", "  Set         : /%s <value>", tag);
            win_print(window, '-', NULL, 0, 0, "", "  Where       : <value> is one of");
            curr_option = field->options;
            while (curr_option != NULL) {
                option = curr_option->data;
                win_vprint(window, '-', NULL, 0, 0, "", "                  %s", option->value);
                curr_option = g_slist_next(curr_option);
            }
            break;
        case FIELD_LIST_MULTI:
            win_vprint(window, '-', NULL, 0, 0, "", "  Add         : /%s add <value>", tag);
            win_vprint(window, '-', NULL, 0, 0, "", "  Remove      : /%s remove <value>", tag);
            win_print(window, '-', NULL, 0, 0, "", "  Where       : <value> is one of");
            curr_option = field->options;
            while (curr_option != NULL) {
                option = curr_option->data;
                win_vprint(window, '-', NULL, 0, 0, "", "                  %s", option->value);
                curr_option = g_slist_next(curr_option);
            }
            break;
        case FIELD_JID_SINGLE:
            win_vprint(window, '-', NULL, 0, 0, "", "  Set         : /%s <value>", tag);
            win_print(window, '-', NULL, 0, 0, "", "  Where       : <value> is a valid Jabber ID");
            break;
        case FIELD_JID_MULTI:
            win_vprint(window, '-', NULL, 0, 0, "", "  Add         : /%s add <value>", tag);
            win_vprint(window, '-', NULL, 0, 0, "", "  Remove      : /%s remove <value>", tag);
            win_print(window, '-', NULL, 0, 0, "", "  Where       : <value> is a valid Jabber ID");
            break;
        case FIELD_FIXED:
        case FIELD_UNKNOWN:
        case FIELD_HIDDEN:
        default:
            break;
        }
    } else {
        win_vprint(window, '-', NULL, 0, 0, "", "No such field %s", tag);
    }
}

void
ui_show_form_help(ProfMucConfWin *confwin)
{
    if (confwin->form->instructions != NULL) {
        ProfWin *window = (ProfWin*) confwin;
        win_print(window, '-', NULL, 0, 0, "", "Supplied instructions:");
        win_print(window, '-', NULL, 0, 0, "", confwin->form->instructions);
        win_print(window, '-', NULL, 0, 0, "", "");
    }
}

void
ui_show_lines(ProfWin *window, const gchar** lines)
{
    if (lines != NULL) {
        int i;
        for (i = 0; lines[i] != NULL; i++) {
            win_print(window, '-', NULL, 0, 0, "", lines[i]);
        }
    }
}

void
ui_room_update_occupants(const char * const roomjid)
{
    ProfWin *window = (ProfWin*)wins_get_muc(roomjid);
    if (window && win_has_active_subwin(window)) {
        occupantswin_occupants(roomjid);
    }
}

void
ui_room_show_occupants(const char * const roomjid)
{
    ProfWin *window = (ProfWin*)wins_get_muc(roomjid);
    if (window && !win_has_active_subwin(window)) {
        wins_show_subwin(window);
        occupantswin_occupants(roomjid);
    }
}

void
ui_room_hide_occupants(const char * const roomjid)
{
    ProfWin *window = (ProfWin*)wins_get_muc(roomjid);
    if (window && win_has_active_subwin(window)) {
        wins_hide_subwin(window);
    }
}

void
ui_show_roster(void)
{
    ProfWin *window = wins_get_console();
    if (window && !win_has_active_subwin(window)) {
        wins_show_subwin(window);
        rosterwin_roster();
    }
}

void
ui_hide_roster(void)
{
    ProfWin *window = wins_get_console();
    if (window && win_has_active_subwin(window)) {
        wins_hide_subwin(window);
    }
}

//static void
//_win_handle_switch(const wint_t ch)
//{
//    if (ch == KEY_F(1)) {
//        ui_switch_win(1);
//    } else if (ch == KEY_F(2)) {
//        ui_switch_win(2);
//    } else if (ch == KEY_F(3)) {
//        ui_switch_win(3);
//    } else if (ch == KEY_F(4)) {
//        ui_switch_win(4);
//    } else if (ch == KEY_F(5)) {
//        ui_switch_win(5);
//    } else if (ch == KEY_F(6)) {
//        ui_switch_win(6);
//    } else if (ch == KEY_F(7)) {
//        ui_switch_win(7);
//    } else if (ch == KEY_F(8)) {
//        ui_switch_win(8);
//    } else if (ch == KEY_F(9)) {
//        ui_switch_win(9);
//    } else if (ch == KEY_F(10)) {
//        ui_switch_win(0);
//    }
//}
//
static void
_win_show_history(int win_index, const char * const contact)
{
    ProfWin *window = wins_get_by_num(win_index);
    if (window->type == WIN_CHAT) {
        ProfChatWin *chatwin = (ProfChatWin*) window;
        assert(chatwin->memcheck == PROFCHATWIN_MEMCHECK);
        if (!chatwin->history_shown) {
            Jid *jid = jid_create(jabber_get_fulljid());
            GSList *history = chat_log_get_previous(jid->barejid, contact);
            jid_destroy(jid);
            GSList *curr = history;
            while (curr != NULL) {
                char *line = curr->data;
                // entry
                if (line[2] == ':') {
                    char hh[3]; memcpy(hh, &line[0], 2); hh[2] = '\0'; int ihh = atoi(hh);
                    char mm[3]; memcpy(mm, &line[3], 2); mm[2] = '\0'; int imm = atoi(mm);
                    char ss[3]; memcpy(ss, &line[6], 2); ss[2] = '\0'; int iss = atoi(ss);
                    GDateTime *time = g_date_time_new_local(2000, 1, 1, ihh, imm, iss);
                    GTimeVal tv;
                    g_date_time_to_timeval(time, &tv);
                    win_print(window, '-', &tv, NO_COLOUR_DATE, 0, "", curr->data+11);
                    g_date_time_unref(time);
                // header
                } else {
                    win_print(window, '-', NULL, 0, 0, "", curr->data);
                }
                curr = g_slist_next(curr);
            }
            chatwin->history_shown = TRUE;

            g_slist_free_full(history, free);
        }
    }
}

void
ui_status_bar_inactive(const int win)
{
    status_bar_inactive(win);
}

void
ui_status_bar_active(const int win)
{
    status_bar_active(win);
}

void
ui_status_bar_new(const int win)
{
    status_bar_new(win);
}<|MERGE_RESOLUTION|>--- conflicted
+++ resolved
@@ -417,14 +417,6 @@
     if (chatwin == NULL) {
         ProfWin *window = wins_new_chat(barejid);
         chatwin = (ProfChatWin*)window;
-<<<<<<< HEAD
-#ifdef PROF_HAVE_LIBOTR
-        if (otr_is_secure(barejid)) {
-            chatwin->is_otr = TRUE;
-        }
-#endif
-=======
->>>>>>> a4f9661d
         win_created = TRUE;
     }
 
