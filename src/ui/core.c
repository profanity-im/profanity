--- conflicted
+++ resolved
@@ -3040,173 +3040,21 @@
         }
     }
 }
-<<<<<<< HEAD
-
-static void
-_ui_status_bar_inactive(const int win)
+
+void
+ui_status_bar_inactive(const int win)
 {
     status_bar_inactive(win);
 }
 
-static void
-_ui_status_bar_active(const int win)
+void
+ui_status_bar_active(const int win)
 {
     status_bar_active(win);
 }
 
-static void
-_ui_status_bar_new(const int win)
+void
+ui_status_bar_new(const int win)
 {
     status_bar_new(win);
-}
-
-void
-ui_init_module(void)
-{
-    ui_init = _ui_init;
-    ui_get_idle_time = _ui_get_idle_time;
-    ui_reset_idle_time = _ui_reset_idle_time;
-    ui_close = _ui_close;
-    ui_resize = _ui_resize;
-    ui_load_colours = _ui_load_colours;
-    ui_win_exists = _ui_win_exists;
-    ui_contact_typing = _ui_contact_typing;
-    ui_get_recipients = _ui_get_recipients;
-    ui_incoming_msg = _ui_incoming_msg;
-    ui_incoming_private_msg = _ui_incoming_private_msg;
-    ui_roster_add = _ui_roster_add;
-    ui_roster_remove = _ui_roster_remove;
-    ui_contact_already_in_group = _ui_contact_already_in_group;
-    ui_contact_not_in_group = _ui_contact_not_in_group;
-    ui_group_added = _ui_group_added;
-    ui_group_removed = _ui_group_removed;
-    ui_disconnected = _ui_disconnected;
-    ui_handle_special_keys = _ui_handle_special_keys;
-    ui_close_connected_win = _ui_close_connected_win;
-    ui_close_all_wins = _ui_close_all_wins;
-    ui_close_read_wins = _ui_close_read_wins;
-    ui_switch_win = _ui_switch_win;
-    ui_next_win = _ui_next_win;
-    ui_previous_win = _ui_previous_win;
-    ui_clear_current = _ui_clear_current;
-    ui_close_win = _ui_close_win;
-    ui_tidy_wins = _ui_tidy_wins;
-    ui_prune_wins = _ui_prune_wins;
-    ui_current_win_type = _ui_current_win_type;
-    ui_current_win_index = _ui_current_win_index;
-    ui_win_type = _ui_win_type;
-    ui_current_print_line = _ui_current_print_line;
-    ui_current_print_formatted_line = _ui_current_print_formatted_line;
-    ui_current_error_line = _ui_current_error_line;
-    ui_print_system_msg_from_recipient = _ui_print_system_msg_from_recipient;
-    ui_recipient_gone = _ui_recipient_gone;
-    ui_new_chat_win = _ui_new_chat_win;
-    ui_new_private_win = _ui_new_private_win;
-    ui_outgoing_chat_msg = _ui_outgoing_chat_msg;
-    ui_outgoing_private_msg = _ui_outgoing_private_msg;
-    ui_room_join = _ui_room_join;
-    ui_room_roster = _ui_room_roster;
-    ui_room_member_offline = _ui_room_member_offline;
-    ui_room_member_online = _ui_room_member_online;
-    ui_room_member_presence = _ui_room_member_presence;
-    ui_room_member_nick_change = _ui_room_member_nick_change;
-    ui_room_nick_change = _ui_room_nick_change;
-    ui_room_history = _ui_room_history;
-    ui_room_message = _ui_room_message;
-    ui_room_subject = _ui_room_subject;
-    ui_room_broadcast = _ui_room_broadcast;
-    ui_unread = _ui_unread;
-    ui_win_unread = _ui_win_unread;
-    ui_ask_password = _ui_ask_password;
-    ui_current_win_is_otr = _ui_current_win_is_otr;
-    ui_otr_authenticating = _ui_otr_authenticating;
-    ui_otr_authetication_waiting = _ui_otr_authetication_waiting;
-    ui_gone_secure = _ui_gone_secure;
-    ui_gone_insecure = _ui_gone_insecure;
-    ui_trust = _ui_trust;
-    ui_untrust = _ui_untrust;
-    ui_smp_recipient_initiated = _ui_smp_recipient_initiated;
-    ui_smp_recipient_initiated_q = _ui_smp_recipient_initiated_q;
-    ui_smp_successful = _ui_smp_successful;
-    ui_smp_unsuccessful_sender = _ui_smp_unsuccessful_sender;
-    ui_smp_unsuccessful_receiver = _ui_smp_unsuccessful_receiver;
-    ui_smp_aborted = _ui_smp_aborted;
-    ui_smp_answer_success = _ui_smp_answer_success;
-    ui_smp_answer_failure = _ui_smp_answer_failure;
-    ui_chat_win_contact_online = _ui_chat_win_contact_online;
-    ui_chat_win_contact_offline = _ui_chat_win_contact_offline;
-    ui_handle_recipient_not_found = _ui_handle_recipient_not_found;
-    ui_handle_recipient_error = _ui_handle_recipient_error;
-    ui_handle_error = _ui_handle_error;
-    ui_clear_win_title = _ui_clear_win_title;
-    ui_auto_away = _ui_auto_away;
-    ui_end_auto_away = _ui_end_auto_away;
-    ui_titlebar_presence = _ui_titlebar_presence;
-    ui_handle_login_account_success = _ui_handle_login_account_success;
-    ui_update_presence =_ui_update_presence;
-    ui_about = _ui_about;
-    ui_statusbar_new = _ui_statusbar_new;
-    ui_get_char = _ui_get_char;
-    ui_input_clear = _ui_input_clear;
-    ui_input_nonblocking = _ui_input_nonblocking;
-    ui_replace_input = _ui_replace_input;
-    ui_invalid_command_usage = _ui_invalid_command_usage;
-    ui_handle_stanza = _ui_handle_stanza;
-    ui_create_xmlconsole_win = _ui_create_xmlconsole_win;
-    ui_xmlconsole_exists = _ui_xmlconsole_exists;
-    ui_open_xmlconsole_win = _ui_open_xmlconsole_win;
-    ui_handle_room_join_error = _ui_handle_room_join_error;
-    ui_swap_wins = _ui_swap_wins;
-    ui_status_bar_inactive = _ui_status_bar_inactive;
-    ui_status_bar_active = _ui_status_bar_active;
-    ui_status_bar_new = _ui_status_bar_new;
-    ui_update = _ui_update;
-    ui_room_requires_config = _ui_room_requires_config;
-    ui_room_destroy = _ui_room_destroy;
-    ui_handle_room_configuration = _ui_handle_room_configuration;
-    ui_handle_room_config_submit_result = _ui_handle_room_config_submit_result;
-    ui_handle_room_config_submit_result_error = _ui_handle_room_config_submit_result_error;
-    ui_win_has_unsaved_form = _ui_win_has_unsaved_form;
-    ui_show_form = _ui_show_form;
-    ui_show_form_field = _ui_show_form_field;
-    ui_show_form_help = _ui_show_form_help;
-    ui_show_form_field_help = _ui_show_form_field_help;
-    ui_show_lines = _ui_show_lines;
-    ui_handle_room_configuration_form_error = _ui_handle_room_configuration_form_error;
-    ui_show_room_info = _ui_show_room_info;
-    ui_show_room_role_list = _ui_show_room_role_list;
-    ui_show_room_affiliation_list = _ui_show_room_affiliation_list;
-    ui_handle_room_info_error = _ui_handle_room_info_error;
-    ui_show_room_disco_info = _ui_show_room_disco_info;
-    ui_handle_room_affiliation_list_error = _ui_handle_room_affiliation_list_error;
-    ui_handle_room_affiliation_list = _ui_handle_room_affiliation_list;
-    ui_handle_room_affiliation_set_error = _ui_handle_room_affiliation_set_error;
-    ui_handle_room_kick_error = _ui_handle_room_kick_error;
-    ui_room_destroyed = _ui_room_destroyed;
-    ui_room_kicked = _ui_room_kicked;
-    ui_room_banned = _ui_room_banned;
-    ui_leave_room = _ui_leave_room;
-    ui_room_member_kicked = _ui_room_member_kicked;
-    ui_room_member_banned = _ui_room_member_banned;
-    ui_handle_room_role_set_error = _ui_handle_room_role_set_error;
-    ui_handle_room_role_list_error = _ui_handle_room_role_list_error;
-    ui_handle_room_role_list = _ui_handle_room_role_list;
-    ui_room_show_occupants = _ui_room_show_occupants;
-    ui_room_hide_occupants = _ui_room_hide_occupants;
-    ui_show_roster = _ui_show_roster;
-    ui_hide_roster = _ui_hide_roster;
-    ui_room_role_change = _ui_room_role_change;
-    ui_room_affiliation_change = _ui_room_affiliation_change;
-    ui_switch_to_room = _ui_switch_to_room;
-    ui_room_role_and_affiliation_change = _ui_room_role_and_affiliation_change;
-    ui_room_occupant_role_change = _ui_room_occupant_role_change;
-    ui_room_occupant_affiliation_change = _ui_room_occupant_affiliation_change;
-    ui_room_occupant_role_and_affiliation_change = _ui_room_occupant_role_and_affiliation_change;
-    ui_redraw_all_room_rosters = _ui_redraw_all_room_rosters;
-    ui_redraw = _ui_redraw;
-    ui_show_all_room_rosters = _ui_show_all_room_rosters;
-    ui_hide_all_room_rosters = _ui_hide_all_room_rosters;
-    ui_get_current_chat = _ui_get_current_chat;
-}
-=======
->>>>>>> 676ed1cb
+}