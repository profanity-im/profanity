--- conflicted
+++ resolved
@@ -95,12 +95,7 @@
     create_input_window();
     wins_init();
     cons_about();
-<<<<<<< HEAD
-    notifier_init();
 #ifdef PROF_HAVE_LIBXSS
-=======
-#ifdef HAVE_LIBXSS
->>>>>>> 4279735d
     display = XOpenDisplay(0);
 #endif
     ui_idle_time = g_timer_new();
