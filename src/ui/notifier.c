--- conflicted
+++ resolved
@@ -104,15 +104,8 @@
         g_string_append_printf(message, "\n%s", text);
     }
 
-    _notify(message->str, 10000, "incoming message");
-
-<<<<<<< HEAD
-        notify(message->str, 10000, "incoming message");
-        g_string_free(message, TRUE);
-    }
-=======
-    g_string_free(message, TRUE);
->>>>>>> b4046638
+    notify(message->str, 10000, "incoming message");
+    g_string_free(message, TRUE);
 }
 
 void
@@ -144,14 +137,14 @@
     gdouble elapsed = g_timer_elapsed(remind_timer, NULL);
     gint remind_period = prefs_get_notify_remind();
     if (remind_period > 0 && elapsed >= remind_period) {
-        gboolean notify = wins_get_notify();
+        gboolean donotify = wins_get_notify();
         gint unread = wins_get_total_unread();
         gint open = muc_invites_count();
         gint subs = presence_sub_request_count();
 
         GString *text = g_string_new("");
 
-        if (notify && unread > 0) {
+        if (donotify && unread > 0) {
             if (unread == 1) {
                 g_string_append(text, "1 unread message");
             } else {
@@ -180,13 +173,8 @@
             }
         }
 
-<<<<<<< HEAD
-        if ((unread > 0) || (open > 0) || (subs > 0)) {
+        if ((donotify && unread > 0) || (open > 0) || (subs > 0)) {
             notify(text->str, 5000, "Incoming message");
-=======
-        if ((notify && unread > 0) || (open > 0) || (subs > 0)) {
-            _notify(text->str, 5000, "Incoming message");
->>>>>>> b4046638
         }
 
         g_string_free(text, TRUE);
