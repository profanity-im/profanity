--- conflicted
+++ resolved
@@ -118,11 +118,7 @@
 {
     GString *message = g_string_new("Subscription request: \n");
     g_string_append(message, from);
-<<<<<<< HEAD
     notify(message->str, 10000, "Incomming message");
-=======
-    _notify(message->str, 10000, "Incoming message");
->>>>>>> 1a6dc763
     g_string_free(message, TRUE);
 }
 
