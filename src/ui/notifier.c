--- conflicted
+++ resolved
@@ -50,11 +50,6 @@
 #include "ui/ui.h"
 #include "config/preferences.h"
 
-<<<<<<< HEAD
-=======
-static void _notify(const char * const message, int timeout,
-    const char * const category);
-
 static GTimer *remind_timer;
 
 void
@@ -63,7 +58,6 @@
     remind_timer = g_timer_new();
 }
 
->>>>>>> 3b69ad7b
 void
 notifier_uninit(void)
 {
@@ -180,16 +174,10 @@
         }
 
         if ((unread > 0) || (open > 0) || (subs > 0)) {
-            _notify(text->str, 5000, "Incoming message");
-        }
-
-<<<<<<< HEAD
-    if ((unread > 0) || (open > 0) || (subs > 0)) {
-        notify(text->str, 5000, "Incoming message");
-    }
-=======
+            notify(text->str, 5000, "Incoming message");
+        }
+
         g_string_free(text, TRUE);
->>>>>>> 3b69ad7b
 
         g_timer_start(remind_timer);
     }
