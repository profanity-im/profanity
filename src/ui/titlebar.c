/*
 * titlebar.c
 *
 * Copyright (C) 2012 - 2014 James Booth <boothj5@gmail.com>
 *
 * This file is part of Profanity.
 *
 * Profanity is free software: you can redistribute it and/or modify
 * it under the terms of the GNU General Public License as published by
 * the Free Software Foundation, either version 3 of the License, or
 * (at your option) any later version.
 *
 * Profanity is distributed in the hope that it will be useful,
 * but WITHOUT ANY WARRANTY; without even the implied warranty of
 * MERCHANTABILITY or FITNESS FOR A PARTICULAR PURPOSE.  See the
 * GNU General Public License for more details.
 *
 * You should have received a copy of the GNU General Public License
 * along with Profanity.  If not, see <http://www.gnu.org/licenses/>.
 *
 * In addition, as a special exception, the copyright holders give permission to
 * link the code of portions of this program with the OpenSSL library under
 * certain conditions as described in each individual source file, and
 * distribute linked combinations including the two.
 *
 * You must obey the GNU General Public License in all respects for all of the
 * code used other than OpenSSL. If you modify file(s) with this exception, you
 * may extend this exception to your version of the file(s), but you are not
 * obligated to do so. If you do not wish to do so, delete this exception
 * statement from your version. If you delete this exception statement from all
 * source files in the program, then also delete it here.
 *
 */

#include <stdlib.h>
#include <string.h>

#include "prof_config.h"

#include "common.h"
#include "config/theme.h"
#include "config/preferences.h"
#include "ui/ui.h"
#include "ui/titlebar.h"
#include "ui/inputwin.h"
#include "ui/windows.h"
#include "ui/window.h"
#include "roster_list.h"

#define CONSOLE_TITLE "Profanity. Type /help for help information."

static WINDOW *win;
static char *current_title = NULL;
static char *current_recipient = NULL;
static contact_presence_t current_presence;

static gboolean typing;
static GTimer *typing_elapsed;

static void _title_bar_draw(void);
static void _show_contact_presence(void);
static void _show_self_presence(void);
static void _show_privacy(void);

void
create_title_bar(void)
{
    int cols = getmaxx(stdscr);

    win = newwin(1, cols, 0, 0);
    wbkgd(win, theme_attrs(THEME_TITLE_TEXT));
    title_bar_console();
    title_bar_set_presence(CONTACT_OFFLINE);
    wnoutrefresh(win);
    inp_put_back();
}

void
title_bar_update_virtual(void)
{
    if (current_recipient != NULL) {

        if (typing_elapsed != NULL) {
            gdouble seconds = g_timer_elapsed(typing_elapsed, NULL);

            if (seconds >= 10) {
                typing = FALSE;

                g_timer_destroy(typing_elapsed);
                typing_elapsed = NULL;
            }
        }
    }
    _title_bar_draw();
}

void
title_bar_resize(void)
{
    int cols = getmaxx(stdscr);

    wresize(win, 1, cols);
    wbkgd(win, theme_attrs(THEME_TITLE_TEXT));

    _title_bar_draw();
}

void
title_bar_console(void)
{
    werase(win);
    if (current_recipient != NULL) {
        free(current_recipient);
    }
    current_recipient = NULL;
    typing = FALSE;
    typing_elapsed = NULL;

    free(current_title);
    current_title = strdup(CONSOLE_TITLE);

    _title_bar_draw();
}

void
title_bar_set_presence(contact_presence_t presence)
{
    current_presence = presence;
    _title_bar_draw();
}

void
title_bar_set_recipient(const char * const recipient)
{
    if (typing_elapsed != NULL) {
        g_timer_destroy(typing_elapsed);
        typing_elapsed = NULL;
        typing = FALSE;
    }

    free(current_recipient);
    current_recipient = strdup(recipient);

    free(current_title);
    current_title = strdup(recipient);

    _title_bar_draw();
}

void
title_bar_set_typing(gboolean is_typing)
{
    if (is_typing) {
        if (typing_elapsed != NULL) {
            g_timer_start(typing_elapsed);
        } else {
            typing_elapsed = g_timer_new();
        }
    }

    typing = is_typing;


    _title_bar_draw();
}

static void
_title_bar_draw(void)
{
    werase(win);

    // show title
    wmove(win, 0, 0);
    int i;
    for (i = 0; i < 45; i++)
        waddch(win, ' ');
    mvwprintw(win, 0, 0, " %s", current_title);

    if (prefs_get_boolean(PREF_PRESENCE)) {
        _show_contact_presence();
    }

<<<<<<< HEAD
#ifdef PROF_HAVE_LIBOTR
    // show privacy
    if (current_recipient != NULL) {
        char *recipient_jid = NULL;
        char *found_contact = roster_find_contact(current_recipient);
        if (found_contact != NULL) {
            recipient_jid = roster_barejid_from_name(current_recipient);
            free(found_contact);
        } else {
            recipient_jid = current_recipient;
        }
        ProfWin *current = wins_get_by_recipient(recipient_jid);
        if (current != NULL) {
            if (current->type == WIN_CHAT) {
                if (!current->is_otr) {
                    if (prefs_get_boolean(PREF_OTR_WARN)) {
                        int unencrypted_attrs = theme_attrs(THEME_TITLE_UNENCRYPTED);
                        wprintw(win, " ");
                        wattron(win, bracket_attrs);
                        wprintw(win, "[");
                        wattroff(win, bracket_attrs);
                        wattron(win, unencrypted_attrs);
                        wprintw(win, "unencrypted");
                        wattroff(win, unencrypted_attrs);
                        wattron(win, bracket_attrs);
                        wprintw(win, "]");
                        wattroff(win, bracket_attrs);
                    }
                } else {
                    int encrypted_attrs = theme_attrs(THEME_TITLE_ENCRYPTED);
                    wprintw(win, " ");
                    wattron(win, bracket_attrs);
                    wprintw(win, "[");
                    wattroff(win, bracket_attrs);
                    wattron(win, encrypted_attrs);
                    wprintw(win, "OTR");
                    wattroff(win, encrypted_attrs);
                    wattron(win, bracket_attrs);
                    wprintw(win, "]");
                    wattroff(win, bracket_attrs);
                    if (current->is_trusted) {
                        int trusted_attrs = theme_attrs(THEME_TITLE_TRUSTED);
                        wprintw(win, " ");
                        wattron(win, bracket_attrs);
                        wprintw(win, "[");
                        wattroff(win, bracket_attrs);
                        wattron(win, trusted_attrs);
                        wprintw(win, "trusted");
                        wattroff(win, trusted_attrs);
                        wattron(win, bracket_attrs);
                        wprintw(win, "]");
                        wattroff(win, bracket_attrs);
                    } else {
                        int untrusted_attrs = theme_attrs(THEME_TITLE_UNTRUSTED);
                        wprintw(win, " ");
                        wattron(win, bracket_attrs);
                        wprintw(win, "[");
                        wattroff(win, bracket_attrs);
                        wattron(win, untrusted_attrs);
                        wprintw(win, "untrusted");
                        wattroff(win, untrusted_attrs);
                        wattron(win, bracket_attrs);
                        wprintw(win, "]");
                        wattroff(win, bracket_attrs);
                    }
                }
            }
        }
    }
=======
#ifdef HAVE_LIBOTR
    _show_privacy();
>>>>>>> b819ea37
#endif

    // show indicator for unsaved forms
    ProfWin *current = wins_get_current();
    if ((current != NULL ) && (current->type == WIN_MUC_CONFIG)) {
        if ((current->form != NULL) && (current->form->modified)) {
            wprintw(win, " *");
        }
    }

    // show contact typing
    if (typing) {
        wprintw(win, " (typing...)");
    }

    _show_self_presence();

    wnoutrefresh(win);
    inp_put_back();
}

static void
_show_self_presence(void)
{
    int presence_attrs = 0;
    int bracket_attrs = theme_attrs(THEME_TITLE_BRACKET);
    int cols = getmaxx(stdscr);

    wattron(win, bracket_attrs);
    mvwaddch(win, 0, cols - 14, '[');
    wattroff(win, bracket_attrs);

    switch (current_presence)
    {
        case CONTACT_ONLINE:
            presence_attrs = theme_attrs(THEME_TITLE_ONLINE);
            wattron(win, presence_attrs);
            mvwprintw(win, 0, cols - 13, " ...online ");
            wattroff(win, presence_attrs);
            break;
        case CONTACT_AWAY:
            presence_attrs = theme_attrs(THEME_TITLE_AWAY);
            wattron(win, presence_attrs);
            mvwprintw(win, 0, cols - 13, " .....away ");
            wattroff(win, presence_attrs);
            break;
        case CONTACT_DND:
            presence_attrs = theme_attrs(THEME_TITLE_DND);
            wattron(win, presence_attrs);
            mvwprintw(win, 0, cols - 13, " ......dnd ");
            wattroff(win, presence_attrs);
            break;
        case CONTACT_CHAT:
            presence_attrs = theme_attrs(THEME_TITLE_CHAT);
            wattron(win, presence_attrs);
            mvwprintw(win, 0, cols - 13, " .....chat ");
            wattroff(win, presence_attrs);
            break;
        case CONTACT_XA:
            presence_attrs = theme_attrs(THEME_TITLE_XA);
            wattron(win, presence_attrs);
            mvwprintw(win, 0, cols - 13, " .......xa ");
            wattroff(win, presence_attrs);
            break;
        case CONTACT_OFFLINE:
            presence_attrs = theme_attrs(THEME_TITLE_OFFLINE);
            wattron(win, presence_attrs);
            mvwprintw(win, 0, cols - 13, " ..offline ");
            wattroff(win, presence_attrs);
            break;
    }

    wattron(win, bracket_attrs);
    mvwaddch(win, 0, cols - 2, ']');
    wattroff(win, bracket_attrs);
}

static void
_show_privacy(void)
{
    int bracket_attrs = theme_attrs(THEME_TITLE_BRACKET);

    ProfWin *current = wins_get_current();
    if (current && current->type == WIN_CHAT) {
        if (!current->is_otr) {
            if (prefs_get_boolean(PREF_OTR_WARN)) {
                int unencrypted_attrs = theme_attrs(THEME_TITLE_UNENCRYPTED);
                wprintw(win, " ");
                wattron(win, bracket_attrs);
                wprintw(win, "[");
                wattroff(win, bracket_attrs);
                wattron(win, unencrypted_attrs);
                wprintw(win, "unencrypted");
                wattroff(win, unencrypted_attrs);
                wattron(win, bracket_attrs);
                wprintw(win, "]");
                wattroff(win, bracket_attrs);
            }
        } else {
            int encrypted_attrs = theme_attrs(THEME_TITLE_ENCRYPTED);
            wprintw(win, " ");
            wattron(win, bracket_attrs);
            wprintw(win, "[");
            wattroff(win, bracket_attrs);
            wattron(win, encrypted_attrs);
            wprintw(win, "OTR");
            wattroff(win, encrypted_attrs);
            wattron(win, bracket_attrs);
            wprintw(win, "]");
            wattroff(win, bracket_attrs);
            if (current->is_trusted) {
                int trusted_attrs = theme_attrs(THEME_TITLE_TRUSTED);
                wprintw(win, " ");
                wattron(win, bracket_attrs);
                wprintw(win, "[");
                wattroff(win, bracket_attrs);
                wattron(win, trusted_attrs);
                wprintw(win, "trusted");
                wattroff(win, trusted_attrs);
                wattron(win, bracket_attrs);
                wprintw(win, "]");
                wattroff(win, bracket_attrs);
            } else {
                int untrusted_attrs = theme_attrs(THEME_TITLE_UNTRUSTED);
                wprintw(win, " ");
                wattron(win, bracket_attrs);
                wprintw(win, "[");
                wattroff(win, bracket_attrs);
                wattron(win, untrusted_attrs);
                wprintw(win, "untrusted");
                wattroff(win, untrusted_attrs);
                wattron(win, bracket_attrs);
                wprintw(win, "]");
                wattroff(win, bracket_attrs);
            }
        }
    }
}

static void
_show_contact_presence(void)
{
    int bracket_attrs = theme_attrs(THEME_TITLE_BRACKET);

    ProfWin *current = wins_get_current();
    if (current && current->type == WIN_CHAT) {
        theme_item_t presence_colour = THEME_TITLE_OFFLINE;
        const char *presence = "offline";

        char *barejid = roster_barejid_from_name(current_recipient);
        if (barejid) {
            PContact contact = roster_get_contact(barejid);
            if (contact) {
                presence = p_contact_presence(contact);
                presence_colour = THEME_TITLE_ONLINE;
                if (g_strcmp0(presence, "offline") == 0) {
                    presence_colour = THEME_TITLE_OFFLINE;
                } else if (g_strcmp0(presence, "away") == 0) {
                    presence_colour = THEME_TITLE_AWAY;
                } else if (g_strcmp0(presence, "xa") == 0) {
                    presence_colour = THEME_TITLE_XA;
                } else if (g_strcmp0(presence, "chat") == 0) {
                    presence_colour = THEME_TITLE_CHAT;
                } else if (g_strcmp0(presence, "dnd") == 0) {
                    presence_colour = THEME_TITLE_DND;
                }
            }
        }

        int presence_attrs = theme_attrs(presence_colour);
        wprintw(win, " ");
        wattron(win, bracket_attrs);
        wprintw(win, "[");
        wattroff(win, bracket_attrs);
        wattron(win, presence_attrs);
        wprintw(win, presence);
        wattroff(win, presence_attrs);
        wattron(win, bracket_attrs);
        wprintw(win, "]");
        wattroff(win, bracket_attrs);
    }
}<|MERGE_RESOLUTION|>--- conflicted
+++ resolved
@@ -180,80 +180,8 @@
         _show_contact_presence();
     }
 
-<<<<<<< HEAD
 #ifdef PROF_HAVE_LIBOTR
-    // show privacy
-    if (current_recipient != NULL) {
-        char *recipient_jid = NULL;
-        char *found_contact = roster_find_contact(current_recipient);
-        if (found_contact != NULL) {
-            recipient_jid = roster_barejid_from_name(current_recipient);
-            free(found_contact);
-        } else {
-            recipient_jid = current_recipient;
-        }
-        ProfWin *current = wins_get_by_recipient(recipient_jid);
-        if (current != NULL) {
-            if (current->type == WIN_CHAT) {
-                if (!current->is_otr) {
-                    if (prefs_get_boolean(PREF_OTR_WARN)) {
-                        int unencrypted_attrs = theme_attrs(THEME_TITLE_UNENCRYPTED);
-                        wprintw(win, " ");
-                        wattron(win, bracket_attrs);
-                        wprintw(win, "[");
-                        wattroff(win, bracket_attrs);
-                        wattron(win, unencrypted_attrs);
-                        wprintw(win, "unencrypted");
-                        wattroff(win, unencrypted_attrs);
-                        wattron(win, bracket_attrs);
-                        wprintw(win, "]");
-                        wattroff(win, bracket_attrs);
-                    }
-                } else {
-                    int encrypted_attrs = theme_attrs(THEME_TITLE_ENCRYPTED);
-                    wprintw(win, " ");
-                    wattron(win, bracket_attrs);
-                    wprintw(win, "[");
-                    wattroff(win, bracket_attrs);
-                    wattron(win, encrypted_attrs);
-                    wprintw(win, "OTR");
-                    wattroff(win, encrypted_attrs);
-                    wattron(win, bracket_attrs);
-                    wprintw(win, "]");
-                    wattroff(win, bracket_attrs);
-                    if (current->is_trusted) {
-                        int trusted_attrs = theme_attrs(THEME_TITLE_TRUSTED);
-                        wprintw(win, " ");
-                        wattron(win, bracket_attrs);
-                        wprintw(win, "[");
-                        wattroff(win, bracket_attrs);
-                        wattron(win, trusted_attrs);
-                        wprintw(win, "trusted");
-                        wattroff(win, trusted_attrs);
-                        wattron(win, bracket_attrs);
-                        wprintw(win, "]");
-                        wattroff(win, bracket_attrs);
-                    } else {
-                        int untrusted_attrs = theme_attrs(THEME_TITLE_UNTRUSTED);
-                        wprintw(win, " ");
-                        wattron(win, bracket_attrs);
-                        wprintw(win, "[");
-                        wattroff(win, bracket_attrs);
-                        wattron(win, untrusted_attrs);
-                        wprintw(win, "untrusted");
-                        wattroff(win, untrusted_attrs);
-                        wattron(win, bracket_attrs);
-                        wprintw(win, "]");
-                        wattroff(win, bracket_attrs);
-                    }
-                }
-            }
-        }
-    }
-=======
-#ifdef HAVE_LIBOTR
     _show_privacy();
->>>>>>> b819ea37
 #endif
 
     // show indicator for unsaved forms
