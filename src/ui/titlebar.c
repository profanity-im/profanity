--- conflicted
+++ resolved
@@ -61,7 +61,7 @@
 static void _title_bar_draw(void);
 static void _show_contact_presence(void);
 static void _show_self_presence(void);
-#ifdef HAVE_LIBOTR
+#ifdef PROF_HAVE_LIBOTR
 static void _show_privacy(ProfChatWin *chatwin);
 #endif
 
@@ -185,13 +185,8 @@
         ProfChatWin *chatwin = (ProfChatWin*)current;
         assert(chatwin->memcheck == PROFCHATWIN_MEMCHECK);
         _show_contact_presence();
-<<<<<<< HEAD
 #ifdef PROF_HAVE_LIBOTR
-        _show_privacy();
-=======
-#ifdef HAVE_LIBOTR
         _show_privacy(chatwin);
->>>>>>> 39aae7f5
 #endif
         if (typing) {
             wprintw(win, " (typing...)");
