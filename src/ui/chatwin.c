--- conflicted
+++ resolved
@@ -283,10 +283,6 @@
         beep();
     }
 
-<<<<<<< HEAD
-    if (prefs_get_boolean(PREF_NOTIFY_MESSAGE)) {
-        notify_message(window, display_name, plugin_message);
-=======
     if (!notify) {
         free(display_name);
         return;
@@ -298,10 +294,9 @@
     }
 
     if (prefs_get_boolean(PREF_NOTIFY_CHAT_TEXT)) {
-        notify_message(display_name, ui_index, message);
+        notify_message(display_name, ui_index, plugin_message);
     } else {
         notify_message(display_name, ui_index, NULL);
->>>>>>> b4046638
     }
 
     free(display_name);
