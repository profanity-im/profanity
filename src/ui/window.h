/*
 * window.h
 *
 * Copyright (C) 2012 - 2014 James Booth <boothj5@gmail.com>
 *
 * This file is part of Profanity.
 *
 * Profanity is free software: you can redistribute it and/or modify
 * it under the terms of the GNU General Public License as published by
 * the Free Software Foundation, either version 3 of the License, or
 * (at your option) any later version.
 *
 * Profanity is distributed in the hope that it will be useful,
 * but WITHOUT ANY WARRANTY; without even the implied warranty of
 * MERCHANTABILITY or FITNESS FOR A PARTICULAR PURPOSE.  See the
 * GNU General Public License for more details.
 *
 * You should have received a copy of the GNU General Public License
 * along with Profanity.  If not, see <http://www.gnu.org/licenses/>.
 *
 */

#ifndef UI_WINDOW_H
#define UI_WINDOW_H

#include "prof_config.h"

#ifdef PROF_HAVE_NCURSESW_NCURSES_H
#include <ncursesw/ncurses.h>
#elif PROF_HAVE_NCURSES_H
#include <ncurses.h>
#endif

#include "contact.h"

#define PAD_SIZE 1000

typedef enum {
    WIN_UNUSED,
    WIN_CONSOLE,
    WIN_CHAT,
    WIN_MUC,
    WIN_PRIVATE,
    WIN_DUCK,
<<<<<<< HEAD
    WIN_PLUGIN
=======
    WIN_XML
>>>>>>> ef776e52
} win_type_t;

typedef struct prof_win_t {
    char *from;
    WINDOW *win;
    win_type_t type;
    gboolean is_otr;
    gboolean is_trusted;
    int y_pos;
    int paged;
    int unread;
    int history_shown;
} ProfWin;

ProfWin* win_create(const char * const title, int cols, win_type_t type);
void win_free(ProfWin *window);
void win_vprint_line(ProfWin *self, const char show_char, int attrs,
    const char * const msg, ...);
void win_print_line(ProfWin *self, const char show_char, int attrs,
    const char * const msg);
void win_print_line_no_time(ProfWin *window, int attrs, const char * const msg);
void win_update_virtual(ProfWin *window);
void win_move_to_end(ProfWin *window);
void win_print_time(ProfWin *window, char show_char);
void win_presence_colour_on(ProfWin *window, const char * const presence);
void win_presence_colour_off(ProfWin *window, const char * const presence);
void win_show_contact(ProfWin *window, PContact contact);
void win_show_status_string(ProfWin *window, const char * const from,
    const char * const show, const char * const status,
    GDateTime *last_activity, const char * const pre,
    const char * const default_show);
void win_print_incoming_message(ProfWin *window, GTimeVal *tv_stamp,
    const char * const from, const char * const message);

#endif<|MERGE_RESOLUTION|>--- conflicted
+++ resolved
@@ -42,11 +42,8 @@
     WIN_MUC,
     WIN_PRIVATE,
     WIN_DUCK,
-<<<<<<< HEAD
-    WIN_PLUGIN
-=======
+    WIN_PLUGIN,
     WIN_XML
->>>>>>> ef776e52
 } win_type_t;
 
 typedef struct prof_win_t {
