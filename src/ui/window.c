--- conflicted
+++ resolved
@@ -147,12 +147,9 @@
     new_win->history_shown = FALSE;
     new_win->unread = 0;
     new_win->state = chat_state_new();
-<<<<<<< HEAD
     new_win->last_message = NULL;
     new_win->last_id = NULL;
-=======
     new_win->enctext = NULL;
->>>>>>> ab1441a2
 
     new_win->memcheck = PROFCHATWIN_MEMCHECK;
 
