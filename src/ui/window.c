--- conflicted
+++ resolved
@@ -71,58 +71,6 @@
 }
 
 void
-<<<<<<< HEAD
-win_print_time(ProfWin* window, char show_char)
-{
-    GDateTime *time = g_date_time_new_now_local();
-    gchar *date_fmt = g_date_time_format(time, "%H:%M:%S");
-    wattron(window->win, COLOUR_TIME);
-    wprintw(window->win, "%s %c ", date_fmt, show_char);
-    wattroff(window->win, COLOUR_TIME);
-    g_date_time_unref(time);
-    g_free(date_fmt);
-}
-
-void
-win_print_line(ProfWin *window, const char show_char, int attrs,
-    const char * const msg)
-{
-    win_print_time(window, show_char);
-    wattron(window->win, attrs);
-    waddstr(window->win, msg);
-    wprintw(window->win, "\n");
-    wattroff(window->win, attrs);
-}
-
-void
-win_print_line_no_time(ProfWin *window, int attrs, const char * const msg)
-{
-    wattron(window->win, attrs);
-    waddstr(window->win, msg);
-    wprintw(window->win, "\n");
-    wattroff(window->win, attrs);
-}
-
-void
-win_vprint_line(ProfWin *window, const char show_char, int attrs,
-    const char * const msg, ...)
-{
-    va_list arg;
-    va_start(arg, msg);
-    GString *fmt_msg = g_string_new(NULL);
-    g_string_vprintf(fmt_msg, msg, arg);
-    win_print_time(window, show_char);
-    wattron(window->win, attrs);
-    waddstr(window->win, fmt_msg->str);
-    wprintw(window->win, "\n");
-    wattroff(window->win, attrs);
-    g_string_free(fmt_msg, TRUE);
-    va_end(arg);
-}
-
-void
-=======
->>>>>>> d8cab42a
 win_update_virtual(ProfWin *window)
 {
     int rows, cols;
