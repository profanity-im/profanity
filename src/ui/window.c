--- conflicted
+++ resolved
@@ -195,25 +195,6 @@
 ProfWin*
 win_create_private(const char * const fulljid)
 {
-<<<<<<< HEAD
-    ProfWin *new_win = malloc(sizeof(ProfWin));
-    int cols = getmaxx(stdscr);
-
-    new_win->type = WIN_PRIVATE;
-
-    new_win->win = newpad(PAD_SIZE, (cols));
-    wbkgd(new_win->win, theme_attrs(THEME_TEXT));
-
-    new_win->from = strdup(fulljid);
-    new_win->buffer = buffer_create();
-    new_win->y_pos = 0;
-    new_win->paged = 0;
-    new_win->unread = 0;
-
-    scrollok(new_win->win, TRUE);
-
-    return new_win;
-=======
     ProfPrivateWin *new_win = malloc(sizeof(ProfPrivateWin));
     new_win->super.type = WIN_PRIVATE;
     new_win->super.layout = _win_create_simple_layout();
@@ -221,7 +202,6 @@
     new_win->super.unread = 0;
 
     return &new_win->super;
->>>>>>> 48ec7b3b
 }
 
 ProfWin*
@@ -239,23 +219,13 @@
 ProfWin*
 win_create_plugin(const char * const tag)
 {
-    ProfWin *new_win = malloc(sizeof(ProfWin));
-    int cols = getmaxx(stdscr);
-
-    new_win->type = WIN_PLUGIN;
-
-    new_win->win = newpad(PAD_SIZE, (cols));
-    wbkgd(new_win->win, theme_attrs(THEME_TEXT));
-
-    new_win->from = strdup(tag);
-    new_win->buffer = buffer_create();
-    new_win->y_pos = 0;
-    new_win->paged = 0;
-    new_win->unread = 0;
-
-    scrollok(new_win->win, TRUE);
-
-    return new_win;
+    ProfPluginWin *new_win = malloc(sizeof(ProfPluginWin));
+    new_win->super.type = WIN_PLUGIN;
+    new_win->super.layout = _win_create_simple_layout();
+    new_win->super.from = strdup(tag);
+    new_win->super.unread = 0;
+
+    return &new_win->super;
 }
 
 void
