/*
 * window.c
 *
 * Copyright (C) 2012 - 2016 James Booth <boothj5@gmail.com>
 *
 * This file is part of Profanity.
 *
 * Profanity is free software: you can redistribute it and/or modify
 * it under the terms of the GNU General Public License as published by
 * the Free Software Foundation, either version 3 of the License, or
 * (at your option) any later version.
 *
 * Profanity is distributed in the hope that it will be useful,
 * but WITHOUT ANY WARRANTY; without even the implied warranty of
 * MERCHANTABILITY or FITNESS FOR A PARTICULAR PURPOSE.  See the
 * GNU General Public License for more details.
 *
 * You should have received a copy of the GNU General Public License
 * along with Profanity.  If not, see <https://www.gnu.org/licenses/>.
 *
 * In addition, as a special exception, the copyright holders give permission to
 * link the code of portions of this program with the OpenSSL library under
 * certain conditions as described in each individual source file, and
 * distribute linked combinations including the two.
 *
 * You must obey the GNU General Public License in all respects for all of the
 * code used other than OpenSSL. If you modify file(s) with this exception, you
 * may extend this exception to your version of the file(s), but you are not
 * obligated to do so. If you do not wish to do so, delete this exception
 * statement from your version. If you delete this exception statement from all
 * source files in the program, then also delete it here.
 *
 */

#include "config.h"

#include <stdlib.h>
#include <string.h>
#include <time.h>
#include <assert.h>
#include <wchar.h>

#include <glib.h>

#ifdef HAVE_NCURSESW_NCURSES_H
#include <ncursesw/ncurses.h>
#elif HAVE_NCURSES_H
#include <ncurses.h>
#endif

#include "config/theme.h"
#include "config/preferences.h"
#include "ui/ui.h"
#include "ui/window.h"
#include "ui/screen.h"
#include "xmpp/xmpp.h"
#include "xmpp/roster_list.h"

#define CONS_WIN_TITLE "Profanity. Type /help for help information."
#define XML_WIN_TITLE "XML Console"

#define CEILING(X) (X-(int)(X) > 0 ? (int)(X+1) : (int)(X))

static void _win_printf(ProfWin *window, const char show_char, int pad_indent, GDateTime *timestamp,
    int flags, theme_item_t theme_item, const char *const from, const char *const message, ...);
static void _win_print(ProfWin *window, const char show_char, int pad_indent, GDateTime *time,
    int flags, theme_item_t theme_item, const char *const from, const char *const message, DeliveryReceipt *receipt);
static void _win_print_wrapped(WINDOW *win, const char *const message, size_t indent, int pad_indent);

int
win_roster_cols(void)
{
    int roster_win_percent = prefs_get_roster_size();
    int cols = getmaxx(stdscr);
    return CEILING( (((double)cols) / 100) * roster_win_percent);
}

int
win_occpuants_cols(void)
{
    int occupants_win_percent = prefs_get_occupants_size();
    int cols = getmaxx(stdscr);
    return CEILING( (((double)cols) / 100) * occupants_win_percent);
}

static ProfLayout*
_win_create_simple_layout(void)
{
    int cols = getmaxx(stdscr);

    ProfLayoutSimple *layout = malloc(sizeof(ProfLayoutSimple));
    layout->base.type = LAYOUT_SIMPLE;
    layout->base.win = newpad(PAD_SIZE, cols);
    wbkgd(layout->base.win, theme_attrs(THEME_TEXT));
    layout->base.buffer = buffer_create();
    layout->base.display_start = 0;
    layout->base.scroll = TRUE;
    scrollok(layout->base.win, TRUE);

    return &layout->base;
}

static ProfLayout*
_win_create_split_layout(void)
{
    int cols = getmaxx(stdscr);

    ProfLayoutSplit *layout = malloc(sizeof(ProfLayoutSplit));
    layout->base.type = LAYOUT_SPLIT;
    layout->base.win = newpad(PAD_SIZE, cols);
    wbkgd(layout->base.win, theme_attrs(THEME_TEXT));
    layout->base.buffer = buffer_create();
    layout->base.display_start = 0;
    layout->base.scroll = TRUE;
    scrollok(layout->base.win, TRUE);
    layout->subwin = NULL;
    layout->display_start = 0;
    layout->memcheck = LAYOUT_SPLIT_MEMCHECK;

    return &layout->base;
}

ProfWin*
win_create_console(void)
{
    ProfConsoleWin *new_win = malloc(sizeof(ProfConsoleWin));
    new_win->window.type = WIN_CONSOLE;
    new_win->window.layout = _win_create_split_layout();

    return &new_win->window;
}

ProfWin*
win_create_chat(const char *const barejid)
{
    ProfChatWin *new_win = malloc(sizeof(ProfChatWin));
    new_win->window.type = WIN_CHAT;
    new_win->window.layout = _win_create_simple_layout();

    new_win->barejid = strdup(barejid);
    new_win->resource_override = NULL;
    new_win->is_otr = FALSE;
    new_win->otr_is_trusted = FALSE;
    new_win->pgp_recv = FALSE;
    new_win->pgp_send = FALSE;
    new_win->history_shown = FALSE;
    new_win->unread = 0;
    new_win->state = chat_state_new();

    new_win->memcheck = PROFCHATWIN_MEMCHECK;

    return &new_win->window;
}

ProfWin*
win_create_muc(const char *const roomjid)
{
    ProfMucWin *new_win = malloc(sizeof(ProfMucWin));
    int cols = getmaxx(stdscr);

    new_win->window.type = WIN_MUC;

    ProfLayoutSplit *layout = malloc(sizeof(ProfLayoutSplit));
    layout->base.type = LAYOUT_SPLIT;

    if (prefs_get_boolean(PREF_OCCUPANTS)) {
        int subwin_cols = win_occpuants_cols();
        layout->base.win = newpad(PAD_SIZE, cols - subwin_cols);
        wbkgd(layout->base.win, theme_attrs(THEME_TEXT));
        layout->subwin = newpad(PAD_SIZE, subwin_cols);;
        wbkgd(layout->subwin, theme_attrs(THEME_TEXT));
    } else {
        layout->base.win = newpad(PAD_SIZE, (cols));
        wbkgd(layout->base.win, theme_attrs(THEME_TEXT));
        layout->subwin = NULL;
    }
    layout->display_start = 0;
    layout->memcheck = LAYOUT_SPLIT_MEMCHECK;
    layout->base.buffer = buffer_create();
    layout->base.display_start = 0;
    layout->base.scroll = TRUE;
    scrollok(layout->base.win, TRUE);
    new_win->window.layout = (ProfLayout*)layout;

    new_win->roomjid = strdup(roomjid);
    new_win->unread = 0;
    new_win->unread_mentions = FALSE;
    new_win->unread_triggers = FALSE;
    if (prefs_get_boolean(PREF_OCCUPANTS_JID)) {
        new_win->showjid = TRUE;
    } else {
        new_win->showjid = FALSE;
    }

    new_win->memcheck = PROFMUCWIN_MEMCHECK;

    return &new_win->window;
}

ProfWin*
win_create_muc_config(const char *const roomjid, DataForm *form)
{
    ProfMucConfWin *new_win = malloc(sizeof(ProfMucConfWin));
    new_win->window.type = WIN_MUC_CONFIG;
    new_win->window.layout = _win_create_simple_layout();

    new_win->roomjid = strdup(roomjid);
    new_win->form = form;

    new_win->memcheck = PROFCONFWIN_MEMCHECK;

    return &new_win->window;
}

ProfWin*
win_create_private(const char *const fulljid)
{
    ProfPrivateWin *new_win = malloc(sizeof(ProfPrivateWin));
    new_win->window.type = WIN_PRIVATE;
    new_win->window.layout = _win_create_simple_layout();

    new_win->fulljid = strdup(fulljid);
    new_win->unread = 0;
    new_win->occupant_offline = FALSE;
    new_win->room_left = FALSE;

    new_win->memcheck = PROFPRIVATEWIN_MEMCHECK;

    return &new_win->window;
}

ProfWin*
win_create_xmlconsole(void)
{
    ProfXMLWin *new_win = malloc(sizeof(ProfXMLWin));
    new_win->window.type = WIN_XML;
    new_win->window.layout = _win_create_simple_layout();

    new_win->memcheck = PROFXMLWIN_MEMCHECK;

    return &new_win->window;
}

ProfWin*
win_create_plugin(const char *const plugin_name, const char *const tag)
{
    ProfPluginWin *new_win = malloc(sizeof(ProfPluginWin));
    new_win->super.type = WIN_PLUGIN;
    new_win->super.layout = _win_create_simple_layout();

    new_win->tag = strdup(tag);
    new_win->plugin_name = strdup(plugin_name);

    new_win->memcheck = PROFPLUGINWIN_MEMCHECK;

    return &new_win->super;
}

char*
win_get_title(ProfWin *window)
{
    if (window == NULL) {
        return strdup(CONS_WIN_TITLE);
    }
    if (window->type == WIN_CONSOLE) {
        return strdup(CONS_WIN_TITLE);
    }
    if (window->type == WIN_CHAT) {
        ProfChatWin *chatwin = (ProfChatWin*) window;
        assert(chatwin->memcheck == PROFCHATWIN_MEMCHECK);
        jabber_conn_status_t conn_status = connection_get_status();
        if (conn_status == JABBER_CONNECTED) {
            PContact contact = roster_get_contact(chatwin->barejid);
            if (contact) {
                const char *name = p_contact_name_or_jid(contact);
                return strdup(name);
            } else {
                return strdup(chatwin->barejid);
            }
        } else {
            return strdup(chatwin->barejid);
        }
    }
    if (window->type == WIN_MUC) {
        ProfMucWin *mucwin = (ProfMucWin*) window;
        assert(mucwin->memcheck == PROFMUCWIN_MEMCHECK);
        return strdup(mucwin->roomjid);
    }
    if (window->type == WIN_MUC_CONFIG) {
        ProfMucConfWin *confwin = (ProfMucConfWin*) window;
        assert(confwin->memcheck == PROFCONFWIN_MEMCHECK);
        GString *title = g_string_new(confwin->roomjid);
        g_string_append(title, " config");
        if (confwin->form->modified) {
            g_string_append(title, " *");
        }
        char *title_str = title->str;
        g_string_free(title, FALSE);
        return title_str;
    }
    if (window->type == WIN_PRIVATE) {
        ProfPrivateWin *privatewin = (ProfPrivateWin*) window;
        assert(privatewin->memcheck == PROFPRIVATEWIN_MEMCHECK);
        return strdup(privatewin->fulljid);
    }
    if (window->type == WIN_XML) {
        return strdup(XML_WIN_TITLE);
    }
    if (window->type == WIN_PLUGIN) {
        ProfPluginWin *pluginwin = (ProfPluginWin*) window;
        assert(pluginwin->memcheck == PROFPLUGINWIN_MEMCHECK);
        return strdup(pluginwin->tag);
    }

    return NULL;
}

char*
win_to_string(ProfWin *window)
{
    assert(window != NULL);

    switch (window->type) {
        case WIN_CONSOLE:
        {
            ProfConsoleWin *conswin = (ProfConsoleWin*)window;
            return cons_get_string(conswin);
        }
        case WIN_CHAT:
        {
            ProfChatWin *chatwin = (ProfChatWin*)window;
            return chatwin_get_string(chatwin);
        }
        case WIN_MUC:
        {
            ProfMucWin *mucwin = (ProfMucWin*)window;
            return mucwin_get_string(mucwin);
        }
        case WIN_MUC_CONFIG:
        {
            ProfMucConfWin *mucconfwin = (ProfMucConfWin*)window;
            return mucconfwin_get_string(mucconfwin);
        }
        case WIN_PRIVATE:
        {
            ProfPrivateWin *privwin = (ProfPrivateWin*)window;
            return privwin_get_string(privwin);
        }
        case WIN_XML:
        {
            ProfXMLWin *xmlwin = (ProfXMLWin*)window;
            return xmlwin_get_string(xmlwin);
        }
        case WIN_PLUGIN:
        {
            ProfPluginWin *pluginwin = (ProfPluginWin*)window;
            GString *gstring = g_string_new("");
            g_string_append_printf(gstring, "Plugin: %s", pluginwin->tag);
            char *res = gstring->str;
            g_string_free(gstring, FALSE);
            return res;
        }
        default:
            return NULL;
    }
}

void
win_hide_subwin(ProfWin *window)
{
    if (window->layout->type == LAYOUT_SPLIT) {
        ProfLayoutSplit *layout = (ProfLayoutSplit*)window->layout;
        if (layout->subwin) {
            delwin(layout->subwin);
        }
        layout->subwin = NULL;
        layout->display_start = 0;
        int cols = getmaxx(stdscr);
        wresize(layout->base.win, PAD_SIZE, cols);
        win_redraw(window);
    } else {
        int cols = getmaxx(stdscr);
        wresize(window->layout->win, PAD_SIZE, cols);
        win_redraw(window);
    }
}

void
win_show_subwin(ProfWin *window)
{
    int cols = getmaxx(stdscr);
    int subwin_cols = 0;

    if (window->layout->type != LAYOUT_SPLIT) {
        return;
    }

    if (window->type == WIN_MUC) {
        subwin_cols = win_occpuants_cols();
    } else if (window->type == WIN_CONSOLE) {
        subwin_cols = win_roster_cols();
    }

    ProfLayoutSplit *layout = (ProfLayoutSplit*)window->layout;
    layout->subwin = newpad(PAD_SIZE, subwin_cols);
    wbkgd(layout->subwin, theme_attrs(THEME_TEXT));
    wresize(layout->base.win, PAD_SIZE, cols - subwin_cols);
    win_redraw(window);
}

void
win_free(ProfWin* window)
{
    if (window->layout->type == LAYOUT_SPLIT) {
        ProfLayoutSplit *layout = (ProfLayoutSplit*)window->layout;
        if (layout->subwin) {
            delwin(layout->subwin);
        }
        buffer_free(layout->base.buffer);
        delwin(layout->base.win);
    } else {
        buffer_free(window->layout->buffer);
        delwin(window->layout->win);
    }
    free(window->layout);

    switch (window->type) {
    case WIN_CHAT:
    {
        ProfChatWin *chatwin = (ProfChatWin*)window;
        free(chatwin->barejid);
        free(chatwin->resource_override);
        chat_state_free(chatwin->state);
        break;
    }
    case WIN_MUC:
    {
        ProfMucWin *mucwin = (ProfMucWin*)window;
        free(mucwin->roomjid);
        break;
    }
    case WIN_MUC_CONFIG:
    {
        ProfMucConfWin *mucconf = (ProfMucConfWin*)window;
        free(mucconf->roomjid);
        form_destroy(mucconf->form);
        break;
    }
    case WIN_PRIVATE:
    {
        ProfPrivateWin *privatewin = (ProfPrivateWin*)window;
        free(privatewin->fulljid);
        break;
    }
    case WIN_PLUGIN:
    {
        ProfPluginWin *pluginwin = (ProfPluginWin*)window;
        free(pluginwin->tag);
        free(pluginwin->plugin_name);
        break;
    }
    default:
        break;
    }

    free(window);
}

static gboolean
_scrollable(ProfWin *window)
{
    int win_rows = getmaxy(stdscr);
    int page_start = window->layout->display_start;
    int curr_row = getcury(window->layout->win);

    if (curr_row - page_start < win_rows) {
        return TRUE;
    } else {
        return FALSE;
    }
}


void
win_page_up(ProfWin *window)
{
    int *page_start = &(window->layout->display_start);
    int page_rows = getmaxy(stdscr) - 3;

    *page_start -= page_rows;

    // went past beginning, show first page
    if (*page_start < 0) {
        *page_start = 0;
    }

    window->layout->scroll = _scrollable(window);
    win_update_virtual(window);
}

void
win_page_down(ProfWin *window)
{
    int *page_start = &(window->layout->display_start);
    int page_rows = getmaxy(stdscr) - 3;
    int curr_row = getcury(window->layout->win);

    *page_start += page_rows;

    // went past end, show last line
    if (*page_start > curr_row) {
        *page_start = curr_row - 1;
    }

    window->layout->scroll = _scrollable(window);
    win_update_virtual(window);
}

void
win_line_up(ProfWin *window)
{
    int *page_start = &(window->layout->display_start);

    *page_start -= 1;

    // went past beginning, show first page
    if (*page_start < 0) {
        *page_start = 0;
    }

    window->layout->scroll = _scrollable(window);
    win_update_virtual(window);
}

void
win_line_down(ProfWin *window)
{
    window->layout->scroll = TRUE;

    int *page_start = &(window->layout->display_start);
//    int page_rows = getmaxy(stdscr) - 4;
    int curr_row = getcury(window->layout->win);

    *page_start += 1;

    // went past end, show last line
    if (*page_start > curr_row -1) {
        *page_start = curr_row - 1;
    }

    window->layout->scroll = _scrollable(window);
    win_update_virtual(window);
}

void
win_scroll(ProfWin *window)
{
//    int page_rows = getmaxy(stdscr) - 4;
//    int curr_row = getcury(window->layout->win);
//    int *page_start = &(window->layout->display_start);
//
//    if (curr_row > *page_start + page_rows) {
//        *page_start = curr_row - page_rows;
//        if (*page_start < 0) {
//            *page_start = 0;
//        }
//    }
}

void
win_clear(ProfWin *window)
{
    window->layout->display_start = getcury(window->layout->win);
    window->layout->scroll = TRUE;
    win_update_virtual(window);
}

void
win_sub_page_down(ProfWin *window)
{
<<<<<<< HEAD
    if (window->layout->type != LAYOUT_SPLIT) {
        return;
    }

    ProfLayoutSplit *layout = (ProfLayoutSplit*)window->layout;
=======
    if (window->layout->type == LAYOUT_SPLIT) {
        int rows = getmaxy(stdscr);
        int page_space = rows - 4;
        ProfLayoutSplit *split_layout = (ProfLayoutSplit*)window->layout;
        int sub_y = getcury(split_layout->subwin);
        int *sub_y_pos = &(split_layout->sub_y_pos);
>>>>>>> 7ad722ae

    int *page_start = &(layout->display_start);
    int page_rows = getmaxy(stdscr) - 4;

    *page_start += page_rows;

    int curr_row = getcury(layout->subwin);

    // only got half a screen, show full screen
    if (curr_row - *page_start < page_rows) {
        *page_start = curr_row - page_rows;

    // went past end, show full screen
    } else if (*page_start >= curr_row) {
        *page_start = curr_row - page_rows - 1;
    }

    win_update_virtual(window);
}

void
win_sub_page_up(ProfWin *window)
{
    if (window->layout->type != LAYOUT_SPLIT) {
        return;
    }

    ProfLayoutSplit *split_layout = (ProfLayoutSplit*)window->layout;

    int *page_start = &(split_layout->display_start);
    int page_rows = getmaxy(stdscr) - 4;

    *page_start -= page_rows;

    // went past beginning, show first page
    if (*page_start < 0) {
        *page_start = 0;
    }

    win_update_virtual(window);
}

void
win_resize(ProfWin *window)
{
    int cols = getmaxx(stdscr);

    if (window->layout->type == LAYOUT_SPLIT) {
        ProfLayoutSplit *layout = (ProfLayoutSplit*)window->layout;
        if (layout->subwin) {
            int subwin_cols = 0;
            if (window->type == WIN_CONSOLE) {
                subwin_cols = win_roster_cols();
            } else if (window->type == WIN_MUC) {
                subwin_cols = win_occpuants_cols();
            }
            wbkgd(layout->base.win, theme_attrs(THEME_TEXT));
            wresize(layout->base.win, PAD_SIZE, cols - subwin_cols);
            wbkgd(layout->subwin, theme_attrs(THEME_TEXT));
            wresize(layout->subwin, PAD_SIZE, subwin_cols);
            if (window->type == WIN_CONSOLE) {
                rosterwin_roster();
            } else if (window->type == WIN_MUC) {
                ProfMucWin *mucwin = (ProfMucWin *)window;
                assert(mucwin->memcheck == PROFMUCWIN_MEMCHECK);
                occupantswin_occupants(mucwin->roomjid);
            }
        } else {
            wbkgd(layout->base.win, theme_attrs(THEME_TEXT));
            wresize(layout->base.win, PAD_SIZE, cols);
        }
    } else {
        wbkgd(window->layout->win, theme_attrs(THEME_TEXT));
        wresize(window->layout->win, PAD_SIZE, cols);
    }

    win_redraw(window);
}

void
win_update_virtual(ProfWin *window)
{
    int cols = getmaxx(stdscr);

    int row_start = screen_mainwin_row_start();
    int row_end = screen_mainwin_row_end();
    if (window->layout->type == LAYOUT_SPLIT) {
        ProfLayoutSplit *layout = (ProfLayoutSplit*)window->layout;
        if (layout->subwin) {
            int subwin_cols = 0;
            if (window->type == WIN_MUC) {
                subwin_cols = win_occpuants_cols();
            } else {
                subwin_cols = win_roster_cols();
            }
            pnoutrefresh(layout->base.win, layout->base.display_start, 0, row_start, 0, row_end, (cols-subwin_cols)-1);
            pnoutrefresh(layout->subwin, layout->display_start, 0, row_start, (cols-subwin_cols), row_end, cols-1);
        } else {
            pnoutrefresh(layout->base.win, layout->base.display_start, 0, row_start, 0, row_end, cols-1);
        }
    } else {
        pnoutrefresh(window->layout->win, window->layout->display_start, 0, row_start, 0, row_end, cols-1);
    }
}

void
win_refresh_without_subwin(ProfWin *window)
{
    int cols = getmaxx(stdscr);

    if ((window->type == WIN_MUC) || (window->type == WIN_CONSOLE)) {
        int row_start = screen_mainwin_row_start();
        int row_end = screen_mainwin_row_end();
        pnoutrefresh(window->layout->win, window->layout->display_start, 0, row_start, 0, row_end, cols-1);
    }
}

void
win_refresh_with_subwin(ProfWin *window)
{
    int cols = getmaxx(stdscr);
    int subwin_cols = 0;

    int row_start = screen_mainwin_row_start();
    int row_end = screen_mainwin_row_end();
    if (window->type == WIN_MUC) {
        ProfLayoutSplit *layout = (ProfLayoutSplit*)window->layout;
        subwin_cols = win_occpuants_cols();
        pnoutrefresh(layout->base.win, layout->base.display_start, 0, row_start, 0, row_end, (cols-subwin_cols)-1);
        pnoutrefresh(layout->subwin, layout->display_start, 0, row_start, (cols-subwin_cols), row_end, cols-1);
    } else if (window->type == WIN_CONSOLE) {
        ProfLayoutSplit *layout = (ProfLayoutSplit*)window->layout;
        subwin_cols = win_roster_cols();
        pnoutrefresh(layout->base.win, layout->base.display_start, 0, row_start, 0, row_end, (cols-subwin_cols)-1);
        pnoutrefresh(layout->subwin, layout->display_start, 0, row_start, (cols-subwin_cols), row_end, cols-1);
    }
}

void
win_show_occupant(ProfWin *window, Occupant *occupant)
{
    const char *presence_str = string_from_resource_presence(occupant->presence);

    theme_item_t presence_colour = theme_main_presence_attrs(presence_str);

    win_print(window, presence_colour, '-', "%s", occupant->nick);
    win_append(window, presence_colour, " is %s", presence_str);

    if (occupant->status) {
        win_append(window, presence_colour, ", \"%s\"", occupant->status);
    }

    win_appendln(window, presence_colour, "");
}

void
win_show_contact(ProfWin *window, PContact contact)
{
    const char *barejid = p_contact_barejid(contact);
    const char *name = p_contact_name(contact);
    const char *presence = p_contact_presence(contact);
    const char *status = p_contact_status(contact);
    GDateTime *last_activity = p_contact_last_activity(contact);

    theme_item_t presence_colour = theme_main_presence_attrs(presence);

    if (name) {
        win_print(window, presence_colour, '-', "%s", name);
    } else {
        win_print(window, presence_colour, '-', "%s", barejid);
    }

    win_append(window, presence_colour, " is %s", presence);

    if (last_activity) {
        GDateTime *now = g_date_time_new_now_local();
        GTimeSpan span = g_date_time_difference(now, last_activity);
        g_date_time_unref(now);

        int hours = span / G_TIME_SPAN_HOUR;
        span = span - hours * G_TIME_SPAN_HOUR;
        int minutes = span / G_TIME_SPAN_MINUTE;
        span = span - minutes * G_TIME_SPAN_MINUTE;
        int seconds = span / G_TIME_SPAN_SECOND;

        if (hours > 0) {
            win_append(window, presence_colour, ", idle %dh%dm%ds", hours, minutes, seconds);
        } else {
            win_append(window, presence_colour, ", idle %dm%ds", minutes, seconds);
        }
    }

    if (status) {
        win_append(window, presence_colour, ", \"%s\"", p_contact_status(contact));
    }

    win_appendln(window, presence_colour, "");
}

void
win_show_occupant_info(ProfWin *window, const char *const room, Occupant *occupant)
{
    const char *presence_str = string_from_resource_presence(occupant->presence);
    const char *occupant_affiliation = muc_occupant_affiliation_str(occupant);
    const char *occupant_role = muc_occupant_role_str(occupant);

    theme_item_t presence_colour = theme_main_presence_attrs(presence_str);

    win_print(window, presence_colour, '!', "%s", occupant->nick);
    win_append(window, presence_colour, " is %s", presence_str);

    if (occupant->status) {
        win_append(window, presence_colour, ", \"%s\"", occupant->status);
    }

    win_newline(window);

    if (occupant->jid) {
        win_println(window, THEME_DEFAULT, '!', "  Jid: %s", occupant->jid);
    }

    win_println(window, THEME_DEFAULT, '!', "  Affiliation: %s", occupant_affiliation);
    win_println(window, THEME_DEFAULT, '!', "  Role: %s", occupant_role);

    Jid *jidp = jid_create_from_bare_and_resource(room, occupant->nick);
    EntityCapabilities *caps = caps_lookup(jidp->fulljid);
    jid_destroy(jidp);

    if (caps) {
        // show identity
        if (caps->identity) {
            DiscoIdentity *identity = caps->identity;
            win_print(window, THEME_DEFAULT, '!', "  Identity: ");
            if (identity->name) {
                win_append(window, THEME_DEFAULT, "%s", identity->name);
                if (identity->category || identity->type) {
                    win_append(window, THEME_DEFAULT, " ");
                }
            }
            if (identity->type) {
                win_append(window, THEME_DEFAULT, "%s", identity->type);
                if (identity->category) {
                    win_append(window, THEME_DEFAULT, " ");
                }
            }
            if (identity->category) {
                win_append(window, THEME_DEFAULT, "%s", identity->category);
            }
            win_newline(window);
        }

        if (caps->software_version) {
            SoftwareVersion *software_version = caps->software_version;
            if (software_version->software) {
                win_print(window, THEME_DEFAULT, '!', "  Software: %s", software_version->software);
            }
            if (software_version->software_version) {
                win_append(window, THEME_DEFAULT, ", %s", software_version->software_version);
            }
            if (software_version->software || software_version->software_version) {
                win_newline(window);
            }
            if (software_version->os) {
                win_print(window, THEME_DEFAULT, '!', "  OS: %s", software_version->os);
            }
            if (software_version->os_version) {
                win_append(window, THEME_DEFAULT, ", %s", software_version->os_version);
            }
            if (software_version->os || software_version->os_version) {
                win_newline(window);
            }
        }

        caps_destroy(caps);
    }

    win_println(window, THEME_DEFAULT, '-', "");
}

void
win_show_info(ProfWin *window, PContact contact)
{
    const char *barejid = p_contact_barejid(contact);
    const char *name = p_contact_name(contact);
    const char *presence = p_contact_presence(contact);
    const char *sub = p_contact_subscription(contact);
    GDateTime *last_activity = p_contact_last_activity(contact);

    theme_item_t presence_colour = theme_main_presence_attrs(presence);

    win_println(window, THEME_DEFAULT, '-', "");
    win_print(window, presence_colour, '-', "%s", barejid);
    if (name) {
        win_append(window, presence_colour, " (%s)", name);
    }
    win_appendln(window, THEME_DEFAULT, ":");

    if (sub) {
        win_println(window, THEME_DEFAULT, '-', "Subscription: %s", sub);
    }

    if (last_activity) {
        GDateTime *now = g_date_time_new_now_local();
        GTimeSpan span = g_date_time_difference(now, last_activity);

        int hours = span / G_TIME_SPAN_HOUR;
        span = span - hours * G_TIME_SPAN_HOUR;
        int minutes = span / G_TIME_SPAN_MINUTE;
        span = span - minutes * G_TIME_SPAN_MINUTE;
        int seconds = span / G_TIME_SPAN_SECOND;

        if (hours > 0) {
          win_println(window, THEME_DEFAULT, '-', "Last activity: %dh%dm%ds", hours, minutes, seconds);
        }
        else {
          win_println(window, THEME_DEFAULT, '-', "Last activity: %dm%ds", minutes, seconds);
        }

        g_date_time_unref(now);
    }

    GList *resources = p_contact_get_available_resources(contact);
    GList *ordered_resources = NULL;
    if (resources) {
        win_println(window, THEME_DEFAULT, '-', "Resources:");

        // sort in order of availability
        GList *curr = resources;
        while (curr) {
            Resource *resource = curr->data;
            ordered_resources = g_list_insert_sorted(ordered_resources,
                resource, (GCompareFunc)resource_compare_availability);
            curr = g_list_next(curr);
        }
    }
    g_list_free(resources);

    GList *curr = ordered_resources;
    while (curr) {
        Resource *resource = curr->data;
        const char *resource_presence = string_from_resource_presence(resource->presence);
        theme_item_t presence_colour = theme_main_presence_attrs(resource_presence);
        win_print(window, presence_colour, '-', "  %s (%d), %s", resource->name, resource->priority, resource_presence);
        if (resource->status) {
            win_append(window, presence_colour, ", \"%s\"", resource->status);
        }
        win_newline(window);

        Jid *jidp = jid_create_from_bare_and_resource(barejid, resource->name);
        EntityCapabilities *caps = caps_lookup(jidp->fulljid);
        jid_destroy(jidp);

        if (caps) {
            // show identity
            if (caps->identity) {
                DiscoIdentity *identity = caps->identity;
                win_print(window, THEME_DEFAULT, '-', "    Identity: ");
                if (identity->name) {
                    win_append(window, THEME_DEFAULT, "%s", identity->name);
                    if (identity->category || identity->type) {
                        win_append(window, THEME_DEFAULT, " ");
                    }
                }
                if (identity->type) {
                    win_append(window, THEME_DEFAULT, "%s", identity->type);
                    if (identity->category) {
                        win_append(window, THEME_DEFAULT, " ");
                    }
                }
                if (identity->category) {
                    win_append(window, THEME_DEFAULT, "%s", identity->category);
                }
                win_newline(window);
            }

            if (caps->software_version) {
                SoftwareVersion *software_version = caps->software_version;
                if (software_version->software) {
                    win_print(window, THEME_DEFAULT, '-', "    Software: %s", software_version->software);
                }
                if (software_version->software_version) {
                    win_append(window, THEME_DEFAULT, ", %s", software_version->software_version);
                }
                if (software_version->software || software_version->software_version) {
                    win_newline(window);
                }
                if (software_version->os) {
                    win_print(window, THEME_DEFAULT, '-', "    OS: %s", software_version->os);
                }
                if (software_version->os_version) {
                    win_append(window, THEME_DEFAULT, ", %s", software_version->os_version);
                }
                if (software_version->os || software_version->os_version) {
                    win_newline(window);
                }
            }

            caps_destroy(caps);
        }

        curr = g_list_next(curr);
    }
    g_list_free(ordered_resources);
}

void
win_show_status_string(ProfWin *window, const char *const from,
    const char *const show, const char *const status,
    GDateTime *last_activity, const char *const pre,
    const char *const default_show)
{
    theme_item_t presence_colour;

    if (show) {
        presence_colour = theme_main_presence_attrs(show);
    } else if (strcmp(default_show, "online") == 0) {
        presence_colour = THEME_ONLINE;
    } else {
        presence_colour = THEME_OFFLINE;
    }

    win_print(window, presence_colour, '-', "%s %s", pre, from);

    if (show)
        win_append(window, presence_colour, " is %s", show);
    else
        win_append(window, presence_colour, " is %s", default_show);

    if (last_activity) {
        gchar *date_fmt = NULL;
        char *time_pref = prefs_get_string(PREF_TIME_LASTACTIVITY);
        date_fmt = g_date_time_format(last_activity, time_pref);
        prefs_free_string(time_pref);
        assert(date_fmt != NULL);

        win_append(window, presence_colour, ", last activity: %s", date_fmt);

        g_free(date_fmt);
    }

    if (status)
        win_append(window, presence_colour, ", \"%s\"", status);

    win_appendln(window, presence_colour, "");
}

void
win_print_incoming(ProfWin *window, GDateTime *timestamp,
    const char *const from, const char *const message, prof_enc_t enc_mode)
{
    char enc_char = '-';

    switch (window->type)
    {
        case WIN_CHAT:
            if (enc_mode == PROF_MSG_OTR) {
                enc_char = prefs_get_otr_char();
            } else if (enc_mode == PROF_MSG_PGP) {
                enc_char = prefs_get_pgp_char();
            }
            _win_printf(window, enc_char, 0, timestamp, NO_ME, THEME_TEXT_THEM, from, "%s", message);
            break;
        case WIN_PRIVATE:
            _win_printf(window, '-', 0, timestamp, NO_ME, THEME_TEXT_THEM, from, "%s", message);
            break;
        default:
            assert(FALSE);
            break;
    }
}

void
win_print_them(ProfWin *window, theme_item_t theme_item, const char *const them)
{
    _win_printf(window, '-', 0, NULL, NO_ME | NO_EOL, theme_item, them, "");
}

void
win_println_them_message(ProfWin *window, const char *const them, const char *const message, ...)
{
    GDateTime *timestamp = g_date_time_new_now_local();

    va_list arg;
    va_start(arg, message);
    GString *fmt_msg = g_string_new(NULL);
    g_string_vprintf(fmt_msg, message, arg);

    buffer_push(window->layout->buffer, '-', 0, timestamp, NO_ME, THEME_TEXT_THEM, them, fmt_msg->str, NULL);

    _win_print(window, '-', 0, timestamp, NO_ME, THEME_TEXT_THEM, them, fmt_msg->str, NULL);
    inp_nonblocking(TRUE);
    g_date_time_unref(timestamp);

    g_string_free(fmt_msg, TRUE);
    va_end(arg);
}

void
win_println_me_message(ProfWin *window, const char *const me, const char *const message, ...)
{
    GDateTime *timestamp = g_date_time_new_now_local();

    va_list arg;
    va_start(arg, message);
    GString *fmt_msg = g_string_new(NULL);
    g_string_vprintf(fmt_msg, message, arg);

    buffer_push(window->layout->buffer, '-', 0, timestamp, 0, THEME_TEXT_ME, me, fmt_msg->str, NULL);

    _win_print(window, '-', 0, timestamp, 0, THEME_TEXT_ME, me, fmt_msg->str, NULL);
    inp_nonblocking(TRUE);
    g_date_time_unref(timestamp);

    g_string_free(fmt_msg, TRUE);
    va_end(arg);
}

void
win_print_outgoing(ProfWin *window, const char ch, const char *const message, ...)
{
    GDateTime *timestamp = g_date_time_new_now_local();

    va_list arg;
    va_start(arg, message);
    GString *fmt_msg = g_string_new(NULL);
    g_string_vprintf(fmt_msg, message, arg);

    buffer_push(window->layout->buffer, ch, 0, timestamp, 0, THEME_TEXT_ME, "me", fmt_msg->str, NULL);

    _win_print(window, ch, 0, timestamp, 0, THEME_TEXT_ME, "me", fmt_msg->str, NULL);
    inp_nonblocking(TRUE);
    g_date_time_unref(timestamp);

    g_string_free(fmt_msg, TRUE);
    va_end(arg);
}

void
win_print_history(ProfWin *window, GDateTime *timestamp, const char *const message, ...)
{
    g_date_time_ref(timestamp);

    va_list arg;
    va_start(arg, message);
    GString *fmt_msg = g_string_new(NULL);
    g_string_vprintf(fmt_msg, message, arg);

    buffer_push(window->layout->buffer, '-', 0, timestamp, NO_COLOUR_DATE, THEME_DEFAULT, "", fmt_msg->str, NULL);

    _win_print(window, '-', 0, timestamp, NO_COLOUR_DATE, THEME_DEFAULT, "", fmt_msg->str, NULL);
    inp_nonblocking(TRUE);
    g_date_time_unref(timestamp);

    g_string_free(fmt_msg, TRUE);
    va_end(arg);
}

void
win_print(ProfWin *window, theme_item_t theme_item, const char ch, const char *const message, ...)
{
    GDateTime *timestamp = g_date_time_new_now_local();

    va_list arg;
    va_start(arg, message);
    GString *fmt_msg = g_string_new(NULL);
    g_string_vprintf(fmt_msg, message, arg);

    buffer_push(window->layout->buffer, ch, 0, timestamp, NO_EOL, theme_item, "", fmt_msg->str, NULL);

    _win_print(window, ch, 0, timestamp, NO_EOL, theme_item, "", fmt_msg->str, NULL);
    inp_nonblocking(TRUE);
    g_date_time_unref(timestamp);

    g_string_free(fmt_msg, TRUE);
    va_end(arg);
}

void
win_println(ProfWin *window, theme_item_t theme_item, const char ch, const char *const message, ...)
{
    GDateTime *timestamp = g_date_time_new_now_local();

    va_list arg;
    va_start(arg, message);
    GString *fmt_msg = g_string_new(NULL);
    g_string_vprintf(fmt_msg, message, arg);

    buffer_push(window->layout->buffer, ch, 0, timestamp, 0, theme_item, "", fmt_msg->str, NULL);

    _win_print(window, ch, 0, timestamp, 0, theme_item, "", fmt_msg->str, NULL);
    inp_nonblocking(TRUE);
    g_date_time_unref(timestamp);

    g_string_free(fmt_msg, TRUE);
    va_end(arg);
}

void
win_println_indent(ProfWin *window, int pad, const char *const message, ...)
{
    GDateTime *timestamp = g_date_time_new_now_local();

    va_list arg;
    va_start(arg, message);
    GString *fmt_msg = g_string_new(NULL);
    g_string_vprintf(fmt_msg, message, arg);

    buffer_push(window->layout->buffer, '-', pad, timestamp, 0, THEME_DEFAULT, "", fmt_msg->str, NULL);

    _win_print(window, '-', pad, timestamp, 0, THEME_DEFAULT, "", fmt_msg->str, NULL);
    inp_nonblocking(TRUE);
    g_date_time_unref(timestamp);

    g_string_free(fmt_msg, TRUE);
    va_end(arg);
}

void
win_append(ProfWin *window, theme_item_t theme_item, const char *const message, ...)
{
    GDateTime *timestamp = g_date_time_new_now_local();

    va_list arg;
    va_start(arg, message);
    GString *fmt_msg = g_string_new(NULL);
    g_string_vprintf(fmt_msg, message, arg);

    buffer_push(window->layout->buffer, '-', 0, timestamp, NO_DATE | NO_EOL, theme_item, "", fmt_msg->str, NULL);

    _win_print(window, '-', 0, timestamp, NO_DATE | NO_EOL, theme_item, "", fmt_msg->str, NULL);
    inp_nonblocking(TRUE);
    g_date_time_unref(timestamp);

    g_string_free(fmt_msg, TRUE);
    va_end(arg);
}

void
win_appendln(ProfWin *window, theme_item_t theme_item, const char *const message, ...)
{
    GDateTime *timestamp = g_date_time_new_now_local();

    va_list arg;
    va_start(arg, message);
    GString *fmt_msg = g_string_new(NULL);
    g_string_vprintf(fmt_msg, message, arg);

    buffer_push(window->layout->buffer, '-', 0, timestamp, NO_DATE, theme_item, "", fmt_msg->str, NULL);

    _win_print(window, '-', 0, timestamp, NO_DATE, theme_item, "", fmt_msg->str, NULL);
    inp_nonblocking(TRUE);
    g_date_time_unref(timestamp);

    g_string_free(fmt_msg, TRUE);
    va_end(arg);
}

void
win_append_highlight(ProfWin *window, theme_item_t theme_item, const char *const message, ...)
{
    GDateTime *timestamp = g_date_time_new_now_local();

    va_list arg;
    va_start(arg, message);
    GString *fmt_msg = g_string_new(NULL);
    g_string_vprintf(fmt_msg, message, arg);

    buffer_push(window->layout->buffer, '-', 0, timestamp, NO_DATE | NO_ME | NO_EOL, theme_item, "", fmt_msg->str, NULL);

    _win_print(window, '-', 0, timestamp, NO_DATE | NO_ME | NO_EOL, theme_item, "", fmt_msg->str, NULL);
    inp_nonblocking(TRUE);
    g_date_time_unref(timestamp);

    g_string_free(fmt_msg, TRUE);
    va_end(arg);
}

void
win_appendln_highlight(ProfWin *window, theme_item_t theme_item, const char *const message, ...)
{
    GDateTime *timestamp = g_date_time_new_now_local();

    va_list arg;
    va_start(arg, message);
    GString *fmt_msg = g_string_new(NULL);
    g_string_vprintf(fmt_msg, message, arg);

    buffer_push(window->layout->buffer, '-', 0, timestamp, NO_DATE | NO_ME, theme_item, "", fmt_msg->str, NULL);

    _win_print(window, '-', 0, timestamp, NO_DATE | NO_ME, theme_item, "", fmt_msg->str, NULL);
    inp_nonblocking(TRUE);
    g_date_time_unref(timestamp);

    g_string_free(fmt_msg, TRUE);
    va_end(arg);
}

void
win_print_http_upload(ProfWin *window, const char *const message, char *url)
{
    win_print_with_receipt(window, '!', NULL, message, url);
}

void
win_print_with_receipt(ProfWin *window, const char show_char, const char *const from, const char *const message,
    char *id)
{
    GDateTime *time = g_date_time_new_now_local();

    DeliveryReceipt *receipt = malloc(sizeof(struct delivery_receipt_t));
    receipt->id = strdup(id);
    receipt->received = FALSE;

    buffer_push(window->layout->buffer, show_char, 0, time, 0, THEME_TEXT_ME, from, message, receipt);
    _win_print(window, show_char, 0, time, 0, THEME_TEXT_ME, from, message, receipt);
    // TODO: cross-reference.. this should be replaced by a real event-based system
    inp_nonblocking(TRUE);
    g_date_time_unref(time);
}

void
win_mark_received(ProfWin *window, const char *const id)
{
    gboolean received = buffer_mark_received(window->layout->buffer, id);
    if (received) {
        win_redraw(window);
    }
}

void
win_update_entry_message(ProfWin *window, const char *const id, const char *const message)
{
    ProfBuffEntry *entry = buffer_yield_entry_by_id(window->layout->buffer, id);
    if (entry) {
        free(entry->message);
        entry->message = strdup(message);
        win_redraw(window);
    }
}

void
win_update_entry_theme(ProfWin *window, const char *const id, theme_item_t theme_item)
{
    ProfBuffEntry *entry = buffer_yield_entry_by_id(window->layout->buffer, id);
    if (entry) {
        entry->theme_item = theme_item;
        win_redraw(window);
    }
}

void
win_newline(ProfWin *window)
{
    win_appendln(window, THEME_DEFAULT, "");
}

static void
_win_printf(ProfWin *window, const char show_char, int pad_indent, GDateTime *timestamp,
    int flags, theme_item_t theme_item, const char *const from, const char *const message, ...)
{
    if (timestamp == NULL) {
        timestamp = g_date_time_new_now_local();
    } else {
        g_date_time_ref(timestamp);
    }

    va_list arg;
    va_start(arg, message);
    GString *fmt_msg = g_string_new(NULL);
    g_string_vprintf(fmt_msg, message, arg);

    buffer_push(window->layout->buffer, show_char, pad_indent, timestamp, flags, theme_item, from, fmt_msg->str, NULL);

    _win_print(window, show_char, pad_indent, timestamp, flags, theme_item, from, fmt_msg->str, NULL);
    inp_nonblocking(TRUE);
    g_date_time_unref(timestamp);

    g_string_free(fmt_msg, TRUE);
    va_end(arg);
}

static void
_win_print(ProfWin *window, const char show_char, int pad_indent, GDateTime *time,
    int flags, theme_item_t theme_item, const char *const from, const char *const message, DeliveryReceipt *receipt)
{
    // flags : 1st bit =  0/1 - me/not me
    //         2nd bit =  0/1 - date/no date
    //         3rd bit =  0/1 - eol/no eol
    //         4th bit =  0/1 - color from/no color from
    //         5th bit =  0/1 - color date/no date
    gboolean me_message = FALSE;
    int offset = 0;
    int colour = theme_attrs(THEME_ME);
    size_t indent = 0;

    char *time_pref = NULL;
    switch (window->type) {
        case WIN_CHAT:
            time_pref = prefs_get_string(PREF_TIME_CHAT);
            break;
        case WIN_MUC:
            time_pref = prefs_get_string(PREF_TIME_MUC);
            break;
        case WIN_MUC_CONFIG:
            time_pref = prefs_get_string(PREF_TIME_MUCCONFIG);
            break;
        case WIN_PRIVATE:
            time_pref = prefs_get_string(PREF_TIME_PRIVATE);
            break;
        case WIN_XML:
            time_pref = prefs_get_string(PREF_TIME_XMLCONSOLE);
            break;
        default:
            time_pref = prefs_get_string(PREF_TIME_CONSOLE);
            break;
    }

    gchar *date_fmt = NULL;
    if (g_strcmp0(time_pref, "off") == 0) {
        date_fmt = g_strdup("");
    } else {
        date_fmt = g_date_time_format(time, time_pref);
    }
    prefs_free_string(time_pref);
    assert(date_fmt != NULL);

    if(strlen(date_fmt) != 0){
        indent = 3 + strlen(date_fmt);
    }

    if ((flags & NO_DATE) == 0) {
        if (date_fmt && strlen(date_fmt)) {
            if ((flags & NO_COLOUR_DATE) == 0) {
                wbkgdset(window->layout->win, theme_attrs(THEME_TIME));
                wattron(window->layout->win, theme_attrs(THEME_TIME));
            }
            wprintw(window->layout->win, "%s %c ", date_fmt, show_char);
            if ((flags & NO_COLOUR_DATE) == 0) {
                wattroff(window->layout->win, theme_attrs(THEME_TIME));
            }
        }
    }

    if (from && strlen(from) > 0) {
        if (flags & NO_ME) {
            colour = theme_attrs(THEME_THEM);
        }

        if (flags & NO_COLOUR_FROM) {
            colour = 0;
        }

        if (receipt && !receipt->received) {
            colour = theme_attrs(THEME_RECEIPT_SENT);
        }

        wbkgdset(window->layout->win, colour);
        wattron(window->layout->win, colour);
        if (strncmp(message, "/me ", 4) == 0) {
            wprintw(window->layout->win, "*%s ", from);
            offset = 4;
            me_message = TRUE;
        } else {
            wprintw(window->layout->win, "%s: ", from);
            wattroff(window->layout->win, colour);
        }
    }

    if (!me_message) {
        if (receipt && !receipt->received) {
            wbkgdset(window->layout->win, theme_attrs(THEME_RECEIPT_SENT));
            wattron(window->layout->win, theme_attrs(THEME_RECEIPT_SENT));
        } else {
            wbkgdset(window->layout->win, theme_attrs(theme_item));
            wattron(window->layout->win, theme_attrs(theme_item));
        }
    }

    if (prefs_get_boolean(PREF_WRAP)) {
        _win_print_wrapped(window->layout->win, message+offset, indent, pad_indent);
    } else {
        wprintw(window->layout->win, "%s", message+offset);
    }

    if ((flags & NO_EOL) == 0) {
        int curx = getcurx(window->layout->win);
        if (curx != 0) {
            wprintw(window->layout->win, "\n");
        }
    }

    if (me_message) {
        wattroff(window->layout->win, colour);
    } else {
        if (receipt && !receipt->received) {
            wattroff(window->layout->win, theme_attrs(THEME_RECEIPT_SENT));
        } else {
            wattroff(window->layout->win, theme_attrs(theme_item));
        }
    }

    g_free(date_fmt);
}

static void
_win_indent(WINDOW *win, int size)
{
    int i = 0;
    for (i = 0; i < size; i++) {
        waddch(win, ' ');
    }
}

static void
_win_print_wrapped(WINDOW *win, const char *const message, size_t indent, int pad_indent)
{
    int starty = getcury(win);
    int wordi = 0;
    char *word = malloc(strlen(message) + 1);

    gchar *curr_ch = g_utf8_offset_to_pointer(message, 0);

    while (*curr_ch != '\0') {

        // handle space
        if (*curr_ch == ' ') {
            waddch(win, ' ');
            curr_ch = g_utf8_next_char(curr_ch);

        // handle newline
        } else if (*curr_ch == '\n') {
            waddch(win, '\n');
            _win_indent(win, indent + pad_indent);
            curr_ch = g_utf8_next_char(curr_ch);

        // handle word
        } else {
            wordi = 0;
            int wordlen = 0;
            while (*curr_ch != ' ' && *curr_ch != '\n' && *curr_ch != '\0') {
                size_t ch_len = mbrlen(curr_ch, MB_CUR_MAX, NULL);
                if ((ch_len == (size_t)-2) || (ch_len == (size_t)-1)) {
                    curr_ch++;
                    continue;
                }
                int offset = 0;
                while (offset < ch_len) {
                    word[wordi++] = curr_ch[offset++];
                }
                curr_ch = g_utf8_next_char(curr_ch);
            }
            word[wordi] = '\0';
            wordlen = utf8_display_len(word);

            int curx = getcurx(win);
            int cury = getcury(win);
            int maxx = getmaxx(win);

            // wrap required
            if (curx + wordlen > maxx) {
                int linelen = maxx - (indent + pad_indent);

                // word larger than line
                if (wordlen > linelen) {
                    gchar *word_ch = g_utf8_offset_to_pointer(word, 0);
                    while(*word_ch != '\0') {
                        curx = getcurx(win);
                        cury = getcury(win);
                        gboolean firstline = cury == starty;

                        if (firstline && curx < indent) {
                            _win_indent(win, indent);
                        }
                        if (!firstline && curx < (indent + pad_indent)) {
                            _win_indent(win, indent + pad_indent);
                        }

                        gchar copy[wordi+1];
                        g_utf8_strncpy(copy, word_ch, 1);
                        waddstr(win, copy);

                        word_ch = g_utf8_next_char(word_ch);
                    }

                // newline and print word
                } else {
                    waddch(win, '\n');
                    curx = getcurx(win);
                    cury = getcury(win);
                    gboolean firstline = cury == starty;

                    if (firstline && curx < indent) {
                        _win_indent(win, indent);
                    }
                    if (!firstline && curx < (indent + pad_indent)) {
                        _win_indent(win, indent + pad_indent);
                    }
                    waddstr(win, word);
                }

            // no wrap required
            } else {
                curx = getcurx(win);
                cury = getcury(win);
                gboolean firstline = cury == starty;

                if (firstline && curx < indent) {
                    _win_indent(win, indent);
                }
                if (!firstline && curx < (indent + pad_indent)) {
                    _win_indent(win, indent + pad_indent);
                }
                waddstr(win, word);
            }
        }

        // consume first space of next line
        int curx = getcurx(win);
        int cury = getcury(win);
        gboolean firstline = (cury == starty);

        if (!firstline && curx == 0 && *curr_ch == ' ') {
            curr_ch = g_utf8_next_char(curr_ch);
        }
    }

    free(word);
}

void
win_redraw(ProfWin *window)
{
    int i, size;
    werase(window->layout->win);
    size = buffer_size(window->layout->buffer);

    for (i = 0; i < size; i++) {
        ProfBuffEntry *e = buffer_yield_entry(window->layout->buffer, i);
        _win_print(window, e->show_char, e->pad_indent, e->time, e->flags, e->theme_item, e->from, e->message, e->receipt);
    }
}

gboolean
win_has_active_subwin(ProfWin *window)
{
    if (window->layout->type == LAYOUT_SPLIT) {
        ProfLayoutSplit *layout = (ProfLayoutSplit*)window->layout;
        return (layout->subwin != NULL);
    } else {
        return FALSE;
    }
}

gboolean
win_notify_remind(ProfWin *window)
{
    switch (window->type) {
    case WIN_CHAT:
    {
        ProfChatWin *chatwin = (ProfChatWin*) window;
        assert(chatwin->memcheck == PROFCHATWIN_MEMCHECK);

        if (prefs_get_boolean(PREF_NOTIFY_CHAT) && chatwin->unread > 0) {
            return TRUE;
        } else {
            return FALSE;
        }
    }
    case WIN_MUC:
    {
        ProfMucWin *mucwin = (ProfMucWin*) window;
        assert(mucwin->memcheck == PROFMUCWIN_MEMCHECK);

        return prefs_do_room_notify_mention(mucwin->roomjid, mucwin->unread, mucwin->unread_mentions, mucwin->unread_triggers);
    }
    case WIN_PRIVATE:
    {
        ProfPrivateWin *privatewin = (ProfPrivateWin*) window;
        assert(privatewin->memcheck == PROFPRIVATEWIN_MEMCHECK);

        if (prefs_get_boolean(PREF_NOTIFY_CHAT) && privatewin->unread > 0) {
            return TRUE;
        } else {
            return FALSE;
        }
    }
    default:
        return FALSE;
    }
}

int
win_unread(ProfWin *window)
{
    if (window->type == WIN_CHAT) {
        ProfChatWin *chatwin = (ProfChatWin*) window;
        assert(chatwin->memcheck == PROFCHATWIN_MEMCHECK);
        return chatwin->unread;
    } else if (window->type == WIN_MUC) {
        ProfMucWin *mucwin = (ProfMucWin*) window;
        assert(mucwin->memcheck == PROFMUCWIN_MEMCHECK);
        return mucwin->unread;
    } else if (window->type == WIN_PRIVATE) {
        ProfPrivateWin *privatewin = (ProfPrivateWin*) window;
        assert(privatewin->memcheck == PROFPRIVATEWIN_MEMCHECK);
        return privatewin->unread;
    } else {
        return 0;
    }
}

void
win_sub_print(WINDOW *win, char *msg, gboolean newline, gboolean wrap, int indent)
{
    int maxx = getmaxx(win);
    int curx = getcurx(win);
    int cury = getcury(win);

    if (wrap) {
        _win_print_wrapped(win, msg, 1, indent);
    } else {
        waddnstr(win, msg, maxx - curx);
    }

    if (newline) {
        wmove(win, cury+1, 0);
    }
}

void
win_sub_newline_lazy(WINDOW *win)
{
    int curx = getcurx(win);
    if (curx > 0) {
        int cury = getcury(win);
        wmove(win, cury+1, 0);
    }
}<|MERGE_RESOLUTION|>--- conflicted
+++ resolved
@@ -578,20 +578,11 @@
 void
 win_sub_page_down(ProfWin *window)
 {
-<<<<<<< HEAD
     if (window->layout->type != LAYOUT_SPLIT) {
         return;
     }
 
     ProfLayoutSplit *layout = (ProfLayoutSplit*)window->layout;
-=======
-    if (window->layout->type == LAYOUT_SPLIT) {
-        int rows = getmaxy(stdscr);
-        int page_space = rows - 4;
-        ProfLayoutSplit *split_layout = (ProfLayoutSplit*)window->layout;
-        int sub_y = getcury(split_layout->subwin);
-        int *sub_y_pos = &(split_layout->sub_y_pos);
->>>>>>> 7ad722ae
 
     int *page_start = &(layout->display_start);
     int page_rows = getmaxy(stdscr) - 4;
