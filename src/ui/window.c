--- conflicted
+++ resolved
@@ -197,13 +197,10 @@
     } else {
         new_win->showjid = FALSE;
     }
-<<<<<<< HEAD
     new_win->last_id = NULL;
     new_win->last_message = NULL;
-=======
     new_win->enctext = NULL;
     new_win->message_char = NULL;
->>>>>>> 83385cdb
 
     new_win->memcheck = PROFMUCWIN_MEMCHECK;
 
@@ -1017,7 +1014,6 @@
     g_string_vprintf(fmt_msg, message, args);
     va_end(args);
 
-<<<<<<< HEAD
     ProfBuffDate *date = buffer_date_new_now();
     ProfBuffEntry *entry = buffer_entry_create(theme_item, date, ch, NULL, fmt_msg->str, 0, FALSE, NULL);
     g_string_free(fmt_msg, TRUE);
@@ -1027,96 +1023,6 @@
 
 void
 win_println(ProfWin *window, theme_item_t theme_item, const char ch, const char *const message, ...)
-=======
-    switch (window->type)
-    {
-        case WIN_CHAT:
-        {
-            ProfChatWin *chatwin = (ProfChatWin*)window;
-            if (chatwin->incoming_char) {
-                enc_char = chatwin->incoming_char[0];
-            } else if (enc_mode == PROF_MSG_OTR) {
-                enc_char = prefs_get_otr_char();
-            } else if (enc_mode == PROF_MSG_PGP) {
-                enc_char = prefs_get_pgp_char();
-            }
-            _win_printf(window, enc_char, 0, timestamp, NO_ME, THEME_TEXT_THEM, from, "%s", message);
-            break;
-        }
-        case WIN_PRIVATE:
-            _win_printf(window, '-', 0, timestamp, NO_ME, THEME_TEXT_THEM, from, "%s", message);
-            break;
-        default:
-            assert(FALSE);
-            break;
-    }
-}
-
-void
-win_print_them(ProfWin *window, theme_item_t theme_item, char ch, const char *const them)
-{
-    _win_printf(window, ch, 0, NULL, NO_ME | NO_EOL, theme_item, them, "");
-}
-
-void
-win_println_them_message(ProfWin *window, char ch, const char *const them, const char *const message, ...)
->>>>>>> 83385cdb
-{
-    va_list args;
-    va_start(args, message);
-    GString *fmt_msg = g_string_new(NULL);
-<<<<<<< HEAD
-    g_string_vprintf(fmt_msg, message, args);
-    va_end(args);
-=======
-    g_string_vprintf(fmt_msg, message, arg);
-
-    buffer_append(window->layout->buffer, ch, 0, timestamp, NO_ME, THEME_TEXT_THEM, them, fmt_msg->str, NULL);
-
-    _win_print(window, ch, 0, timestamp, NO_ME, THEME_TEXT_THEM, them, fmt_msg->str, NULL);
-    inp_nonblocking(TRUE);
-    g_date_time_unref(timestamp);
->>>>>>> 83385cdb
-
-    ProfBuffDate *date = buffer_date_new_now();
-    ProfBuffEntry *entry = buffer_entry_create(theme_item, date, ch, NULL, fmt_msg->str, 0, TRUE, NULL);
-    g_string_free(fmt_msg, TRUE);
-
-    buffer_append(window, entry);
-}
-
-void
-<<<<<<< HEAD
-win_println_indent(ProfWin *window, int pad, const char *const message, ...)
-=======
-win_println_me_message(ProfWin *window, char ch, const char *const me, const char *const message, ...)
->>>>>>> 83385cdb
-{
-    va_list args;
-    va_start(args, message);
-    GString *fmt_msg = g_string_new(NULL);
-<<<<<<< HEAD
-    g_string_vprintf(fmt_msg, message, args);
-    va_end(args);
-=======
-    g_string_vprintf(fmt_msg, message, arg);
-
-    buffer_append(window->layout->buffer, ch, 0, timestamp, 0, THEME_TEXT_ME, me, fmt_msg->str, NULL);
-
-    _win_print(window, ch, 0, timestamp, 0, THEME_TEXT_ME, me, fmt_msg->str, NULL);
-    inp_nonblocking(TRUE);
-    g_date_time_unref(timestamp);
->>>>>>> 83385cdb
-
-    ProfBuffDate *date = buffer_date_new_now();
-    ProfBuffEntry *entry = buffer_entry_create(THEME_DEFAULT, date, '-', NULL, fmt_msg->str, pad, TRUE, NULL);
-    g_string_free(fmt_msg, TRUE);
-
-    buffer_append(window, entry);
-}
-
-void
-win_append(ProfWin *window, theme_item_t theme_item, const char *const message, ...)
 {
     va_list args;
     va_start(args, message);
@@ -1124,14 +1030,15 @@
     g_string_vprintf(fmt_msg, message, args);
     va_end(args);
 
-    ProfBuffEntry *entry = buffer_entry_create(theme_item, NULL, '-', NULL, fmt_msg->str, 0, FALSE, NULL);
+    ProfBuffDate *date = buffer_date_new_now();
+    ProfBuffEntry *entry = buffer_entry_create(theme_item, date, ch, NULL, fmt_msg->str, 0, TRUE, NULL);
     g_string_free(fmt_msg, TRUE);
 
     buffer_append(window, entry);
 }
 
 void
-win_appendln(ProfWin *window, theme_item_t theme_item, const char *const message, ...)
+win_println_indent(ProfWin *window, int pad, const char *const message, ...)
 {
     va_list args;
     va_start(args, message);
@@ -1139,14 +1046,15 @@
     g_string_vprintf(fmt_msg, message, args);
     va_end(args);
 
-    ProfBuffEntry *entry = buffer_entry_create(theme_item, NULL, '-', NULL, fmt_msg->str, 0, TRUE, NULL);
+    ProfBuffDate *date = buffer_date_new_now();
+    ProfBuffEntry *entry = buffer_entry_create(THEME_DEFAULT, date, '-', NULL, fmt_msg->str, pad, TRUE, NULL);
     g_string_free(fmt_msg, TRUE);
 
     buffer_append(window, entry);
 }
 
 void
-win_append_highlight(ProfWin *window, theme_item_t theme_item, const char *const message, ...)
+win_append(ProfWin *window, theme_item_t theme_item, const char *const message, ...)
 {
     va_list args;
     va_start(args, message);
@@ -1161,7 +1069,7 @@
 }
 
 void
-win_appendln_highlight(ProfWin *window, theme_item_t theme_item, const char *const message, ...)
+win_appendln(ProfWin *window, theme_item_t theme_item, const char *const message, ...)
 {
     va_list args;
     va_start(args, message);
@@ -1176,31 +1084,61 @@
 }
 
 void
-win_print_muc_occupant(ProfWin *window, theme_item_t theme_item, const char *const them)
+win_append_highlight(ProfWin *window, theme_item_t theme_item, const char *const message, ...)
+{
+    va_list args;
+    va_start(args, message);
+    GString *fmt_msg = g_string_new(NULL);
+    g_string_vprintf(fmt_msg, message, args);
+    va_end(args);
+
+    ProfBuffEntry *entry = buffer_entry_create(theme_item, NULL, '-', NULL, fmt_msg->str, 0, FALSE, NULL);
+    g_string_free(fmt_msg, TRUE);
+
+    buffer_append(window, entry);
+}
+
+void
+win_appendln_highlight(ProfWin *window, theme_item_t theme_item, const char *const message, ...)
+{
+    va_list args;
+    va_start(args, message);
+    GString *fmt_msg = g_string_new(NULL);
+    g_string_vprintf(fmt_msg, message, args);
+    va_end(args);
+
+    ProfBuffEntry *entry = buffer_entry_create(theme_item, NULL, '-', NULL, fmt_msg->str, 0, TRUE, NULL);
+    g_string_free(fmt_msg, TRUE);
+
+    buffer_append(window, entry);
+}
+
+void
+win_print_muc_occupant(ProfWin *window, theme_item_t theme_item, char ch, const char *const them)
 {
     ProfBuffDate *date = buffer_date_new_now();
     ProfBuffFrom *from = them ? buffer_from_new(FROM_THEM, them) : NULL;
-    ProfBuffEntry *entry = buffer_entry_create(theme_item, date, '-', from, "",  0, FALSE, NULL);
+    ProfBuffEntry *entry = buffer_entry_create(theme_item, date, ch, from, "",  0, FALSE, NULL);
 
     buffer_append(window, entry);
 }
 
 void
-win_print_muc_occupant_message(ProfWin *window, const char *const them, const char *const message)
+win_print_muc_occupant_message(ProfWin *window, char ch, const char *const them, const char *const message)
 {
     ProfBuffDate *date = buffer_date_new_now();
     ProfBuffFrom *from = them ? buffer_from_new(FROM_THEM, them) : NULL;
-    ProfBuffEntry *entry = buffer_entry_create(THEME_TEXT_THEM, date, '-', from, message, 0, TRUE, NULL);
+    ProfBuffEntry *entry = buffer_entry_create(THEME_TEXT_THEM, date, ch, from, message, 0, TRUE, NULL);
 
     buffer_append(window, entry);
 }
 
 void
-win_print_muc_self_message(ProfWin *window, const char *const me, const char *const message)
+win_print_muc_self_message(ProfWin *window, char ch, const char *const me, const char *const message)
 {
     ProfBuffDate *date = buffer_date_new_now();
     ProfBuffFrom *from = me ? buffer_from_new(FROM_ME, me) : NULL;
-    ProfBuffEntry *entry = buffer_entry_create(THEME_TEXT_ME, date, '-', from, message, 0, TRUE, NULL);
+    ProfBuffEntry *entry = buffer_entry_create(THEME_TEXT_ME, date, ch, from, message, 0, TRUE, NULL);
 
     buffer_append(window, entry);
 }
@@ -1215,7 +1153,10 @@
 
     char ch = '-';
     if (window->type == WIN_CHAT) {
-        if (enc_mode == PROF_MSG_OTR) {
+        ProfChatWin *chatwin = (ProfChatWin*)window;
+        if (chatwin->incoming_char) {
+            ch = chatwin->incoming_char[0];
+        } else if (enc_mode == PROF_MSG_OTR) {
             ch = prefs_get_otr_char();
         } else if (enc_mode == PROF_MSG_PGP) {
             ch = prefs_get_pgp_char();
