/*
 * console.c
 *
 * Copyright (C) 2012 - 2015 James Booth <boothj5@gmail.com>
 *
 * This file is part of Profanity.
 *
 * Profanity is free software: you can redistribute it and/or modify
 * it under the terms of the GNU General Public License as published by
 * the Free Software Foundation, either version 3 of the License, or
 * (at your option) any later version.
 *
 * Profanity is distributed in the hope that it will be useful,
 * but WITHOUT ANY WARRANTY; without even the implied warranty of
 * MERCHANTABILITY or FITNESS FOR A PARTICULAR PURPOSE.  See the
 * GNU General Public License for more details.
 *
 * You should have received a copy of the GNU General Public License
 * along with Profanity.  If not, see <http://www.gnu.org/licenses/>.
 *
 * In addition, as a special exception, the copyright holders give permission to
 * link the code of portions of this program with the OpenSSL library under
 * certain conditions as described in each individual source file, and
 * distribute linked combinations including the two.
 *
 * You must obey the GNU General Public License in all respects for all of the
 * code used other than OpenSSL. If you modify file(s) with this exception, you
 * may extend this exception to your version of the file(s), but you are not
 * obligated to do so. If you do not wish to do so, delete this exception
 * statement from your version. If you delete this exception statement from all
 * source files in the program, then also delete it here.
 *
 */


#include <string.h>
#include <stdlib.h>

#ifdef PROF_HAVE_NCURSESW_NCURSES_H
#include <ncursesw/ncurses.h>
#elif PROF_HAVE_NCURSES_H
#include <ncurses.h>
#endif

#include "command/command.h"
#include "common.h"
#include "log.h"
#include "muc.h"
#include "roster_list.h"
#include "config/preferences.h"
#include "config/theme.h"
#include "ui/window.h"
#include "window_list.h"
#include "ui/ui.h"
#include "ui/statusbar.h"
#include "xmpp/xmpp.h"
#include "xmpp/bookmark.h"

#ifdef PROF_HAVE_GIT_VERSION
#include "gitversion.h"
#endif

static void _cons_splash_logo(void);
void _show_roster_contacts(GSList *list, gboolean show_groups);

void
cons_show_time(void)
{
    ProfWin *console = wins_get_console();
    win_print(console, '-', 0, NULL, NO_EOL, 0, "", "");
}

void
cons_show_word(const char * const word)
{
    ProfWin *console = wins_get_console();
    win_print(console, '-', 0, NULL, NO_DATE | NO_EOL, 0, "", word);
}

void
cons_debug(const char * const msg, ...)
{
    ProfWin *console = wins_get_console();
    if (strcmp(PROF_PACKAGE_STATUS, "development") == 0) {
        va_list arg;
        va_start(arg, msg);
        GString *fmt_msg = g_string_new(NULL);
        g_string_vprintf(fmt_msg, msg, arg);
        win_println(console, 0, fmt_msg->str);
        g_string_free(fmt_msg, TRUE);
        va_end(arg);
    }
}

void
cons_show(const char * const msg, ...)
{
    ProfWin *console = wins_get_console();
    va_list arg;
    va_start(arg, msg);
    GString *fmt_msg = g_string_new(NULL);
    g_string_vprintf(fmt_msg, msg, arg);
    win_println(console, 0, fmt_msg->str);
    g_string_free(fmt_msg, TRUE);
    va_end(arg);
}

void
cons_show_padded(int pad, const char * const msg, ...)
{
    ProfWin *console = wins_get_console();
    va_list arg;
    va_start(arg, msg);
    GString *fmt_msg = g_string_new(NULL);
    g_string_vprintf(fmt_msg, msg, arg);
    win_println(console, pad, fmt_msg->str);
    g_string_free(fmt_msg, TRUE);
    va_end(arg);
}

void
cons_show_help(Command *command)
{
    ProfWin *console = wins_get_console();

    cons_show("");
    win_vprint(console, '-', 0, NULL, 0, THEME_WHITE_BOLD, "", "%s", &command->cmd[1]);
    win_print(console, '-', 0, NULL, NO_EOL, THEME_WHITE_BOLD, "", "");
    int i;
    for (i = 0; i < strlen(command->cmd) - 1 ; i++) {
        win_print(console, '-', 0, NULL, NO_EOL | NO_DATE, THEME_WHITE_BOLD, "", "-");
    }
    win_print(console, '-', 0, NULL, NO_DATE, THEME_WHITE_BOLD, "", "");
    cons_show("");

    win_print(console, '-', 0, NULL, 0, THEME_WHITE_BOLD, "", "Synopsis");
    ui_show_lines(console, command->help.synopsis);
    cons_show("");

    win_print(console, '-', 0, NULL, 0, THEME_WHITE_BOLD, "", "Description");
    win_println(console, 0, command->help.desc);

    int maxlen = 0;
    for (i = 0; command->help.args[i][0] != NULL; i++) {
        if (strlen(command->help.args[i][0]) > maxlen)
            maxlen = strlen(command->help.args[i][0]);
    }

    if (i > 0) {
        cons_show("");
        win_print(console, '-', 0, NULL, 0, THEME_WHITE_BOLD, "", "Arguments");
        for (i = 0; command->help.args[i][0] != NULL; i++) {
            win_vprint(console, '-', maxlen + 3, NULL, 0, 0, "", "%-*s: %s", maxlen + 1, command->help.args[i][0], command->help.args[i][1]);
        }
    }

    if (g_strv_length((gchar**)command->help.examples) > 0) {
        cons_show("");
        win_print(console, '-', 0, NULL, 0, THEME_WHITE_BOLD, "", "Examples");
        ui_show_lines(console, command->help.examples);
    }
}

void
cons_bad_cmd_usage(const char * const cmd)
{
    GString *msg = g_string_new("");
    g_string_printf(msg, "Invalid usage, see '/help %s' for details.", &cmd[1]);

    cons_show("");
    cons_show(msg->str);

    g_string_free(msg, TRUE);
}

void
cons_show_error(const char * const msg, ...)
{
    ProfWin *console = wins_get_console();
    va_list arg;
    va_start(arg, msg);
    GString *fmt_msg = g_string_new(NULL);
    g_string_vprintf(fmt_msg, msg, arg);
    win_print(console, '-', 0, NULL, 0, THEME_ERROR, "", fmt_msg->str);
    g_string_free(fmt_msg, TRUE);
    va_end(arg);

    cons_alert();
}

void
cons_show_typing(const char * const barejid)
{
    ProfWin *console = wins_get_console();
    const char * display_usr = NULL;
    PContact contact = roster_get_contact(barejid);
    if (contact) {
        if (p_contact_name(contact)) {
            display_usr = p_contact_name(contact);
        } else {
            display_usr = barejid;
        }
    } else {
        display_usr = barejid;
    }

    win_vprint(console, '-', 0, NULL, 0, THEME_TYPING, "", "!! %s is typing a message...", display_usr);
    cons_alert();
}

void
cons_show_incoming_message(const char * const short_from, const int win_index)
{
    ProfWin *console = wins_get_console();

    int ui_index = win_index;
    if (ui_index == 10) {
        ui_index = 0;
    }
    win_vprint(console, '-', 0, NULL, 0, THEME_INCOMING, "", "<< incoming from %s (%d)", short_from, ui_index);

    cons_alert();
}

void
cons_about(void)
{
    ProfWin *console = wins_get_console();
    int rows, cols;
    getmaxyx(stdscr, rows, cols);

    if (prefs_get_boolean(PREF_SPLASH)) {
        _cons_splash_logo();
    } else {

<<<<<<< HEAD
        if (strcmp(PROF_PACKAGE_STATUS, "development") == 0) {
#ifdef PROF_HAVE_GIT_VERSION
            win_vprint(console, '-', NULL, 0, 0, "", "Welcome to Profanity, version %sdev.%s.%s", PROF_PACKAGE_VERSION, PROF_GIT_BRANCH, PROF_GIT_REVISION);
#else
            win_vprint(console, '-', NULL, 0, 0, "", "Welcome to Profanity, version %sdev", PROF_PACKAGE_VERSION);
#endif
        } else {
            win_vprint(console, '-', NULL, 0, 0, "", "Welcome to Profanity, version %s", PROF_PACKAGE_VERSION);
        }
    }

    win_vprint(console, '-', NULL, 0, 0, "", "Copyright (C) 2012 - 2015 James Booth <%s>.", PROF_PACKAGE_BUGREPORT);
    win_println(console, "License GPLv3+: GNU GPL version 3 or later <http://gnu.org/licenses/gpl.html>");
    win_println(console, "");
    win_println(console, "This is free software; you are free to change and redistribute it.");
    win_println(console, "There is NO WARRANTY, to the extent permitted by law.");
    win_println(console, "");
    win_println(console, "Type '/help' to show complete help.");
    win_println(console, "");
=======
        if (strcmp(PACKAGE_STATUS, "development") == 0) {
#ifdef HAVE_GIT_VERSION
            win_vprint(console, '-', 0, NULL, 0, 0, "", "Welcome to Profanity, version %sdev.%s.%s", PACKAGE_VERSION, PROF_GIT_BRANCH, PROF_GIT_REVISION);
#else
            win_vprint(console, '-', 0, NULL, 0, 0, "", "Welcome to Profanity, version %sdev", PACKAGE_VERSION);
#endif
        } else {
            win_vprint(console, '-', 0, NULL, 0, 0, "", "Welcome to Profanity, version %s", PACKAGE_VERSION);
        }
    }

    win_vprint(console, '-', 0, NULL, 0, 0, "", "Copyright (C) 2012 - 2015 James Booth <%s>.", PACKAGE_BUGREPORT);
    win_println(console, 0, "License GPLv3+: GNU GPL version 3 or later <http://gnu.org/licenses/gpl.html>");
    win_println(console, 0, "");
    win_println(console, 0, "This is free software; you are free to change and redistribute it.");
    win_println(console, 0, "There is NO WARRANTY, to the extent permitted by law.");
    win_println(console, 0, "");
    win_println(console, 0, "Type '/help' to show complete help.");
    win_println(console, 0, "");
>>>>>>> 41c93c33

    if (prefs_get_boolean(PREF_VERCHECK)) {
        cons_check_version(FALSE);
    }

    pnoutrefresh(console->layout->win, 0, 0, 1, 0, rows-3, cols-1);

    cons_alert();
}

void
cons_check_version(gboolean not_available_msg)
{
    ProfWin *console = wins_get_console();
    char *latest_release = release_get_latest();

    if (latest_release) {
        gboolean relase_valid = g_regex_match_simple("^\\d+\\.\\d+\\.\\d+$", latest_release, 0, 0);

        if (relase_valid) {
            if (release_is_new(latest_release)) {
                win_vprint(console, '-', 0, NULL, 0, 0, "", "A new version of Profanity is available: %s", latest_release);
                win_println(console, 0, "Check <http://www.profanity.im> for details.");
                win_println(console, 0, "");
            } else {
                if (not_available_msg) {
                    win_println(console, 0, "No new version available.");
                    win_println(console, 0, "");
                }
            }

            cons_alert();
        }
        free(latest_release);
    }
}

void
cons_show_login_success(ProfAccount *account)
{
    ProfWin *console = wins_get_console();
    win_vprint(console, '-', 0, NULL, NO_EOL, 0, "", "%s logged in successfully, ", account->jid);

    resource_presence_t presence = accounts_get_login_presence(account->name);
    const char *presence_str = string_from_resource_presence(presence);

    theme_item_t presence_colour = theme_main_presence_attrs(presence_str);
    win_vprint(console, '-', 0, NULL, NO_DATE | NO_EOL, presence_colour, "", "%s", presence_str);
    win_vprint(console, '-', 0, NULL, NO_DATE | NO_EOL, 0, "", " (priority %d)",
        accounts_get_priority_for_presence_type(account->name, presence));
    win_print(console, '-', 0, NULL, NO_DATE, 0, "", ".");
    cons_alert();
}

void
cons_show_wins(void)
{
    ProfWin *console = wins_get_console();
    cons_show("");
    cons_show("Active windows:");
    GSList *window_strings = wins_create_summary();

    GSList *curr = window_strings;
    while (curr) {
        win_println(console, 0, curr->data);
        curr = g_slist_next(curr);
    }
    g_slist_free_full(window_strings, free);

    cons_show("");
    cons_alert();
}

void
cons_show_room_invites(GSList *invites)
{
    cons_show("");
    if (invites == NULL) {
        cons_show("No outstanding chat room invites.");
    } else {
        cons_show("Chat room invites, use /join or /decline commands:");
        while (invites) {
            cons_show("  %s", invites->data);
            invites = g_slist_next(invites);
        }
    }

    cons_alert();
}

void
cons_show_info(PContact pcontact)
{
    ProfWin *console = wins_get_console();
    win_show_info(console, pcontact);

    cons_alert();
}

void
cons_show_caps(const char * const fulljid, resource_presence_t presence)
{
    ProfWin *console = wins_get_console();
    cons_show("");

    Capabilities *caps = caps_lookup(fulljid);
    if (caps) {
        const char *resource_presence = string_from_resource_presence(presence);

        theme_item_t presence_colour = theme_main_presence_attrs(resource_presence);
        win_vprint(console, '-', 0, NULL, NO_EOL, presence_colour, "", "%s", fulljid);
        win_print(console, '-', 0, NULL, NO_DATE, 0, "", ":");

        // show identity
        if (caps->category || caps->type || caps->name) {
            win_print(console, '-', 0, NULL, NO_EOL, 0, "", "Identity: ");
            if (caps->name) {
                win_print(console, '-', 0, NULL, NO_DATE | NO_EOL, 0, "", caps->name);
                if (caps->category || caps->type) {
                    win_print(console, '-', 0, NULL, NO_DATE | NO_EOL, 0, "", " ");
                }
            }
            if (caps->type) {
                win_print(console, '-', 0, NULL, NO_DATE | NO_EOL, 0, "", caps->type);
                if (caps->category) {
                    win_print(console, '-', 0, NULL, NO_DATE | NO_EOL, 0, "", " ");
                }
            }
            if (caps->category) {
                win_print(console, '-', 0, NULL, NO_DATE | NO_EOL, 0, "", caps->category);
            }
            win_newline(console);
        }
        if (caps->software) {
            win_vprint(console, '-', 0, NULL, NO_EOL, 0, "", "Software: %s", caps->software);
        }
        if (caps->software_version) {
            win_vprint(console, '-', 0, NULL, NO_DATE | NO_EOL, 0, "", ", %s", caps->software_version);
        }
        if (caps->software || caps->software_version) {
            win_newline(console);
        }
        if (caps->os) {
            win_vprint(console, '-', 0, NULL, NO_EOL, 0, "", "OS: %s", caps->os);
        }
        if (caps->os_version) {
            win_vprint(console, '-', 0, NULL, NO_DATE | NO_EOL, 0, "", ", %s", caps->os_version);
        }
        if (caps->os || caps->os_version) {
            win_newline(console);
        }

        if (caps->features) {
            win_println(console, 0, "Features:");
            GSList *feature = caps->features;
            while (feature) {
                win_vprint(console, '-', 0, NULL, 0, 0, "", " %s", feature->data);
                feature = g_slist_next(feature);
            }
        }
        caps_destroy(caps);

    } else {
        cons_show("No capabilities found for %s", fulljid);
    }

    cons_alert();
}

void
cons_show_software_version(const char * const jid, const char * const  presence,
    const char * const name, const char * const version, const char * const os)
{
    ProfWin *console = wins_get_console();
    if (name || version || os) {
        cons_show("");
        theme_item_t presence_colour = theme_main_presence_attrs(presence);
        win_vprint(console, '-', 0, NULL, NO_EOL, presence_colour, "", "%s", jid);
        win_print(console, '-', 0, NULL, NO_DATE, 0, "", ":");
    }
    if (name) {
        cons_show("Name    : %s", name);
    }
    if (version) {
        cons_show("Version : %s", version);
    }
    if (os) {
        cons_show("OS      : %s", os);
    }

    cons_alert();
}

void
cons_show_received_subs(void)
{
    GSList *received = presence_get_subscription_requests();
    if (received == NULL) {
        cons_show("No outstanding subscription requests.");
    } else {
        cons_show("Outstanding subscription requests from:",
            g_slist_length(received));
        while (received) {
            cons_show("  %s", received->data);
            received = g_slist_next(received);
        }
        g_slist_free_full(received, g_free);
    }

    cons_alert();
}

void
cons_show_sent_subs(void)
{
   if (roster_has_pending_subscriptions()) {
        GSList *contacts = roster_get_contacts();
        PContact contact = NULL;
        cons_show("Awaiting subscription responses from:");
        GSList *curr = contacts;
        while (curr) {
            contact = (PContact) curr->data;
            if (p_contact_pending_out(contact)) {
                cons_show("  %s", p_contact_barejid(contact));
            }
            curr = g_slist_next(curr);
        }
        g_slist_free(contacts);
    } else {
        cons_show("No pending requests sent.");
    }
    cons_alert();
}

void
cons_show_room_list(GSList *rooms, const char * const conference_node)
{
    ProfWin *console = wins_get_console();
    if (rooms && (g_slist_length(rooms) > 0)) {
        cons_show("Chat rooms at %s:", conference_node);
        while (rooms) {
            DiscoItem *room = rooms->data;
            win_vprint(console, '-', 0, NULL, NO_EOL, 0, "", "  %s", room->jid);
            if (room->name) {
                win_vprint(console, '-', 0, NULL, NO_DATE | NO_EOL, 0, "", ", (%s)", room->name);
            }
            win_newline(console);
            rooms = g_slist_next(rooms);
        }
    } else {
        cons_show("No chat rooms at %s", conference_node);
    }

    cons_alert();
}

void
cons_show_bookmarks(const GList *list)
{
    ProfWin *console = wins_get_console();

    if (list == NULL) {
        cons_show("");
        cons_show("No bookmarks found.");
    } else {
        cons_show("");
        cons_show("Bookmarks:");

        while (list) {
            Bookmark *item = list->data;

            theme_item_t presence_colour = THEME_TEXT;

            if (muc_active(item->jid)) {
                presence_colour = THEME_ONLINE;
            }
            win_vprint(console, '-', 0, NULL, NO_EOL, presence_colour, "", "  %s", item->jid);
            if (item->nick) {
                win_vprint(console, '-', 0, NULL, NO_DATE | NO_EOL, presence_colour, "", "/%s", item->nick);
            }
            if (item->autojoin) {
                win_print(console, '-', 0, NULL, NO_DATE | NO_EOL, presence_colour, "", " (autojoin)");
            }
            if (item->password) {
                win_print(console, '-', 0, NULL, NO_DATE | NO_EOL, presence_colour, "", " (private)");
            }
            if (muc_active(item->jid)) {
                ProfWin *roomwin = (ProfWin*)wins_get_muc(item->jid);
                if (roomwin) {
                    int num = wins_get_num(roomwin);
                    win_vprint(console, '-', 0, NULL, NO_DATE | NO_EOL, presence_colour, "", " (%d)", num);
                }
            }
            win_newline(console);
            list = g_list_next(list);
        }
    }
    cons_alert();
}

void
cons_show_disco_info(const char *jid, GSList *identities, GSList *features)
{
    if ((identities && (g_slist_length(identities) > 0)) ||
        (features && (g_slist_length(features) > 0))) {
        cons_show("");
        cons_show("Service disovery info for %s", jid);

        if (identities) {
            cons_show("  Identities");
        }
        while (identities) {
            DiscoIdentity *identity = identities->data;  // anme trpe, cat
            GString *identity_str = g_string_new("    ");
            if (identity->name) {
                identity_str = g_string_append(identity_str, identity->name);
                identity_str = g_string_append(identity_str, " ");
            }
            if (identity->type) {
                identity_str = g_string_append(identity_str, identity->type);
                identity_str = g_string_append(identity_str, " ");
            }
            if (identity->category) {
                identity_str = g_string_append(identity_str, identity->category);
            }
            cons_show(identity_str->str);
            g_string_free(identity_str, FALSE);
            identities = g_slist_next(identities);
        }

        if (features) {
            cons_show("  Features:");
        }
        while (features) {
            cons_show("    %s", features->data);
            features = g_slist_next(features);
        }

        cons_alert();
    }
}

void
cons_show_disco_items(GSList *items, const char * const jid)
{
    ProfWin *console = wins_get_console();
    if (items && (g_slist_length(items) > 0)) {
        cons_show("");
        cons_show("Service discovery items for %s:", jid);
        while (items) {
            DiscoItem *item = items->data;
            win_vprint(console, '-', 0, NULL, NO_EOL, 0, "", "  %s", item->jid);
            if (item->name) {
                win_vprint(console, '-', 0, NULL, NO_DATE | NO_EOL, 0, "", ", (%s)", item->name);
            }
            win_vprint(console, '-', 0, NULL, NO_DATE, 0, "", "");
            items = g_slist_next(items);
        }
    } else {
        cons_show("");
        cons_show("No service discovery items for %s", jid);
    }

    cons_alert();
}

void
cons_show_status(const char * const barejid)
{
    ProfWin *console = wins_get_console();
    PContact pcontact = roster_get_contact(barejid);

    if (pcontact) {
        win_show_contact(console, pcontact);
    } else {
        cons_show("No such contact \"%s\" in roster.", barejid);
    }

    cons_alert();
}

void
cons_show_room_invite(const char * const invitor, const char * const room,
    const char * const reason)
{
    char *display_from = NULL;
    PContact contact = roster_get_contact(invitor);
    if (contact) {
        if (p_contact_name(contact)) {
            display_from = strdup(p_contact_name(contact));
        } else {
            display_from = strdup(invitor);
        }
    } else {
        display_from = strdup(invitor);
    }

    cons_show("");
    cons_show("Chat room invite received:");
    cons_show("  From   : %s", display_from);
    cons_show("  Room   : %s", room);

    if (reason) {
        cons_show("  Message: %s", reason);
    }

    cons_show("Use /join or /decline");

    if (prefs_get_boolean(PREF_NOTIFY_INVITE)) {
        notify_invite(display_from, room, reason);
    }

    free(display_from);

    cons_alert();
}

void
cons_show_account_list(gchar **accounts)
{
    ProfWin *console = wins_get_console();
    int size = g_strv_length(accounts);
    if (size > 0) {
        cons_show("Accounts:");
        int i = 0;
        for (i = 0; i < size; i++) {
            if ((jabber_get_connection_status() == JABBER_CONNECTED) &&
                    (g_strcmp0(jabber_get_account_name(), accounts[i]) == 0)) {
                resource_presence_t presence = accounts_get_last_presence(accounts[i]);
                theme_item_t presence_colour = theme_main_presence_attrs(string_from_resource_presence(presence));
                win_vprint(console, '-', 0, NULL, 0, presence_colour, "", "%s", accounts[i]);
            } else {
                cons_show(accounts[i]);
            }
        }
        cons_show("");
    } else {
        cons_show("No accounts created yet.");
        cons_show("");
    }

    cons_alert();
}

void
cons_show_account(ProfAccount *account)
{
    ProfWin *console = wins_get_console();
    cons_show("");
    cons_show("Account %s:", account->name);
    if (account->enabled) {
        cons_show   ("enabled           : TRUE");
    } else {
        cons_show   ("enabled           : FALSE");
    }
    cons_show       ("jid               : %s", account->jid);
    if (account->eval_password) {
        cons_show   ("eval_password     : %s", account->eval_password);
    } else if (account->password) {
        cons_show   ("password          : [redacted]");
    }
    if (account->resource) {
        cons_show   ("resource          : %s", account->resource);
    }
    if (account->server) {
        cons_show   ("server            : %s", account->server);
    }
    if (account->port != 0) {
        cons_show   ("port              : %d", account->port);
    }
    if (account->muc_service) {
        cons_show   ("muc service       : %s", account->muc_service);
    }
    if (account->muc_nick) {
        cons_show   ("muc nick          : %s", account->muc_nick);
    }
    if (account->last_presence) {
        cons_show   ("Last presence     : %s", account->last_presence);
    }
    if (account->login_presence) {
        cons_show   ("Login presence    : %s", account->login_presence);
    }

    if (account->otr_policy) {
        cons_show   ("OTR policy        : %s", account->otr_policy);
    }
    if (g_list_length(account->otr_manual) > 0) {
        GString *manual = g_string_new("OTR manual        : ");
        GList *curr = account->otr_manual;
        while (curr) {
            g_string_append(manual, curr->data);
            if (curr->next) {
                g_string_append(manual, ", ");
            }
            curr = curr->next;
        }
        cons_show(manual->str);
        g_string_free(manual, TRUE);
    }
    if (g_list_length(account->otr_opportunistic) > 0) {
        GString *opportunistic = g_string_new("OTR opportunistic : ");
        GList *curr = account->otr_opportunistic;
        while (curr) {
            g_string_append(opportunistic, curr->data);
            if (curr->next) {
                g_string_append(opportunistic, ", ");
            }
            curr = curr->next;
        }
        cons_show(opportunistic->str);
        g_string_free(opportunistic, TRUE);
    }
    if (g_list_length(account->otr_always) > 0) {
        GString *always = g_string_new("OTR always        : ");
        GList *curr = account->otr_always;
        while (curr) {
            g_string_append(always, curr->data);
            if (curr->next) {
                g_string_append(always, ", ");
            }
            curr = curr->next;
        }
        cons_show(always->str);
        g_string_free(always, TRUE);
    }

    if (account->pgp_keyid) {
        cons_show   ("PGP Key ID        : %s", account->pgp_keyid);
    }

    cons_show       ("Priority          : chat:%d, online:%d, away:%d, xa:%d, dnd:%d",
        account->priority_chat, account->priority_online, account->priority_away,
        account->priority_xa, account->priority_dnd);

    if ((jabber_get_connection_status() == JABBER_CONNECTED) &&
            (g_strcmp0(jabber_get_account_name(), account->name) == 0)) {
        GList *resources = jabber_get_available_resources();
        GList *ordered_resources = NULL;

        GList *curr = resources;
        if (curr) {
            win_println(console, 0, "Resources:");

            // sort in order of availability
            while (curr) {
                Resource *resource = curr->data;
                ordered_resources = g_list_insert_sorted(ordered_resources,
                    resource, (GCompareFunc)resource_compare_availability);
                curr = g_list_next(curr);
            }
        }

        g_list_free(resources);

        curr = ordered_resources;
        while (curr) {
            Resource *resource = curr->data;
            const char *resource_presence = string_from_resource_presence(resource->presence);
            theme_item_t presence_colour = theme_main_presence_attrs(resource_presence);
            win_vprint(console, '-', 0, NULL, NO_EOL, presence_colour, "", "  %s (%d), %s", resource->name, resource->priority, resource_presence);

            if (resource->status) {
                win_vprint(console, '-', 0, NULL, NO_DATE | NO_EOL, presence_colour, "", ", \"%s\"", resource->status);
            }
            win_vprint(console, '-', 0, NULL, NO_DATE, 0, "", "");
            Jid *jidp = jid_create_from_bare_and_resource(account->jid, resource->name);
            Capabilities *caps = caps_lookup(jidp->fulljid);
            jid_destroy(jidp);

            if (caps) {
                // show identity
                if (caps->category || caps->type || caps->name) {
                    win_print(console, '-', 0, NULL, NO_EOL, 0, "", "    Identity: ");
                    if (caps->name) {
                        win_print(console, '-', 0, NULL, NO_DATE | NO_EOL, 0, "", caps->name);
                        if (caps->category || caps->type) {
                            win_print(console, '-', 0, NULL, NO_DATE | NO_EOL, 0, "", " ");
                        }
                    }
                    if (caps->type) {
                        win_print(console, '-', 0, NULL, NO_DATE | NO_EOL, 0, "", caps->type);
                        if (caps->category) {
                            win_print(console, '-', 0, NULL, NO_DATE | NO_EOL, 0, "", " ");
                        }
                    }
                    if (caps->category) {
                        win_print(console, '-', 0, NULL, NO_DATE | NO_EOL, 0, "", caps->category);
                    }
                    win_newline(console);
                }
                if (caps->software) {
                    win_vprint(console, '-', 0, NULL, NO_EOL, 0, "", "    Software: %s", caps->software);
                }
                if (caps->software_version) {
                    win_vprint(console, '-', 0, NULL, NO_DATE | NO_EOL, 0, "", ", %s", caps->software_version);
                }
                if (caps->software || caps->software_version) {
                    win_newline(console);
                }
                if (caps->os) {
                    win_vprint(console, '-', 0, NULL, NO_EOL, 0, "", "    OS: %s", caps->os);
                }
                if (caps->os_version) {
                    win_vprint(console, '-', 0, NULL, NO_DATE | NO_EOL, 0, "", ", %s", caps->os_version);
                }
                if (caps->os || caps->os_version) {
                    win_newline(console);
                }
                caps_destroy(caps);
            }

            curr = g_list_next(curr);
        }
        g_list_free(ordered_resources);
    }

    cons_alert();
}

void
cons_show_aliases(GList *aliases)
{
    if (aliases == NULL) {
        cons_show("No aliases configured.");
        return;
    }

    GList *curr = aliases;
    if (curr) {
        cons_show("Command aliases:");
    }
    while (curr) {
        ProfAlias *alias = curr->data;
        cons_show("  /%s -> %s", alias->name, alias->value);
        curr = g_list_next(curr);
    }
    cons_show("");
}

void
cons_theme_setting(void)
{
    char *theme = prefs_get_string(PREF_THEME);
    if (theme == NULL) {
        cons_show("Theme (/theme)                : default");
    } else {
        cons_show("Theme (/theme)                : %s", theme);
    }
    prefs_free_string(theme);
}

void
cons_privileges_setting(void)
{
    if (prefs_get_boolean(PREF_MUC_PRIVILEGES))
        cons_show("MUC privileges (/privileges)  : ON");
    else
        cons_show("MUC privileges (/privileges)  : OFF");
}

void
cons_beep_setting(void)
{
    if (prefs_get_boolean(PREF_BEEP))
        cons_show("Terminal beep (/beep)         : ON");
    else
        cons_show("Terminal beep (/beep)         : OFF");
}

void
cons_resource_setting(void)
{
    if (prefs_get_boolean(PREF_RESOURCE_TITLE))
        cons_show("Resource title (/resource)    : ON");
    else
        cons_show("Resource title (/resource)    : OFF");
    if (prefs_get_boolean(PREF_RESOURCE_MESSAGE))
        cons_show("Resource message (/resource)  : ON");
    else
        cons_show("Resource message (/resource)  : OFF");
}

void
cons_wrap_setting(void)
{
    if (prefs_get_boolean(PREF_WRAP))
        cons_show("Word wrap (/wrap)             : ON");
    else
        cons_show("Word wrap (/wrap)             : OFF");
}

void
cons_winstidy_setting(void)
{
    if (prefs_get_boolean(PREF_WINS_AUTO_TIDY))
        cons_show("Window Auto Tidy (/winstidy)  : ON");
    else
        cons_show("Window Auto Tidy (/winstidy)  : OFF");
}

void
cons_encwarn_setting(void)
{
    if (prefs_get_boolean(PREF_ENC_WARN)) {
        cons_show("Warn unencrypted (/encwarn)   : ON");
    } else {
        cons_show("Warn unencrypted (/encwarn)   : OFF");
    }
}

void
cons_presence_setting(void)
{
    if (prefs_get_boolean(PREF_PRESENCE))
        cons_show("Contact presence (/presence)  : ON");
    else
        cons_show("Contact presence (/presence)  : OFF");
}

void
cons_flash_setting(void)
{
    if (prefs_get_boolean(PREF_FLASH))
        cons_show("Terminal flash (/flash)       : ON");
    else
        cons_show("Terminal flash (/flash)       : OFF");
}

void
cons_splash_setting(void)
{
    if (prefs_get_boolean(PREF_SPLASH))
        cons_show("Splash screen (/splash)       : ON");
    else
        cons_show("Splash screen (/splash)       : OFF");
}

void
cons_occupants_setting(void)
{
    if (prefs_get_boolean(PREF_OCCUPANTS))
        cons_show("Occupants (/occupants)        : show");
    else
        cons_show("Occupants (/occupants)        : hide");

    if (prefs_get_boolean(PREF_OCCUPANTS_JID))
        cons_show("Occupant jids (/occupants)    : show");
    else
        cons_show("Occupant jids (/occupants)    : hide");

    int size = prefs_get_occupants_size();
    cons_show("Occupants size (/occupants)   : %d", size);
}

void
cons_autoconnect_setting(void)
{
    char *pref_connect_account = prefs_get_string(PREF_CONNECT_ACCOUNT);
    if (pref_connect_account)
        cons_show("Autoconnect (/autoconnect)      : %s", pref_connect_account);
    else
        cons_show("Autoconnect (/autoconnect)      : OFF");

    prefs_free_string(pref_connect_account);
}

void
cons_time_setting(void)
{
    char *pref_time = prefs_get_string(PREF_TIME);
    if (g_strcmp0(pref_time, "off") == 0)
        cons_show("Time main (/time)             : OFF");
    else
        cons_show("Time main (/time)             : %s", pref_time);
    prefs_free_string(pref_time);

    char *pref_time_statusbar = prefs_get_string(PREF_TIME_STATUSBAR);
    if (g_strcmp0(pref_time_statusbar, "off") == 0)
        cons_show("Time statusbar (/time)        : OFF");
    else
        cons_show("Time statusbar (/time)        : %s", pref_time_statusbar);
    prefs_free_string(pref_time_statusbar);
}

void
cons_vercheck_setting(void)
{
    if (prefs_get_boolean(PREF_VERCHECK))
        cons_show("Version checking (/vercheck)  : ON");
    else
        cons_show("Version checking (/vercheck)  : OFF");
}

void
cons_statuses_setting(void)
{
    char *console = prefs_get_string(PREF_STATUSES_CONSOLE);
    char *chat = prefs_get_string(PREF_STATUSES_CHAT);
    char *muc = prefs_get_string(PREF_STATUSES_MUC);

    cons_show("Console statuses (/statuses)  : %s", console);
    cons_show("Chat statuses (/statuses)     : %s", chat);
    cons_show("MUC statuses (/statuses)      : %s", muc);

    prefs_free_string(console);
    prefs_free_string(chat);
    prefs_free_string(muc);
}

void
cons_titlebar_setting(void)
{
    if (prefs_get_boolean(PREF_TITLEBAR_SHOW)) {
        cons_show("Titlebar show (/titlebar)     : ON");
    } else {
        cons_show("Titlebar show (/titlebar)     : OFF");
    }
    if (prefs_get_boolean(PREF_TITLEBAR_GOODBYE)) {
        cons_show("Titlebar goodbye (/titlebar)  : ON");
    } else {
        cons_show("Titlebar goodbye (/titlebar)  : OFF");
    }
}

void
cons_roster_setting(void)
{
    if (prefs_get_boolean(PREF_ROSTER))
        cons_show("Roster (/roster)              : show");
    else
        cons_show("Roster (/roster)              : hide");

    if (prefs_get_boolean(PREF_ROSTER_OFFLINE))
        cons_show("Roster offline (/roster)      : show");
    else
        cons_show("Roster offline (/roster)      : hide");

    if (prefs_get_boolean(PREF_ROSTER_RESOURCE))
        cons_show("Roster resource (/roster)     : show");
    else
        cons_show("Roster resource (/roster)     : hide");

    if (prefs_get_boolean(PREF_ROSTER_EMPTY))
        cons_show("Roster empty (/roster)        : show");
    else
        cons_show("Roster empty (/roster)        : hide");

    char *by = prefs_get_string(PREF_ROSTER_BY);
    cons_show("Roster by (/roster)           : %s", by);
    prefs_free_string(by);

    int size = prefs_get_roster_size();
    cons_show("Roster size (/roster)         : %d", size);
}

void
cons_show_ui_prefs(void)
{
    cons_show("UI preferences:");
    cons_show("");
    cons_theme_setting();
    cons_beep_setting();
    cons_flash_setting();
    cons_splash_setting();
    cons_wrap_setting();
    cons_winstidy_setting();
    cons_time_setting();
    cons_resource_setting();
    cons_vercheck_setting();
    cons_statuses_setting();
    cons_occupants_setting();
    cons_roster_setting();
    cons_privileges_setting();
    cons_titlebar_setting();
    cons_encwarn_setting();
    cons_presence_setting();
    cons_inpblock_setting();

    cons_alert();
}

void
cons_notify_setting(void)
{
    gboolean notify_enabled = FALSE;
#ifdef PROF_HAVE_OSXNOTIFY
    notify_enabled = TRUE;
#endif
#ifdef PROF_HAVE_LIBNOTIFY
    notify_enabled = TRUE;
#endif
#ifdef PROF_PLATFORM_CYGWIN
    notify_enabled = TRUE;
#endif

    if (notify_enabled) {
        if (prefs_get_boolean(PREF_NOTIFY_MESSAGE))
            cons_show("Messages (/notify message)          : ON");
        else
            cons_show("Messages (/notify message)          : OFF");

        if (prefs_get_boolean(PREF_NOTIFY_MESSAGE_CURRENT))
            cons_show("Messages current (/notify message)  : ON");
        else
            cons_show("Messages current (/notify message)  : OFF");

        if (prefs_get_boolean(PREF_NOTIFY_MESSAGE_TEXT))
            cons_show("Messages text (/notify message)     : ON");
        else
            cons_show("Messages text (/notify message)     : OFF");

        char *room_setting = prefs_get_string(PREF_NOTIFY_ROOM);
        if (g_strcmp0(room_setting, "on") == 0) {
        cons_show    ("Room messages (/notify room)        : ON");
        } else if (g_strcmp0(room_setting, "off") == 0) {
        cons_show    ("Room messages (/notify room)        : OFF");
        } else {
        cons_show    ("Room messages (/notify room)        : %s", room_setting);
        }
        prefs_free_string(room_setting);

        if (prefs_get_boolean(PREF_NOTIFY_ROOM_CURRENT))
            cons_show("Room current (/notify room)         : ON");
        else
            cons_show("Room current (/notify room)         : OFF");

        if (prefs_get_boolean(PREF_NOTIFY_ROOM_TEXT))
            cons_show("Room text (/notify room)            : ON");
        else
            cons_show("Room text (/notify room)            : OFF");

        if (prefs_get_boolean(PREF_NOTIFY_TYPING))
            cons_show("Composing (/notify typing)          : ON");
        else
            cons_show("Composing (/notify typing)          : OFF");

        if (prefs_get_boolean(PREF_NOTIFY_TYPING_CURRENT))
            cons_show("Composing current (/notify typing)  : ON");
        else
            cons_show("Composing current (/notify typing)  : OFF");

        if (prefs_get_boolean(PREF_NOTIFY_INVITE))
            cons_show("Room invites (/notify invite)       : ON");
        else
            cons_show("Room invites (/notify invite)       : OFF");

        if (prefs_get_boolean(PREF_NOTIFY_SUB))
            cons_show("Subscription requests (/notify sub) : ON");
        else
            cons_show("Subscription requests (/notify sub) : OFF");

        gint remind_period = prefs_get_notify_remind();
        if (remind_period == 0) {
            cons_show("Reminder period (/notify remind)    : OFF");
        } else if (remind_period == 1) {
            cons_show("Reminder period (/notify remind)    : 1 second");
        } else {
            cons_show("Reminder period (/notify remind)    : %d seconds", remind_period);
        }
    } else {
        cons_show("Notification support was not included in this build.");
    }
}

void
cons_show_desktop_prefs(void)
{
    cons_show("Desktop notification preferences:");
    cons_show("");
    cons_notify_setting();

    cons_alert();
}

void
cons_states_setting(void)
{
    if (prefs_get_boolean(PREF_STATES))
        cons_show("Send chat states (/states)    : ON");
    else
        cons_show("Send chat states (/states)    : OFF");
}

void
cons_outtype_setting(void)
{
    if (prefs_get_boolean(PREF_OUTTYPE))
        cons_show("Send composing (/outtype)     : ON");
    else
        cons_show("Send composing (/outtype)     : OFF");
}

void
cons_intype_setting(void)
{
    if (prefs_get_boolean(PREF_INTYPE))
        cons_show("Show typing (/intype)         : ON");
    else
        cons_show("Show typing (/intype)         : OFF");
}

void
cons_gone_setting(void)
{
    gint gone_time = prefs_get_gone();
    if (gone_time == 0) {
        cons_show("Leave conversation (/gone)    : OFF");
    } else if (gone_time == 1) {
        cons_show("Leave conversation (/gone)    : 1 minute");
    } else {
        cons_show("Leave conversation (/gone)    : %d minutes", gone_time);
    }
}

void
cons_history_setting(void)
{
    if (prefs_get_boolean(PREF_HISTORY))
        cons_show("Chat history (/history)       : ON");
    else
        cons_show("Chat history (/history)       : OFF");
}

void
cons_carbons_setting(void)
{
    if (prefs_get_boolean(PREF_CARBONS))
        cons_show("Message carbons (/carbons)    : ON");
    else
        cons_show("Message carbons (/carbons)    : OFF");
}

void
cons_receipts_setting(void)
{
    if (prefs_get_boolean(PREF_RECEIPTS_REQUEST))
        cons_show("Request receipts (/receipts)  : ON");
    else
        cons_show("Request receipts (/receipts)  : OFF");

    if (prefs_get_boolean(PREF_RECEIPTS_SEND))
        cons_show("Send receipts (/receipts)     : ON");
    else
        cons_show("Send receipts (/receipts)     : OFF");

}

void
cons_show_chat_prefs(void)
{
    cons_show("Chat preferences:");
    cons_show("");
    cons_states_setting();
    cons_outtype_setting();
    cons_intype_setting();
    cons_gone_setting();
    cons_history_setting();
    cons_carbons_setting();
    cons_receipts_setting();

    cons_alert();
}

void
cons_inpblock_setting(void)
{
    cons_show("Input timeout (/inpblock)     : %d milliseconds", prefs_get_inpblock());
    if (prefs_get_boolean(PREF_INPBLOCK_DYNAMIC)) {
        cons_show("Dynamic timeout (/inpblock)   : ON");
    } else {
        cons_show("Dynamic timeout (/inpblock)   : OFF");
    }
}

void
cons_log_setting(void)
{
    cons_show("Log file location           : %s", get_log_file_location());
    cons_show("Max log size (/log maxsize) : %d bytes", prefs_get_max_log_size());

    if (prefs_get_boolean(PREF_LOG_ROTATE))
        cons_show("Log rotation (/log rotate)  : ON");
    else
        cons_show("Log rotation (/log rotate)  : OFF");

    if (prefs_get_boolean(PREF_LOG_SHARED))
        cons_show("Shared log (/log shared)    : ON");
    else
        cons_show("Shared log (/log shared)    : OFF");
}

void
cons_chlog_setting(void)
{
    if (prefs_get_boolean(PREF_CHLOG))
        cons_show("Chat logging (/chlog)       : ON");
    else
        cons_show("Chat logging (/chlog)       : OFF");
}

void
cons_grlog_setting(void)
{
    if (prefs_get_boolean(PREF_GRLOG))
        cons_show("Groupchat logging (/grlog)  : ON");
    else
        cons_show("Groupchat logging (/grlog)  : OFF");
}

void
cons_show_log_prefs(void)
{
    cons_show("Logging preferences:");
    cons_show("");
    cons_log_setting();
    cons_chlog_setting();
    cons_grlog_setting();

    cons_alert();
}

void
cons_autoaway_setting(void)
{
    char *pref_autoaway_mode = prefs_get_string(PREF_AUTOAWAY_MODE);
    if (strcmp(pref_autoaway_mode, "off") == 0) {
        cons_show("Autoaway (/autoaway mode)            : OFF");
    } else {
        cons_show("Autoaway (/autoaway mode)            : %s", pref_autoaway_mode);
    }
    prefs_free_string(pref_autoaway_mode);

    cons_show("Autoaway minutes (/autoaway time)    : %d minutes", prefs_get_autoaway_time());

    char *pref_autoaway_message = prefs_get_string(PREF_AUTOAWAY_MESSAGE);
    if ((pref_autoaway_message == NULL) ||
            (strcmp(pref_autoaway_message, "") == 0)) {
        cons_show("Autoaway message (/autoaway message) : OFF");
    } else {
        cons_show("Autoaway message (/autoaway message) : \"%s\"", pref_autoaway_message);
    }
    prefs_free_string(pref_autoaway_message);

    if (prefs_get_boolean(PREF_AUTOAWAY_CHECK)) {
        cons_show("Autoaway check (/autoaway check)     : ON");
    } else {
        cons_show("Autoaway check (/autoaway check)     : OFF");
    }
}

void
cons_show_presence_prefs(void)
{
    cons_show("Presence preferences:");
    cons_show("");
    cons_autoaway_setting();

    cons_alert();
}

void
cons_reconnect_setting(void)
{
    gint reconnect_interval = prefs_get_reconnect();
    if (reconnect_interval == 0) {
        cons_show("Reconnect interval (/reconnect) : OFF");
    } else if (reconnect_interval == 1) {
        cons_show("Reconnect interval (/reconnect) : 1 second");
    } else {
        cons_show("Reconnect interval (/reconnect) : %d seconds", reconnect_interval);
    }
}

void
cons_autoping_setting(void)
{
    gint autoping_interval = prefs_get_autoping();
    if (autoping_interval == 0) {
        cons_show("Autoping interval (/autoping)   : OFF");
    } else if (autoping_interval == 1) {
        cons_show("Autoping interval (/autoping)   : 1 second");
    } else {
        cons_show("Autoping interval (/autoping)   : %d seconds", autoping_interval);
    }
}

void
cons_priority_setting(void)
{
    gint priority = prefs_get_priority();
    cons_show("Priority (/priority) : %d", priority);
}

void
cons_show_connection_prefs(void)
{
    cons_show("Connection preferences:");
    cons_show("");
    cons_reconnect_setting();
    cons_autoping_setting();
    cons_autoconnect_setting();

    cons_alert();
}

void
cons_show_otr_prefs(void)
{
    cons_show("OTR preferences:");
    cons_show("");

    char *policy_value = prefs_get_string(PREF_OTR_POLICY);
    cons_show("OTR policy (/otr policy) : %s", policy_value);
    prefs_free_string(policy_value);

    char *log_value = prefs_get_string(PREF_OTR_LOG);
    if (strcmp(log_value, "on") == 0) {
        cons_show("OTR logging (/otr log)   : ON");
    } else if (strcmp(log_value, "off") == 0) {
        cons_show("OTR logging (/otr log)   : OFF");
    } else {
        cons_show("OTR logging (/otr log)   : Redacted");
    }
    prefs_free_string(log_value);

    cons_alert();
}

void
cons_show_pgp_prefs(void)
{
    cons_show("PGP preferences:");
    cons_show("");

    char *log_value = prefs_get_string(PREF_PGP_LOG);
    if (strcmp(log_value, "on") == 0) {
        cons_show("PGP logging (/pgp log)   : ON");
    } else if (strcmp(log_value, "off") == 0) {
        cons_show("PGP logging (/pgp log)   : OFF");
    } else {
        cons_show("PGP logging (/pgp log)   : Redacted");
    }
    prefs_free_string(log_value);

    cons_alert();
}

void
cons_show_themes(GSList *themes)
{
    cons_show("");

    if (themes == NULL) {
        cons_show("No available themes.");
    } else {
        cons_show("Available themes:");
        while (themes) {
            cons_show(themes->data);
            themes = g_slist_next(themes);
        }
    }

    cons_alert();
}

void
cons_prefs(void)
{
    cons_show("");
    cons_show_ui_prefs();
    cons_show("");
    cons_show_desktop_prefs();
    cons_show("");
    cons_show_chat_prefs();
    cons_show("");
    cons_show_log_prefs();
    cons_show("");
    cons_show_presence_prefs();
    cons_show("");
    cons_show_connection_prefs();
    cons_show("");
    cons_show_otr_prefs();
    cons_show("");
    cons_show_pgp_prefs();
    cons_show("");

    cons_alert();
}

void
cons_help(void)
{
    int pad = strlen("/help commands connection") + 3;

    cons_show("");
    cons_show("Choose a help option:");
    cons_show("");
    cons_show_padded(pad, "/help commands            : List all commands.");
    cons_show_padded(pad, "/help commands chat       : List chat commands.");
    cons_show_padded(pad, "/help commands groupchat  : List groupchat commands.");
    cons_show_padded(pad, "/help commands roster     : List commands for manipulating your roster.");
    cons_show_padded(pad, "/help commands presence   : List commands to change your presence.");
    cons_show_padded(pad, "/help commands discovery  : List service discovery commands.");
    cons_show_padded(pad, "/help commands connection : List commands related to managing your connection.");
    cons_show_padded(pad, "/help commands ui         : List commands for manipulating the user interface.");
    cons_show_padded(pad, "/help [command]           : Detailed help on a specific command.");
    cons_show_padded(pad, "/help navigation          : How to navigate around Profanity.");
    cons_show("");

    cons_alert();
}

void
cons_navigation_help(void)
{
    int pad = strlen("Alt-PAGEUP, Alt-PAGEDOWN") + 3;
    ProfWin *console = wins_get_console();
    cons_show("");
    win_print(console, '-', 0, NULL, 0, THEME_WHITE_BOLD, "", "Navigation");
    cons_show_padded(pad, "Alt-1..Alt-0, F1..F10    : Choose window.");
    cons_show_padded(pad, "Alt-LEFT, Alt-RIGHT      : Previous/next chat window");
    cons_show_padded(pad, "PAGEUP, PAGEDOWN         : Page the main window.");
    cons_show_padded(pad, "Alt-PAGEUP, Alt-PAGEDOWN : Page occupants/roster panel.");
    cons_show("");

    cons_alert();
}

void
cons_show_roster_group(const char * const group, GSList *list)
{
    cons_show("");

    if (list) {
        cons_show("%s:", group);
    } else {
        cons_show("No group named %s exists.", group);
    }

    _show_roster_contacts(list, FALSE);

    cons_alert();
}

void
cons_show_roster(GSList *list)
{
    cons_show("");
    cons_show("Roster: jid (nick) - subscription - groups");

    _show_roster_contacts(list, TRUE);

    cons_alert();
}

void
cons_show_contact_online(PContact contact, Resource *resource, GDateTime *last_activity)
{
    const char *show = string_from_resource_presence(resource->presence);
    char *display_str = p_contact_create_display_string(contact, resource->name);

    ProfWin *console = wins_get_console();
    win_show_status_string(console, display_str, show, resource->status, last_activity,
        "++", "online");

    free(display_str);
}

void
cons_show_contact_offline(PContact contact, char *resource, char *status)
{
    char *display_str = p_contact_create_display_string(contact, resource);

    ProfWin *console = wins_get_console();
    win_show_status_string(console, display_str, "offline", status, NULL, "--",
        "offline");
    free(display_str);
}

void
cons_show_contacts(GSList *list)
{
    ProfWin *console = wins_get_console();
    GSList *curr = list;

    while(curr) {
        PContact contact = curr->data;
        if ((strcmp(p_contact_subscription(contact), "to") == 0) ||
            (strcmp(p_contact_subscription(contact), "both") == 0)) {
            win_show_contact(console, contact);
        }
        curr = g_slist_next(curr);
    }
    cons_alert();
}

void
cons_alert(void)
{
    ProfWin *current = wins_get_current();
    if (current->type != WIN_CONSOLE) {
        status_bar_new(1);
    }
}

void
cons_theme_colours(void)
{
    /*
     *     { "default", -1 },
    { "white", COLOR_WHITE },
    { "green", COLOR_GREEN },
    { "red", COLOR_RED },
    { "yellow", COLOR_YELLOW },
    { "blue", COLOR_BLUE },
    { "cyan", COLOR_CYAN },
    { "black", COLOR_BLACK },
    { "magenta", COLOR_MAGENTA },

     */

    ProfWin *console = wins_get_console();
    cons_show("Theme colours:");
    win_print(console, '-', 0, NULL, NO_EOL, THEME_WHITE, "",         " white   ");
    win_print(console, '-', 0, NULL, NO_DATE, THEME_WHITE_BOLD, "",   " bold_white");
    win_print(console, '-', 0, NULL, NO_EOL, THEME_GREEN, "",         " green   ");
    win_print(console, '-', 0, NULL, NO_DATE, THEME_GREEN_BOLD, "",   " bold_green");
    win_print(console, '-', 0, NULL, NO_EOL, THEME_RED, "",           " red     ");
    win_print(console, '-', 0, NULL, NO_DATE, THEME_RED_BOLD, "",     " bold_red");
    win_print(console, '-', 0, NULL, NO_EOL, THEME_YELLOW, "",        " yellow  ");
    win_print(console, '-', 0, NULL, NO_DATE, THEME_YELLOW_BOLD, "",  " bold_yellow");
    win_print(console, '-', 0, NULL, NO_EOL, THEME_BLUE, "",          " blue    ");
    win_print(console, '-', 0, NULL, NO_DATE, THEME_BLUE_BOLD, "",    " bold_blue");
    win_print(console, '-', 0, NULL, NO_EOL, THEME_CYAN, "",          " cyan    ");
    win_print(console, '-', 0, NULL, NO_DATE, THEME_CYAN_BOLD, "",    " bold_cyan");
    win_print(console, '-', 0, NULL, NO_EOL, THEME_MAGENTA, "",       " magenta ");
    win_print(console, '-', 0, NULL, NO_DATE, THEME_MAGENTA_BOLD, "", " bold_magenta");
    win_print(console, '-', 0, NULL, NO_EOL, THEME_BLACK, "",         " black   ");
    win_print(console, '-', 0, NULL, NO_DATE, THEME_BLACK_BOLD, "",   " bold_black");
    cons_show("");
}

static void
_cons_splash_logo(void)
{
    ProfWin *console = wins_get_console();
    win_println(console, 0, "Welcome to");

    win_print(console, '-', 0, NULL, 0, THEME_SPLASH, "", "                   ___            _           ");
    win_print(console, '-', 0, NULL, 0, THEME_SPLASH, "", "                  / __)          (_)_         ");
    win_print(console, '-', 0, NULL, 0, THEME_SPLASH, "", " ____   ____ ___ | |__ ____ ____  _| |_ _   _ ");
    win_print(console, '-', 0, NULL, 0, THEME_SPLASH, "", "|  _ \\ / ___) _ \\|  __) _  |  _ \\| |  _) | | |");
    win_print(console, '-', 0, NULL, 0, THEME_SPLASH, "", "| | | | |  | |_| | | ( ( | | | | | | |_| |_| |");
    win_print(console, '-', 0, NULL, 0, THEME_SPLASH, "", "| ||_/|_|   \\___/|_|  \\_||_|_| |_|_|\\___)__  |");
    win_print(console, '-', 0, NULL, 0, THEME_SPLASH, "", "|_|                                    (____/ ");
    win_print(console, '-', 0, NULL, 0, THEME_SPLASH, "", "");

<<<<<<< HEAD
    if (strcmp(PROF_PACKAGE_STATUS, "development") == 0) {
#ifdef PROF_HAVE_GIT_VERSION
        win_vprint(console, '-', NULL, 0, 0, "", "Version %sdev.%s.%s", PROF_PACKAGE_VERSION, PROF_GIT_BRANCH, PROF_GIT_REVISION);
#else
        win_vprint(console, '-', NULL, 0, 0, "", "Version %sdev", PROF_PACKAGE_VERSION);
#endif
    } else {
        win_vprint(console, '-', NULL, 0, 0, "", "Version %s", PROF_PACKAGE_VERSION);
=======
    if (strcmp(PACKAGE_STATUS, "development") == 0) {
#ifdef HAVE_GIT_VERSION
        win_vprint(console, '-', 0, NULL, 0, 0, "", "Version %sdev.%s.%s", PACKAGE_VERSION, PROF_GIT_BRANCH, PROF_GIT_REVISION);
#else
        win_vprint(console, '-', 0, NULL, 0, 0, "", "Version %sdev", PACKAGE_VERSION);
#endif
    } else {
        win_vprint(console, '-', 0, NULL, 0, 0, "", "Version %s", PACKAGE_VERSION);
>>>>>>> 41c93c33
    }
}

void
_show_roster_contacts(GSList *list, gboolean show_groups)
{
    ProfWin *console = wins_get_console();
    GSList *curr = list;
    while(curr) {

        PContact contact = curr->data;
        GString *title = g_string_new("  ");
        title = g_string_append(title, p_contact_barejid(contact));
        if (p_contact_name(contact)) {
            title = g_string_append(title, " (");
            title = g_string_append(title, p_contact_name(contact));
            title = g_string_append(title, ")");
        }

        const char *presence = p_contact_presence(contact);
        theme_item_t presence_colour = THEME_TEXT;
        if (p_contact_subscribed(contact)) {
            presence_colour = theme_main_presence_attrs(presence);
        } else {
            presence_colour = theme_main_presence_attrs("offline");
        }
        win_vprint(console, '-', 0, NULL, NO_EOL, presence_colour, "", title->str);

        g_string_free(title, TRUE);

        win_print(console, '-', 0, NULL, NO_DATE | NO_EOL, 0, "", " - ");
        GString *sub = g_string_new("");
        sub = g_string_append(sub, p_contact_subscription(contact));
        if (p_contact_pending_out(contact)) {
            sub = g_string_append(sub, ", request sent");
        }
        if (presence_sub_request_exists(p_contact_barejid(contact))) {
            sub = g_string_append(sub, ", request received");
        }
        if (p_contact_subscribed(contact)) {
            presence_colour = THEME_SUBSCRIBED;
        } else {
            presence_colour = THEME_UNSUBSCRIBED;
        }

        if (show_groups) {
            win_vprint(console, '-', 0, NULL, NO_DATE | NO_EOL, presence_colour, "", "%s", sub->str);
        } else {
            win_vprint(console, '-', 0, NULL, NO_DATE, presence_colour, "", "%s", sub->str);
        }

        g_string_free(sub, TRUE);

        if (show_groups) {
            GSList *groups = p_contact_groups(contact);
            if (groups) {
                GString *groups_str = g_string_new(" - ");
                while (groups) {
                    g_string_append(groups_str, groups->data);
                    if (g_slist_next(groups)) {
                        g_string_append(groups_str, ", ");
                    }
                    groups = g_slist_next(groups);
                }
                win_vprint(console, '-', 0, NULL, NO_DATE, 0, "", "%s", groups_str->str);
                g_string_free(groups_str, TRUE);
            } else {
                 win_print(console, '-', 0, NULL, NO_DATE, 0, "", " ");
            }
        }

        curr = g_slist_next(curr);
    }
}<|MERGE_RESOLUTION|>--- conflicted
+++ resolved
@@ -233,39 +233,18 @@
         _cons_splash_logo();
     } else {
 
-<<<<<<< HEAD
         if (strcmp(PROF_PACKAGE_STATUS, "development") == 0) {
 #ifdef PROF_HAVE_GIT_VERSION
-            win_vprint(console, '-', NULL, 0, 0, "", "Welcome to Profanity, version %sdev.%s.%s", PROF_PACKAGE_VERSION, PROF_GIT_BRANCH, PROF_GIT_REVISION);
+            win_vprint(console, '-', 0, NULL, 0, 0, "", "Welcome to Profanity, version %sdev.%s.%s", PROF_PACKAGE_VERSION, PROF_GIT_BRANCH, PROF_GIT_REVISION);
 #else
-            win_vprint(console, '-', NULL, 0, 0, "", "Welcome to Profanity, version %sdev", PROF_PACKAGE_VERSION);
+            win_vprint(console, '-', 0, NULL, 0, 0, "", "Welcome to Profanity, version %sdev", PROF_PACKAGE_VERSION);
 #endif
         } else {
-            win_vprint(console, '-', NULL, 0, 0, "", "Welcome to Profanity, version %s", PROF_PACKAGE_VERSION);
-        }
-    }
-
-    win_vprint(console, '-', NULL, 0, 0, "", "Copyright (C) 2012 - 2015 James Booth <%s>.", PROF_PACKAGE_BUGREPORT);
-    win_println(console, "License GPLv3+: GNU GPL version 3 or later <http://gnu.org/licenses/gpl.html>");
-    win_println(console, "");
-    win_println(console, "This is free software; you are free to change and redistribute it.");
-    win_println(console, "There is NO WARRANTY, to the extent permitted by law.");
-    win_println(console, "");
-    win_println(console, "Type '/help' to show complete help.");
-    win_println(console, "");
-=======
-        if (strcmp(PACKAGE_STATUS, "development") == 0) {
-#ifdef HAVE_GIT_VERSION
-            win_vprint(console, '-', 0, NULL, 0, 0, "", "Welcome to Profanity, version %sdev.%s.%s", PACKAGE_VERSION, PROF_GIT_BRANCH, PROF_GIT_REVISION);
-#else
-            win_vprint(console, '-', 0, NULL, 0, 0, "", "Welcome to Profanity, version %sdev", PACKAGE_VERSION);
-#endif
-        } else {
-            win_vprint(console, '-', 0, NULL, 0, 0, "", "Welcome to Profanity, version %s", PACKAGE_VERSION);
-        }
-    }
-
-    win_vprint(console, '-', 0, NULL, 0, 0, "", "Copyright (C) 2012 - 2015 James Booth <%s>.", PACKAGE_BUGREPORT);
+            win_vprint(console, '-', 0, NULL, 0, 0, "", "Welcome to Profanity, version %s", PROF_PACKAGE_VERSION);
+        }
+    }
+
+    win_vprint(console, '-', 0, NULL, 0, 0, "", "Copyright (C) 2012 - 2015 James Booth <%s>.", PROF_PACKAGE_BUGREPORT);
     win_println(console, 0, "License GPLv3+: GNU GPL version 3 or later <http://gnu.org/licenses/gpl.html>");
     win_println(console, 0, "");
     win_println(console, 0, "This is free software; you are free to change and redistribute it.");
@@ -273,7 +252,6 @@
     win_println(console, 0, "");
     win_println(console, 0, "Type '/help' to show complete help.");
     win_println(console, 0, "");
->>>>>>> 41c93c33
 
     if (prefs_get_boolean(PREF_VERCHECK)) {
         cons_check_version(FALSE);
@@ -1731,25 +1709,14 @@
     win_print(console, '-', 0, NULL, 0, THEME_SPLASH, "", "|_|                                    (____/ ");
     win_print(console, '-', 0, NULL, 0, THEME_SPLASH, "", "");
 
-<<<<<<< HEAD
     if (strcmp(PROF_PACKAGE_STATUS, "development") == 0) {
 #ifdef PROF_HAVE_GIT_VERSION
-        win_vprint(console, '-', NULL, 0, 0, "", "Version %sdev.%s.%s", PROF_PACKAGE_VERSION, PROF_GIT_BRANCH, PROF_GIT_REVISION);
+        win_vprint(console, '-', 0, NULL, 0, 0, "", "Version %sdev.%s.%s", PROF_PACKAGE_VERSION, PROF_GIT_BRANCH, PROF_GIT_REVISION);
 #else
-        win_vprint(console, '-', NULL, 0, 0, "", "Version %sdev", PROF_PACKAGE_VERSION);
+        win_vprint(console, '-', 0, NULL, 0, 0, "", "Version %sdev", PROF_PACKAGE_VERSION);
 #endif
     } else {
-        win_vprint(console, '-', NULL, 0, 0, "", "Version %s", PROF_PACKAGE_VERSION);
-=======
-    if (strcmp(PACKAGE_STATUS, "development") == 0) {
-#ifdef HAVE_GIT_VERSION
-        win_vprint(console, '-', 0, NULL, 0, 0, "", "Version %sdev.%s.%s", PACKAGE_VERSION, PROF_GIT_BRANCH, PROF_GIT_REVISION);
-#else
-        win_vprint(console, '-', 0, NULL, 0, 0, "", "Version %sdev", PACKAGE_VERSION);
-#endif
-    } else {
-        win_vprint(console, '-', 0, NULL, 0, 0, "", "Version %s", PACKAGE_VERSION);
->>>>>>> 41c93c33
+        win_vprint(console, '-', 0, NULL, 0, 0, "", "Version %s", PROF_PACKAGE_VERSION);
     }
 }
 
