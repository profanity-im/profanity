/*
 * console.c
 *
 * Copyright (C) 2012 - 2015 James Booth <boothj5@gmail.com>
 *
 * This file is part of Profanity.
 *
 * Profanity is free software: you can redistribute it and/or modify
 * it under the terms of the GNU General Public License as published by
 * the Free Software Foundation, either version 3 of the License, or
 * (at your option) any later version.
 *
 * Profanity is distributed in the hope that it will be useful,
 * but WITHOUT ANY WARRANTY; without even the implied warranty of
 * MERCHANTABILITY or FITNESS FOR A PARTICULAR PURPOSE.  See the
 * GNU General Public License for more details.
 *
 * You should have received a copy of the GNU General Public License
 * along with Profanity.  If not, see <http://www.gnu.org/licenses/>.
 *
 * In addition, as a special exception, the copyright holders give permission to
 * link the code of portions of this program with the OpenSSL library under
 * certain conditions as described in each individual source file, and
 * distribute linked combinations including the two.
 *
 * You must obey the GNU General Public License in all respects for all of the
 * code used other than OpenSSL. If you modify file(s) with this exception, you
 * may extend this exception to your version of the file(s), but you are not
 * obligated to do so. If you do not wish to do so, delete this exception
 * statement from your version. If you delete this exception statement from all
 * source files in the program, then also delete it here.
 *
 */


#include <string.h>
#include <stdlib.h>

#ifdef PROF_HAVE_NCURSESW_NCURSES_H
#include <ncursesw/ncurses.h>
#elif PROF_HAVE_NCURSES_H
#include <ncurses.h>
#endif

#include "command/command.h"
#include "common.h"
#include "log.h"
#include "muc.h"
#include "roster_list.h"
#include "config/preferences.h"
#include "config/theme.h"
#include "ui/window.h"
#include "ui/windows.h"
#include "ui/ui.h"
#include "ui/statusbar.h"
#include "xmpp/xmpp.h"
#include "xmpp/bookmark.h"

#ifdef PROF_HAVE_GIT_VERSION
#include "gitversion.h"
#endif

static void _cons_splash_logo(void);
void _show_roster_contacts(GSList *list, gboolean show_groups);

void
cons_show_time(void)
{
    ProfWin *console = wins_get_console();
    win_save_print(console, '-', NULL, NO_EOL, 0, "", "");
}

void
cons_show_word(const char * const word)
{
    ProfWin *console = wins_get_console();
    win_save_print(console, '-', NULL, NO_DATE | NO_EOL, 0, "", word);
}

void
cons_debug(const char * const msg, ...)
{
    ProfWin *console = wins_get_console();
    if (strcmp(PROF_PACKAGE_STATUS, "development") == 0) {
        va_list arg;
        va_start(arg, msg);
        GString *fmt_msg = g_string_new(NULL);
        g_string_vprintf(fmt_msg, msg, arg);
        win_save_println(console, fmt_msg->str);
        g_string_free(fmt_msg, TRUE);
        va_end(arg);
    }
}

void
cons_show(const char * const msg, ...)
{
    ProfWin *console = wins_get_console();
    va_list arg;
    va_start(arg, msg);
    GString *fmt_msg = g_string_new(NULL);
    g_string_vprintf(fmt_msg, msg, arg);
    win_save_println(console, fmt_msg->str);
    g_string_free(fmt_msg, TRUE);
    va_end(arg);
}

void
cons_show_error(const char * const msg, ...)
{
    ProfWin *console = wins_get_console();
    va_list arg;
    va_start(arg, msg);
    GString *fmt_msg = g_string_new(NULL);
    g_string_vprintf(fmt_msg, msg, arg);
    win_save_print(console, '-', NULL, 0, THEME_ERROR, "", fmt_msg->str);
    g_string_free(fmt_msg, TRUE);
    va_end(arg);

    cons_alert();
}

void
cons_show_typing(const char * const barejid)
{
    ProfWin *console = wins_get_console();
    const char * display_usr = NULL;
    PContact contact = roster_get_contact(barejid);
    if (contact != NULL) {
        if (p_contact_name(contact) != NULL) {
            display_usr = p_contact_name(contact);
        } else {
            display_usr = barejid;
        }
    } else {
        display_usr = barejid;
    }

    win_save_vprint(console, '-', NULL, 0, THEME_TYPING, "", "!! %s is typing a message...", display_usr);
    cons_alert();
}

void
cons_show_incoming_message(const char * const short_from, const int win_index)
{
    ProfWin *console = wins_get_console();

    int ui_index = win_index;
    if (ui_index == 10) {
        ui_index = 0;
    }
    win_save_vprint(console, '-', NULL, 0, THEME_INCOMING, "", "<< incoming from %s (%d)", short_from, ui_index);

    cons_alert();
}

void
cons_about(void)
{
    ProfWin *console = wins_get_console();
    int rows, cols;
    getmaxyx(stdscr, rows, cols);

    if (prefs_get_boolean(PREF_SPLASH)) {
        _cons_splash_logo();
    } else {

        if (strcmp(PROF_PACKAGE_STATUS, "development") == 0) {
#ifdef PROF_HAVE_GIT_VERSION
            win_save_vprint(console, '-', NULL, 0, 0, "", "Welcome to Profanity, version %sdev.%s.%s", PROF_PACKAGE_VERSION, PROF_GIT_BRANCH, PROF_GIT_REVISION);
#else
            win_save_vprint(console, '-', NULL, 0, 0, "", "Welcome to Profanity, version %sdev", PROF_PACKAGE_VERSION);
#endif
        } else {
            win_save_vprint(console, '-', NULL, 0, 0, "", "Welcome to Profanity, version %s", PROF_PACKAGE_VERSION);
        }
    }

<<<<<<< HEAD
    win_save_vprint(console, '-', NULL, 0, 0, "", "Copyright (C) 2012 - 2014 James Booth <%s>.", PROF_PACKAGE_BUGREPORT);
=======
    win_save_vprint(console, '-', NULL, 0, 0, "", "Copyright (C) 2012 - 2015 James Booth <%s>.", PACKAGE_BUGREPORT);
>>>>>>> 0bf9d324
    win_save_println(console, "License GPLv3+: GNU GPL version 3 or later <http://gnu.org/licenses/gpl.html>");
    win_save_println(console, "");
    win_save_println(console, "This is free software; you are free to change and redistribute it.");
    win_save_println(console, "There is NO WARRANTY, to the extent permitted by law.");
    win_save_println(console, "");
    win_save_println(console, "Type '/help' to show complete help.");
    win_save_println(console, "");

    if (prefs_get_boolean(PREF_VERCHECK)) {
        cons_check_version(FALSE);
    }

    pnoutrefresh(console->layout->win, 0, 0, 1, 0, rows-3, cols-1);

    cons_alert();
}

void
cons_check_version(gboolean not_available_msg)
{
    ProfWin *console = wins_get_console();
    char *latest_release = release_get_latest();

    if (latest_release != NULL) {
        gboolean relase_valid = g_regex_match_simple("^\\d+\\.\\d+\\.\\d+$", latest_release, 0, 0);

        if (relase_valid) {
            if (release_is_new(latest_release)) {
                win_save_vprint(console, '-', NULL, 0, 0, "", "A new version of Profanity is available: %s", latest_release);
                win_save_println(console, "Check <http://www.profanity.im> for details.");
                win_save_println(console, "");
            } else {
                if (not_available_msg) {
                    win_save_println(console, "No new version available.");
                    win_save_println(console, "");
                }
            }

            cons_alert();
        }
        free(latest_release);
    }
}

void
cons_show_login_success(ProfAccount *account)
{
    ProfWin *console = wins_get_console();
    win_save_vprint(console, '-', NULL, NO_EOL, 0, "", "%s logged in successfully, ", account->jid);

    resource_presence_t presence = accounts_get_login_presence(account->name);
    const char *presence_str = string_from_resource_presence(presence);

    theme_item_t presence_colour = theme_main_presence_attrs(presence_str);
    win_save_vprint(console, '-', NULL, NO_DATE | NO_EOL, presence_colour, "", "%s", presence_str);
    win_save_vprint(console, '-', NULL, NO_DATE | NO_EOL, 0, "", " (priority %d)",
        accounts_get_priority_for_presence_type(account->name, presence));
    win_save_print(console, '-', NULL, NO_DATE, 0, "", ".");
    cons_alert();
}

void
cons_show_wins(void)
{
    ProfWin *console = wins_get_console();
    cons_show("");
    cons_show("Active windows:");
    GSList *window_strings = wins_create_summary();

    GSList *curr = window_strings;
    while (curr != NULL) {
        win_save_println(console, curr->data);
        curr = g_slist_next(curr);
    }
    g_slist_free_full(window_strings, free);

    cons_show("");
    cons_alert();
}

void
cons_show_room_invites(GSList *invites)
{
    cons_show("");
    if (invites == NULL) {
        cons_show("No outstanding chat room invites.");
    } else {
        cons_show("Chat room invites, use /join or /decline commands:");
        while (invites != NULL) {
            cons_show("  %s", invites->data);
            invites = g_slist_next(invites);
        }
    }

    cons_alert();
}

void
cons_show_info(PContact pcontact)
{
    ProfWin *console = wins_get_console();
    win_show_info(console, pcontact);

    cons_alert();
}

void
cons_show_caps(const char * const fulljid, resource_presence_t presence)
{
    ProfWin *console = wins_get_console();
    cons_show("");

    Capabilities *caps = caps_lookup(fulljid);
    if (caps) {
        const char *resource_presence = string_from_resource_presence(presence);

        theme_item_t presence_colour = theme_main_presence_attrs(resource_presence);
        win_save_vprint(console, '-', NULL, NO_EOL, presence_colour, "", "%s", fulljid);
        win_save_print(console, '-', NULL, NO_DATE, 0, "", ":");

        // show identity
        if ((caps->category != NULL) || (caps->type != NULL) || (caps->name != NULL)) {
            win_save_print(console, '-', NULL, NO_EOL, 0, "", "Identity: ");
            if (caps->name != NULL) {
                win_save_print(console, '-', NULL, NO_DATE | NO_EOL, 0, "", caps->name);
                if ((caps->category != NULL) || (caps->type != NULL)) {
                    win_save_print(console, '-', NULL, NO_DATE | NO_EOL, 0, "", " ");
                }
            }
            if (caps->type != NULL) {
                win_save_print(console, '-', NULL, NO_DATE | NO_EOL, 0, "", caps->type);
                if (caps->category != NULL) {
                    win_save_print(console, '-', NULL, NO_DATE | NO_EOL, 0, "", " ");
                }
            }
            if (caps->category != NULL) {
                win_save_print(console, '-', NULL, NO_DATE | NO_EOL, 0, "", caps->category);
            }
            win_save_newline(console);
        }
        if (caps->software != NULL) {
            win_save_vprint(console, '-', NULL, NO_EOL, 0, "", "Software: %s", caps->software);
        }
        if (caps->software_version != NULL) {
            win_save_vprint(console, '-', NULL, NO_DATE | NO_EOL, 0, "", ", %s", caps->software_version);
        }
        if ((caps->software != NULL) || (caps->software_version != NULL)) {
            win_save_newline(console);
        }
        if (caps->os != NULL) {
            win_save_vprint(console, '-', NULL, NO_EOL, 0, "", "OS: %s", caps->os);
        }
        if (caps->os_version != NULL) {
            win_save_vprint(console, '-', NULL, NO_DATE | NO_EOL, 0, "", ", %s", caps->os_version);
        }
        if ((caps->os != NULL) || (caps->os_version != NULL)) {
            win_save_newline(console);
        }

        if (caps->features != NULL) {
            win_save_println(console, "Features:");
            GSList *feature = caps->features;
            while (feature != NULL) {
                win_save_vprint(console, '-', NULL, 0, 0, "", " %s", feature->data);
                feature = g_slist_next(feature);
            }
        }
        caps_destroy(caps);

    } else {
        cons_show("No capabilities found for %s", fulljid);
    }

    cons_alert();
}

void
cons_show_software_version(const char * const jid, const char * const  presence,
    const char * const name, const char * const version, const char * const os)
{
    ProfWin *console = wins_get_console();
    if ((name != NULL) || (version != NULL) || (os != NULL)) {
        cons_show("");
        theme_item_t presence_colour = theme_main_presence_attrs(presence);
        win_save_vprint(console, '-', NULL, NO_EOL, presence_colour, "", "%s", jid);
        win_save_print(console, '-', NULL, NO_DATE, 0, "", ":");
    }
    if (name != NULL) {
        cons_show("Name    : %s", name);
    }
    if (version != NULL) {
        cons_show("Version : %s", version);
    }
    if (os != NULL) {
        cons_show("OS      : %s", os);
    }

    cons_alert();
}

void
cons_show_received_subs(void)
{
    GSList *received = presence_get_subscription_requests();
    if (received == NULL) {
        cons_show("No outstanding subscription requests.");
    } else {
        cons_show("Outstanding subscription requests from:",
            g_slist_length(received));
        while (received != NULL) {
            cons_show("  %s", received->data);
            received = g_slist_next(received);
        }
        g_slist_free_full(received, g_free);
    }

    cons_alert();
}

void
cons_show_sent_subs(void)
{
   if (roster_has_pending_subscriptions()) {
        GSList *contacts = roster_get_contacts();
        PContact contact = NULL;
        cons_show("Awaiting subscription responses from:");
        GSList *curr = contacts;
        while (curr != NULL) {
            contact = (PContact) curr->data;
            if (p_contact_pending_out(contact)) {
                cons_show("  %s", p_contact_barejid(contact));
            }
            curr = g_slist_next(curr);
        }
        g_slist_free(contacts);
    } else {
        cons_show("No pending requests sent.");
    }
    cons_alert();
}

void
cons_show_room_list(GSList *rooms, const char * const conference_node)
{
    ProfWin *console = wins_get_console();
    if ((rooms != NULL) && (g_slist_length(rooms) > 0)) {
        cons_show("Chat rooms at %s:", conference_node);
        while (rooms != NULL) {
            DiscoItem *room = rooms->data;
            win_save_vprint(console, '-', NULL, NO_EOL, 0, "", "  %s", room->jid);
            if (room->name != NULL) {
                win_save_vprint(console, '-', NULL, NO_DATE | NO_EOL, 0, "", ", (%s)", room->name);
            }
            win_save_newline(console);
            rooms = g_slist_next(rooms);
        }
    } else {
        cons_show("No chat rooms at %s", conference_node);
    }

    cons_alert();
}

void
cons_show_bookmarks(const GList *list)
{
    ProfWin *console = wins_get_console();

    if (list == NULL) {
        cons_show("");
        cons_show("No bookmarks found.");
    } else {
        cons_show("");
        cons_show("Bookmarks:");

        while (list != NULL) {
            Bookmark *item = list->data;

            theme_item_t presence_colour = THEME_TEXT;

            if (muc_active(item->jid)) {
                presence_colour = THEME_ONLINE;
            }
            win_save_vprint(console, '-', NULL, NO_EOL, presence_colour, "", "  %s", item->jid);
            if (item->nick != NULL) {
                win_save_vprint(console, '-', NULL, NO_DATE | NO_EOL, presence_colour, "", "/%s", item->nick);
            }
            if (item->autojoin) {
                win_save_print(console, '-', NULL, NO_DATE | NO_EOL, presence_colour, "", " (autojoin)");
            }
            if (item->password != NULL) {
                win_save_print(console, '-', NULL, NO_DATE | NO_EOL, presence_colour, "", " (private)");
            }
            if (muc_active(item->jid)) {
                ProfWin *roomwin = (ProfWin*)wins_get_muc(item->jid);
                if (roomwin != NULL) {
                    int num = wins_get_num(roomwin);
                    win_save_vprint(console, '-', NULL, NO_DATE | NO_EOL, presence_colour, "", " (%d)", num);
                }
            }
            win_save_newline(console);
            list = g_list_next(list);
        }
    }
    cons_alert();
}

void
cons_show_disco_info(const char *jid, GSList *identities, GSList *features)
{
    if (((identities != NULL) && (g_slist_length(identities) > 0)) ||
        ((features != NULL) && (g_slist_length(features) > 0))) {
        cons_show("");
        cons_show("Service disovery info for %s", jid);

        if (identities != NULL) {
            cons_show("  Identities");
        }
        while (identities != NULL) {
            DiscoIdentity *identity = identities->data;  // anme trpe, cat
            GString *identity_str = g_string_new("    ");
            if (identity->name != NULL) {
                identity_str = g_string_append(identity_str, identity->name);
                identity_str = g_string_append(identity_str, " ");
            }
            if (identity->type != NULL) {
                identity_str = g_string_append(identity_str, identity->type);
                identity_str = g_string_append(identity_str, " ");
            }
            if (identity->category != NULL) {
                identity_str = g_string_append(identity_str, identity->category);
            }
            cons_show(identity_str->str);
            g_string_free(identity_str, FALSE);
            identities = g_slist_next(identities);
        }

        if (features != NULL) {
            cons_show("  Features:");
        }
        while (features != NULL) {
            cons_show("    %s", features->data);
            features = g_slist_next(features);
        }

        cons_alert();
    }
}

void
cons_show_disco_items(GSList *items, const char * const jid)
{
    ProfWin *console = wins_get_console();
    if ((items != NULL) && (g_slist_length(items) > 0)) {
        cons_show("");
        cons_show("Service discovery items for %s:", jid);
        while (items != NULL) {
            DiscoItem *item = items->data;
            win_save_vprint(console, '-', NULL, NO_EOL, 0, "", "  %s", item->jid);
            if (item->name != NULL) {
                win_save_vprint(console, '-', NULL, NO_DATE | NO_EOL, 0, "", ", (%s)", item->name);
            }
            win_save_vprint(console, '-', NULL, NO_DATE, 0, "", "");
            items = g_slist_next(items);
        }
    } else {
        cons_show("");
        cons_show("No service discovery items for %s", jid);
    }

    cons_alert();
}

void
cons_show_status(const char * const barejid)
{
    ProfWin *console = wins_get_console();
    PContact pcontact = roster_get_contact(barejid);

    if (pcontact != NULL) {
        win_show_contact(console, pcontact);
    } else {
        cons_show("No such contact \"%s\" in roster.", barejid);
    }

    cons_alert();
}

void
cons_show_room_invite(const char * const invitor, const char * const room,
    const char * const reason)
{
    char *display_from = NULL;
    PContact contact = roster_get_contact(invitor);
    if (contact != NULL) {
        if (p_contact_name(contact) != NULL) {
            display_from = strdup(p_contact_name(contact));
        } else {
            display_from = strdup(invitor);
        }
    } else {
        display_from = strdup(invitor);
    }

    cons_show("");
    cons_show("Chat room invite received:");
    cons_show("  From   : %s", display_from);
    cons_show("  Room   : %s", room);

    if (reason != NULL) {
        cons_show("  Message: %s", reason);
    }

    cons_show("Use /join or /decline");

    if (prefs_get_boolean(PREF_NOTIFY_INVITE)) {
        notify_invite(display_from, room, reason);
    }

    free(display_from);

    cons_alert();
}

void
cons_show_account_list(gchar **accounts)
{
    ProfWin *console = wins_get_console();
    int size = g_strv_length(accounts);
    if (size > 0) {
        cons_show("Accounts:");
        int i = 0;
        for (i = 0; i < size; i++) {
            if ((jabber_get_connection_status() == JABBER_CONNECTED) &&
                    (g_strcmp0(jabber_get_account_name(), accounts[i]) == 0)) {
                resource_presence_t presence = accounts_get_last_presence(accounts[i]);
                theme_item_t presence_colour = theme_main_presence_attrs(string_from_resource_presence(presence));
                win_save_vprint(console, '-', NULL, 0, presence_colour, "", "%s", accounts[i]);
            } else {
                cons_show(accounts[i]);
            }
        }
        cons_show("");
    } else {
        cons_show("No accounts created yet.");
        cons_show("");
    }

    cons_alert();
}

void
cons_show_account(ProfAccount *account)
{
    ProfWin *console = wins_get_console();
    cons_show("");
    cons_show("Account %s:", account->name);
    if (account->enabled) {
        cons_show   ("enabled           : TRUE");
    } else {
        cons_show   ("enabled           : FALSE");
    }
    cons_show       ("jid               : %s", account->jid);
    if (account->eval_password) {
        cons_show   ("eval_password     : %s", account->eval_password);
    } else if (account->password) {
        cons_show   ("password          : [redacted]");
    }
    if (account->resource) {
        cons_show   ("resource          : %s", account->resource);
    }
    if (account->server) {
        cons_show   ("server            : %s", account->server);
    }
    if (account->port != 0) {
        cons_show   ("port              : %d", account->port);
    }
    if (account->muc_service) {
        cons_show   ("muc service       : %s", account->muc_service);
    }
    if (account->muc_nick) {
        cons_show   ("muc nick          : %s", account->muc_nick);
    }
    if (account->last_presence) {
        cons_show   ("Last presence     : %s", account->last_presence);
    }
    if (account->login_presence) {
        cons_show   ("Login presence    : %s", account->login_presence);
    }

    if (account->otr_policy) {
        cons_show   ("OTR policy        : %s", account->otr_policy);
    }
    if (g_list_length(account->otr_manual) > 0) {
        GString *manual = g_string_new("OTR manual        : ");
        GList *curr = account->otr_manual;
        while (curr != NULL) {
            g_string_append(manual, curr->data);
            if (curr->next != NULL) {
                g_string_append(manual, ", ");
            }
            curr = curr->next;
        }
        cons_show(manual->str);
        g_string_free(manual, TRUE);
    }
    if (g_list_length(account->otr_opportunistic) > 0) {
        GString *opportunistic = g_string_new("OTR opportunistic : ");
        GList *curr = account->otr_opportunistic;
        while (curr != NULL) {
            g_string_append(opportunistic, curr->data);
            if (curr->next != NULL) {
                g_string_append(opportunistic, ", ");
            }
            curr = curr->next;
        }
        cons_show(opportunistic->str);
        g_string_free(opportunistic, TRUE);
    }
    if (g_list_length(account->otr_always) > 0) {
        GString *always = g_string_new("OTR always        : ");
        GList *curr = account->otr_always;
        while (curr != NULL) {
            g_string_append(always, curr->data);
            if (curr->next != NULL) {
                g_string_append(always, ", ");
            }
            curr = curr->next;
        }
        cons_show(always->str);
        g_string_free(always, TRUE);
    }

    cons_show       ("Priority          : chat:%d, online:%d, away:%d, xa:%d, dnd:%d",
        account->priority_chat, account->priority_online, account->priority_away,
        account->priority_xa, account->priority_dnd);

    if ((jabber_get_connection_status() == JABBER_CONNECTED) &&
            (g_strcmp0(jabber_get_account_name(), account->name) == 0)) {
        GList *resources = jabber_get_available_resources();
        GList *ordered_resources = NULL;

        GList *curr = resources;
        if (curr != NULL) {
            win_save_println(console, "Resources:");

            // sort in order of availabiltiy
            while (curr != NULL) {
                Resource *resource = curr->data;
                ordered_resources = g_list_insert_sorted(ordered_resources,
                    resource, (GCompareFunc)resource_compare_availability);
                curr = g_list_next(curr);
            }
        }

        g_list_free(resources);

        curr = ordered_resources;
        while (curr != NULL) {
            Resource *resource = curr->data;
            const char *resource_presence = string_from_resource_presence(resource->presence);
            theme_item_t presence_colour = theme_main_presence_attrs(resource_presence);
            win_save_vprint(console, '-', NULL, NO_EOL, presence_colour, "", "  %s (%d), %s", resource->name, resource->priority, resource_presence);

            if (resource->status != NULL) {
                win_save_vprint(console, '-', NULL, NO_DATE | NO_EOL, presence_colour, "", ", \"%s\"", resource->status);
            }
            win_save_vprint(console, '-', NULL, NO_DATE, 0, "", "");
            Jid *jidp = jid_create_from_bare_and_resource(account->jid, resource->name);
            Capabilities *caps = caps_lookup(jidp->fulljid);
            jid_destroy(jidp);

            if (caps != NULL) {
                // show identity
                if ((caps->category != NULL) || (caps->type != NULL) || (caps->name != NULL)) {
                    win_save_print(console, '-', NULL, NO_EOL, 0, "", "    Identity: ");
                    if (caps->name != NULL) {
                        win_save_print(console, '-', NULL, NO_DATE | NO_EOL, 0, "", caps->name);
                        if ((caps->category != NULL) || (caps->type != NULL)) {
                            win_save_print(console, '-', NULL, NO_DATE | NO_EOL, 0, "", " ");
                        }
                    }
                    if (caps->type != NULL) {
                        win_save_print(console, '-', NULL, NO_DATE | NO_EOL, 0, "", caps->type);
                        if (caps->category != NULL) {
                            win_save_print(console, '-', NULL, NO_DATE | NO_EOL, 0, "", " ");
                        }
                    }
                    if (caps->category != NULL) {
                        win_save_print(console, '-', NULL, NO_DATE | NO_EOL, 0, "", caps->category);
                    }
                    win_save_newline(console);
                }
                if (caps->software != NULL) {
                    win_save_vprint(console, '-', NULL, NO_EOL, 0, "", "    Software: %s", caps->software);
                }
                if (caps->software_version != NULL) {
                    win_save_vprint(console, '-', NULL, NO_DATE | NO_EOL, 0, "", ", %s", caps->software_version);
                }
                if ((caps->software != NULL) || (caps->software_version != NULL)) {
                    win_save_newline(console);
                }
                if (caps->os != NULL) {
                    win_save_vprint(console, '-', NULL, NO_EOL, 0, "", "    OS: %s", caps->os);
                }
                if (caps->os_version != NULL) {
                    win_save_vprint(console, '-', NULL, NO_DATE | NO_EOL, 0, "", ", %s", caps->os_version);
                }
                if ((caps->os != NULL) || (caps->os_version != NULL)) {
                    win_save_newline(console);
                }
                caps_destroy(caps);
            }

            curr = g_list_next(curr);
        }
        g_list_free(ordered_resources);
    }

    cons_alert();
}

void
cons_show_aliases(GList *aliases)
{
    if (aliases == NULL) {
        cons_show("No aliases configured.");
        return;
    }

    GList *curr = aliases;
    if (curr != NULL) {
        cons_show("Command aliases:");
    }
    while (curr != NULL) {
        ProfAlias *alias = curr->data;
        cons_show("  /%s -> %s", alias->name, alias->value);
        curr = g_list_next(curr);
    }
    cons_show("");
}

void
cons_theme_setting(void)
{
    char *theme = prefs_get_string(PREF_THEME);
    if (theme == NULL) {
        cons_show("Theme (/theme)                : default");
    } else {
        cons_show("Theme (/theme)                : %s", theme);
    }
    prefs_free_string(theme);
}

void
cons_privileges_setting(void)
{
    if (prefs_get_boolean(PREF_MUC_PRIVILEGES))
        cons_show("MUC privileges (/privileges)  : ON");
    else
        cons_show("MUC privileges (/privileges)  : OFF");
}

void
cons_beep_setting(void)
{
    if (prefs_get_boolean(PREF_BEEP))
        cons_show("Terminal beep (/beep)         : ON");
    else
        cons_show("Terminal beep (/beep)         : OFF");
}

void
cons_resource_setting(void)
{
    if (prefs_get_boolean(PREF_RESOURCE_TITLE))
        cons_show("Resource title (/resource)    : ON");
    else
        cons_show("Resource title (/resource)    : OFF");
    if (prefs_get_boolean(PREF_RESOURCE_MESSAGE))
        cons_show("Message title (/resource)     : ON");
    else
        cons_show("Message title (/resource)     : OFF");
}

void
cons_wrap_setting(void)
{
    if (prefs_get_boolean(PREF_WRAP))
        cons_show("Word wrap (/wrap)             : ON");
    else
        cons_show("Word wrap (/wrap)             : OFF");
}

void
cons_presence_setting(void)
{
    if (prefs_get_boolean(PREF_PRESENCE))
        cons_show("Contact presence (/presence)  : ON");
    else
        cons_show("Contact presence (/presence)  : OFF");
}

void
cons_flash_setting(void)
{
    if (prefs_get_boolean(PREF_FLASH))
        cons_show("Terminal flash (/flash)       : ON");
    else
        cons_show("Terminal flash (/flash)       : OFF");
}

void
cons_splash_setting(void)
{
    if (prefs_get_boolean(PREF_SPLASH))
        cons_show("Splash screen (/splash)       : ON");
    else
        cons_show("Splash screen (/splash)       : OFF");
}

void
cons_occupants_setting(void)
{
    if (prefs_get_boolean(PREF_OCCUPANTS))
        cons_show("Occupants (/occupants)        : show");
    else
        cons_show("Occupants (/occupants)        : hide");

    int size = prefs_get_occupants_size();
    cons_show("Occupants size (/occupants)   : %d", size);
}

void
cons_autoconnect_setting(void)
{
    char *pref_connect_account = prefs_get_string(PREF_CONNECT_ACCOUNT);
    if (pref_connect_account != NULL)
        cons_show("Autoconnect (/autoconnect)      : %s", pref_connect_account);
    else
        cons_show("Autoconnect (/autoconnect)      : OFF");

    prefs_free_string(pref_connect_account);
}

void
cons_time_setting(void)
{
    char *pref_time = prefs_get_string(PREF_TIME);
    if (g_strcmp0(pref_time, "minutes") == 0)
        cons_show("Time (/time)                  : minutes");
    else if (g_strcmp0(pref_time, "off") == 0)
        cons_show("Time (/time)                  : OFF");
    else
        cons_show("Time (/time)                  : seconds");

    prefs_free_string(pref_time);
}

void
cons_vercheck_setting(void)
{
    if (prefs_get_boolean(PREF_VERCHECK))
        cons_show("Version checking (/vercheck)  : ON");
    else
        cons_show("Version checking (/vercheck)  : OFF");
}

void
cons_mouse_setting(void)
{
    if (prefs_get_boolean(PREF_MOUSE))
        cons_show("Mouse handling (/mouse)       : ON");
    else
        cons_show("Mouse handling (/mouse)       : OFF");
}

void
cons_statuses_setting(void)
{
    char *console = prefs_get_string(PREF_STATUSES_CONSOLE);
    char *chat = prefs_get_string(PREF_STATUSES_CHAT);
    char *muc = prefs_get_string(PREF_STATUSES_MUC);

    cons_show("Console statuses (/statuses)  : %s", console);
    cons_show("Chat statuses (/statuses)     : %s", chat);
    cons_show("MUC statuses (/statuses)      : %s", muc);

    prefs_free_string(console);
    prefs_free_string(chat);
    prefs_free_string(muc);
}

void
cons_titlebar_setting(void)
{
    if (prefs_get_boolean(PREF_TITLEBAR_SHOW)) {
        cons_show("Titlebar show (/titlebar)     : ON");
    } else {
        cons_show("Titlebar show (/titlebar)     : OFF");
    }
    if (prefs_get_boolean(PREF_TITLEBAR_GOODBYE)) {
        cons_show("Titlebar goodbye (/titlebar)  : ON");
    } else {
        cons_show("Titlebar goodbye (/titlebar)  : OFF");
    }
}

void
cons_roster_setting(void)
{
    if (prefs_get_boolean(PREF_ROSTER))
        cons_show("Roster (/roster)              : show");
    else
        cons_show("Roster (/roster)              : hide");

    if (prefs_get_boolean(PREF_ROSTER_OFFLINE))
        cons_show("Roster offline (/roster)      : show");
    else
        cons_show("Roster offline (/roster)      : hide");

    if (prefs_get_boolean(PREF_ROSTER_RESOURCE))
        cons_show("Roster resource (/roster)     : show");
    else
        cons_show("Roster resource (/roster)     : hide");

    int size = prefs_get_roster_size();
    cons_show("Roster size (/roster)         : %d", size);
}

void
cons_show_ui_prefs(void)
{
    cons_show("UI preferences:");
    cons_show("");
    cons_theme_setting();
    cons_beep_setting();
    cons_flash_setting();
    cons_splash_setting();
    cons_wrap_setting();
    cons_time_setting();
    cons_resource_setting();
    cons_vercheck_setting();
    cons_mouse_setting();
    cons_statuses_setting();
    cons_occupants_setting();
    cons_roster_setting();
    cons_privileges_setting();
    cons_titlebar_setting();
    cons_presence_setting();
    cons_inpblock_setting();

    cons_alert();
}

void
cons_notify_setting(void)
{
    gboolean notify_enabled = FALSE;
#ifdef HAVE_OSXNOTIFY
    notify_enabled = TRUE;
#endif
#ifdef HAVE_LIBNOTIFY
    notify_enabled = TRUE;
#endif
#ifdef PLATFORM_CYGWIN
    notify_enabled = TRUE;
#endif

    if (notify_enabled) {
        if (prefs_get_boolean(PREF_NOTIFY_MESSAGE))
            cons_show("Messages (/notify message)          : ON");
        else
            cons_show("Messages (/notify message)          : OFF");

        if (prefs_get_boolean(PREF_NOTIFY_MESSAGE_CURRENT))
            cons_show("Messages current (/notify message)  : ON");
        else
            cons_show("Messages current (/notify message)  : OFF");

        if (prefs_get_boolean(PREF_NOTIFY_MESSAGE_TEXT))
            cons_show("Messages text (/notify message)     : ON");
        else
            cons_show("Messages text (/notify message)     : OFF");

        char *room_setting = prefs_get_string(PREF_NOTIFY_ROOM);
        if (g_strcmp0(room_setting, "on") == 0) {
        cons_show    ("Room messages (/notify room)        : ON");
        } else if (g_strcmp0(room_setting, "off") == 0) {
        cons_show    ("Room messages (/notify room)        : OFF");
        } else {
        cons_show    ("Room messages (/notify room)        : %s", room_setting);
        }
        prefs_free_string(room_setting);

        if (prefs_get_boolean(PREF_NOTIFY_ROOM_CURRENT))
            cons_show("Room current (/notify room)         : ON");
        else
            cons_show("Room current (/notify room)         : OFF");

        if (prefs_get_boolean(PREF_NOTIFY_ROOM_TEXT))
            cons_show("Room text (/notify room)            : ON");
        else
            cons_show("Room text (/notify room)            : OFF");

        if (prefs_get_boolean(PREF_NOTIFY_TYPING))
            cons_show("Composing (/notify typing)          : ON");
        else
            cons_show("Composing (/notify typing)          : OFF");

        if (prefs_get_boolean(PREF_NOTIFY_TYPING_CURRENT))
            cons_show("Composing current (/notify typing)  : ON");
        else
            cons_show("Composing current (/notify typing)  : OFF");

        if (prefs_get_boolean(PREF_NOTIFY_INVITE))
            cons_show("Room invites (/notify invite)       : ON");
        else
            cons_show("Room invites (/notify invite)       : OFF");

        if (prefs_get_boolean(PREF_NOTIFY_SUB))
            cons_show("Subscription requests (/notify sub) : ON");
        else
            cons_show("Subscription requests (/notify sub) : OFF");

        gint remind_period = prefs_get_notify_remind();
        if (remind_period == 0) {
            cons_show("Reminder period (/notify remind)    : OFF");
        } else if (remind_period == 1) {
            cons_show("Reminder period (/notify remind)    : 1 second");
        } else {
            cons_show("Reminder period (/notify remind)    : %d seconds", remind_period);
        }
    } else {
        cons_show("Notification support was not included in this build.");
    }
}

void
cons_show_desktop_prefs(void)
{
    cons_show("Desktop notification preferences:");
    cons_show("");
    cons_notify_setting();

    cons_alert();
}

void
cons_states_setting(void)
{
    if (prefs_get_boolean(PREF_STATES))
        cons_show("Send chat states (/states) : ON");
    else
        cons_show("Send chat states (/states) : OFF");
}

void
cons_outtype_setting(void)
{
    if (prefs_get_boolean(PREF_OUTTYPE))
        cons_show("Send composing (/outtype)  : ON");
    else
        cons_show("Send composing (/outtype)  : OFF");
}

void
cons_intype_setting(void)
{
    if (prefs_get_boolean(PREF_INTYPE))
        cons_show("Show typing (/intype)      : ON");
    else
        cons_show("Show typing (/intype)      : OFF");
}

void
cons_gone_setting(void)
{
    gint gone_time = prefs_get_gone();
    if (gone_time == 0) {
        cons_show("Leave conversation (/gone) : OFF");
    } else if (gone_time == 1) {
        cons_show("Leave conversation (/gone) : 1 minute");
    } else {
        cons_show("Leave conversation (/gone) : %d minutes", gone_time);
    }
}

void
cons_history_setting(void)
{
    if (prefs_get_boolean(PREF_HISTORY))
        cons_show("Chat history (/history)    : ON");
    else
        cons_show("Chat history (/history)    : OFF");
}

void
cons_show_chat_prefs(void)
{
    cons_show("Chat preferences:");
    cons_show("");
    cons_states_setting();
    cons_outtype_setting();
    cons_intype_setting();
    cons_gone_setting();
    cons_history_setting();

    cons_alert();
}

void
cons_inpblock_setting(void)
{
    cons_show("Input timeout (/inpblock)     : %d milliseconds", prefs_get_inpblock());
    if (prefs_get_boolean(PREF_INPBLOCK_DYNAMIC)) {
        cons_show("Dynamic timeout (/inpblock)   : ON");
    } else {
        cons_show("Dynamic timeout (/inpblock)   : OFF");
    }
}

void
cons_log_setting(void)
{
    cons_show("Log file location           : %s", get_log_file_location());
    cons_show("Max log size (/log maxsize) : %d bytes", prefs_get_max_log_size());

    if (prefs_get_boolean(PREF_LOG_ROTATE))
        cons_show("Log rotation (/log rotate)  : ON");
    else
        cons_show("Log rotation (/log rotate)  : OFF");

    if (prefs_get_boolean(PREF_LOG_SHARED))
        cons_show("Shared log (/log shared)    : ON");
    else
        cons_show("Shared log (/log shared)    : OFF");
}

void
cons_chlog_setting(void)
{
    if (prefs_get_boolean(PREF_CHLOG))
        cons_show("Chat logging (/chlog)       : ON");
    else
        cons_show("Chat logging (/chlog)       : OFF");
}

void
cons_grlog_setting(void)
{
    if (prefs_get_boolean(PREF_GRLOG))
        cons_show("Groupchat logging (/grlog)  : ON");
    else
        cons_show("Groupchat logging (/grlog)  : OFF");
}

void
cons_show_log_prefs(void)
{
    cons_show("Logging preferences:");
    cons_show("");
    cons_log_setting();
    cons_chlog_setting();
    cons_grlog_setting();

    cons_alert();
}

void
cons_autoaway_setting(void)
{
    char *pref_autoaway_mode = prefs_get_string(PREF_AUTOAWAY_MODE);
    if (strcmp(pref_autoaway_mode, "off") == 0) {
        cons_show("Autoaway (/autoaway mode)            : OFF");
    } else {
        cons_show("Autoaway (/autoaway mode)            : %s", pref_autoaway_mode);
    }
    prefs_free_string(pref_autoaway_mode);

    cons_show("Autoaway minutes (/autoaway time)    : %d minutes", prefs_get_autoaway_time());

    char *pref_autoaway_message = prefs_get_string(PREF_AUTOAWAY_MESSAGE);
    if ((pref_autoaway_message == NULL) ||
            (strcmp(pref_autoaway_message, "") == 0)) {
        cons_show("Autoaway message (/autoaway message) : OFF");
    } else {
        cons_show("Autoaway message (/autoaway message) : \"%s\"", pref_autoaway_message);
    }
    prefs_free_string(pref_autoaway_message);

    if (prefs_get_boolean(PREF_AUTOAWAY_CHECK)) {
        cons_show("Autoaway check (/autoaway check)     : ON");
    } else {
        cons_show("Autoaway check (/autoaway check)     : OFF");
    }
}

void
cons_show_presence_prefs(void)
{
    cons_show("Presence preferences:");
    cons_show("");
    cons_autoaway_setting();

    cons_alert();
}

void
cons_reconnect_setting(void)
{
    gint reconnect_interval = prefs_get_reconnect();
    if (reconnect_interval == 0) {
        cons_show("Reconnect interval (/reconnect) : OFF");
    } else if (reconnect_interval == 1) {
        cons_show("Reconnect interval (/reconnect) : 1 second");
    } else {
        cons_show("Reconnect interval (/reconnect) : %d seconds", reconnect_interval);
    }
}

void
cons_autoping_setting(void)
{
    gint autoping_interval = prefs_get_autoping();
    if (autoping_interval == 0) {
        cons_show("Autoping interval (/autoping)   : OFF");
    } else if (autoping_interval == 1) {
        cons_show("Autoping interval (/autoping)   : 1 second");
    } else {
        cons_show("Autoping interval (/autoping)   : %d seconds", autoping_interval);
    }
}

void
cons_priority_setting(void)
{
    gint priority = prefs_get_priority();
    cons_show("Priority (/priority) : %d", priority);
}

void
cons_show_connection_prefs(void)
{
    cons_show("Connection preferences:");
    cons_show("");
    cons_reconnect_setting();
    cons_autoping_setting();
    cons_autoconnect_setting();

    cons_alert();
}

void
cons_show_otr_prefs(void)
{
    cons_show("OTR preferences:");
    cons_show("");

    char *policy_value = prefs_get_string(PREF_OTR_POLICY);
    cons_show("OTR policy (/otr policy) : %s", policy_value);
    prefs_free_string(policy_value);

    if (prefs_get_boolean(PREF_OTR_WARN)) {
        cons_show("Warn non-OTR (/otr warn) : ON");
    } else {
        cons_show("Warn non-OTR (/otr warn) : OFF");
    }

    char *log_value = prefs_get_string(PREF_OTR_LOG);
    if (strcmp(log_value, "on") == 0) {
        cons_show("OTR logging (/otr log)   : ON");
    } else if (strcmp(log_value, "off") == 0) {
        cons_show("OTR logging (/otr log)   : OFF");
    } else {
        cons_show("OTR logging (/otr log)   : Redacted");
    }
    prefs_free_string(log_value);

    cons_alert();
}

void
cons_show_themes(GSList *themes)
{
    cons_show("");

    if (themes == NULL) {
        cons_show("No available themes.");
    } else {
        cons_show("Available themes:");
        while (themes != NULL) {
            cons_show(themes->data);
            themes = g_slist_next(themes);
        }
    }

    cons_alert();
}

void
cons_prefs(void)
{
    cons_show("");
    cons_show_ui_prefs();
    cons_show("");
    cons_show_desktop_prefs();
    cons_show("");
    cons_show_chat_prefs();
    cons_show("");
    cons_show_log_prefs();
    cons_show("");
    cons_show_presence_prefs();
    cons_show("");
    cons_show_connection_prefs();
    cons_show("");
    cons_show_otr_prefs();
    cons_show("");

    cons_alert();
}

void
cons_help(void)
{
    cons_show("");
    cons_show("Choose a help option:");
    cons_show("");
    cons_show("/help commands   - List all commands.");
    cons_show("/help basic      - List basic commands for getting started.");
    cons_show("/help chatting   - List chat commands.");
    cons_show("/help groupchat  - List groupchat commands.");
    cons_show("/help presences  - List commands to change presence.");
    cons_show("/help contacts   - List commands for manipulating your roster.");
    cons_show("/help service    - List service discovery commands.");
    cons_show("/help settings   - List commands for changing settings.");
    cons_show("/help navigation - How to navigate around Profanity.");
    cons_show("/help [command]  - Detailed help on a specific command.");
    cons_show("");

    cons_alert();
}

void
cons_navigation_help(void)
{
    cons_show("");
    cons_show("Navigation:");
    cons_show("");
    cons_show("Alt-1                            : This console window.");
    cons_show("F1                               : This console window.");
    cons_show("Alt-2..Alt-0                     : Chat windows.");
    cons_show("F2..F10                          : Chat windows.");
    cons_show("Alt-LEFT, Alt-RIGHT              : Previous/next chat window");
    cons_show("UP, DOWN                         : Navigate input history.");
    cons_show("Ctrl-n, Ctrl-p                   : Navigate input history.");
    cons_show("LEFT, RIGHT, HOME, END           : Move cursor.");
    cons_show("Ctrl-b, Ctrl-f, Ctrl-a, Ctrl-e   : Move cursor.");
    cons_show("Ctrl-LEFT, Ctrl-RIGHT            : Jump word.");
    cons_show("Ctrl-w                           : Delete previous word.");
    cons_show("Alt-Backspace                    : Delete previous word.");
    cons_show("Backspace                        : Delete previous character.");
    cons_show("DEL                              : Delete next character.");
    cons_show("Ctrl-d                           : Delete next character.");
    cons_show("ESC                              : Clear current input.");
    cons_show("Ctrl-u                           : Delete all previous characters.");
    cons_show("TAB                              : Autocomplete.");
    cons_show("PAGE UP, PAGE DOWN               : Page the main window.");
    cons_show("Shift-UP, Shift-DOWN             : Page occupants/roster panel.");
    cons_show("Ctrl-UP, Ctrl-DOWN               : Page occupants/roster panel.");
    cons_show("");

    cons_alert();
}

void
cons_show_roster_group(const char * const group, GSList *list)
{
    cons_show("");

    if (list != NULL) {
        cons_show("%s:", group);
    } else {
        cons_show("No group named %s exists.", group);
    }

    _show_roster_contacts(list, FALSE);

    cons_alert();
}

void
cons_show_roster(GSList *list)
{
    cons_show("");
    cons_show("Roster: jid (nick) - subscription - groups");

    _show_roster_contacts(list, TRUE);

    cons_alert();
}

void
cons_show_contact_online(PContact contact, Resource *resource, GDateTime *last_activity)
{
    const char *show = string_from_resource_presence(resource->presence);
    char *display_str = p_contact_create_display_string(contact, resource->name);

    ProfWin *console = wins_get_console();
    win_show_status_string(console, display_str, show, resource->status, last_activity,
        "++", "online");

    free(display_str);
}

void
cons_show_contact_offline(PContact contact, char *resource, char *status)
{
    char *display_str = p_contact_create_display_string(contact, resource);

    ProfWin *console = wins_get_console();
    win_show_status_string(console, display_str, "offline", status, NULL, "--",
        "offline");
    free(display_str);
}

void
cons_show_contacts(GSList *list)
{
    ProfWin *console = wins_get_console();
    GSList *curr = list;

    while(curr) {
        PContact contact = curr->data;
        if ((strcmp(p_contact_subscription(contact), "to") == 0) ||
            (strcmp(p_contact_subscription(contact), "both") == 0)) {
            win_show_contact(console, contact);
        }
        curr = g_slist_next(curr);
    }
    cons_alert();
}

void
cons_alert(void)
{
    if (ui_current_win_type() != WIN_CONSOLE) {
        status_bar_new(1);
    }
}

void
cons_theme_colours(void)
{
    /*
     *     { "default", -1 },
    { "white", COLOR_WHITE },
    { "green", COLOR_GREEN },
    { "red", COLOR_RED },
    { "yellow", COLOR_YELLOW },
    { "blue", COLOR_BLUE },
    { "cyan", COLOR_CYAN },
    { "black", COLOR_BLACK },
    { "magenta", COLOR_MAGENTA },

     */

    ProfWin *console = wins_get_console();
    cons_show("Theme colours:");
    win_save_print(console, '-', NULL, NO_EOL, THEME_WHITE, "",         " white   ");
    win_save_print(console, '-', NULL, NO_DATE, THEME_WHITE_BOLD, "",   " bold_white");
    win_save_print(console, '-', NULL, NO_EOL, THEME_GREEN, "",         " green   ");
    win_save_print(console, '-', NULL, NO_DATE, THEME_GREEN_BOLD, "",   " bold_green");
    win_save_print(console, '-', NULL, NO_EOL, THEME_RED, "",           " red     ");
    win_save_print(console, '-', NULL, NO_DATE, THEME_RED_BOLD, "",     " bold_red");
    win_save_print(console, '-', NULL, NO_EOL, THEME_YELLOW, "",        " yellow  ");
    win_save_print(console, '-', NULL, NO_DATE, THEME_YELLOW_BOLD, "",  " bold_yellow");
    win_save_print(console, '-', NULL, NO_EOL, THEME_BLUE, "",          " blue    ");
    win_save_print(console, '-', NULL, NO_DATE, THEME_BLUE_BOLD, "",    " bold_blue");
    win_save_print(console, '-', NULL, NO_EOL, THEME_CYAN, "",          " cyan    ");
    win_save_print(console, '-', NULL, NO_DATE, THEME_CYAN_BOLD, "",    " bold_cyan");
    win_save_print(console, '-', NULL, NO_EOL, THEME_MAGENTA, "",       " magenta ");
    win_save_print(console, '-', NULL, NO_DATE, THEME_MAGENTA_BOLD, "", " bold_magenta");
    win_save_print(console, '-', NULL, NO_EOL, THEME_BLACK, "",         " black   ");
    win_save_print(console, '-', NULL, NO_DATE, THEME_BLACK_BOLD, "",   " bold_black");
    cons_show("");
}

static void
_cons_splash_logo(void)
{
    ProfWin *console = wins_get_console();
    win_save_println(console, "Welcome to");

    win_save_print(console, '-', NULL, 0, THEME_SPLASH, "", "                   ___            _           ");
    win_save_print(console, '-', NULL, 0, THEME_SPLASH, "", "                  / __)          (_)_         ");
    win_save_print(console, '-', NULL, 0, THEME_SPLASH, "", " ____   ____ ___ | |__ ____ ____  _| |_ _   _ ");
    win_save_print(console, '-', NULL, 0, THEME_SPLASH, "", "|  _ \\ / ___) _ \\|  __) _  |  _ \\| |  _) | | |");
    win_save_print(console, '-', NULL, 0, THEME_SPLASH, "", "| | | | |  | |_| | | ( ( | | | | | | |_| |_| |");
    win_save_print(console, '-', NULL, 0, THEME_SPLASH, "", "| ||_/|_|   \\___/|_|  \\_||_|_| |_|_|\\___)__  |");
    win_save_print(console, '-', NULL, 0, THEME_SPLASH, "", "|_|                                    (____/ ");
    win_save_print(console, '-', NULL, 0, THEME_SPLASH, "", "");

    if (strcmp(PROF_PACKAGE_STATUS, "development") == 0) {
#ifdef PROF_HAVE_GIT_VERSION
        win_save_vprint(console, '-', NULL, 0, 0, "", "Version %sdev.%s.%s", PROF_PACKAGE_VERSION, PROF_GIT_BRANCH, PROF_GIT_REVISION);
#else
        win_save_vprint(console, '-', NULL, 0, 0, "", "Version %sdev", PROF_PACKAGE_VERSION);
#endif
    } else {
        win_save_vprint(console, '-', NULL, 0, 0, "", "Version %s", PROF_PACKAGE_VERSION);
    }
}

void
_show_roster_contacts(GSList *list, gboolean show_groups)
{
    ProfWin *console = wins_get_console();
    GSList *curr = list;
    while(curr) {

        PContact contact = curr->data;
        GString *title = g_string_new("  ");
        title = g_string_append(title, p_contact_barejid(contact));
        if (p_contact_name(contact) != NULL) {
            title = g_string_append(title, " (");
            title = g_string_append(title, p_contact_name(contact));
            title = g_string_append(title, ")");
        }

        const char *presence = p_contact_presence(contact);
        theme_item_t presence_colour = THEME_TEXT;
        if (p_contact_subscribed(contact)) {
            presence_colour = theme_main_presence_attrs(presence);
        } else {
            presence_colour = theme_main_presence_attrs("offline");
        }
        win_save_vprint(console, '-', NULL, NO_EOL, presence_colour, "", title->str);

        g_string_free(title, TRUE);

        win_save_print(console, '-', NULL, NO_DATE | NO_EOL, 0, "", " - ");
        GString *sub = g_string_new("");
        sub = g_string_append(sub, p_contact_subscription(contact));
        if (p_contact_pending_out(contact)) {
            sub = g_string_append(sub, ", request sent");
        }
        if (presence_sub_request_exists(p_contact_barejid(contact))) {
            sub = g_string_append(sub, ", request received");
        }
        if (p_contact_subscribed(contact)) {
            presence_colour = THEME_SUBSCRIBED;
        } else {
            presence_colour = THEME_UNSUBSCRIBED;
        }

        if (show_groups) {
            win_save_vprint(console, '-', NULL, NO_DATE | NO_EOL, presence_colour, "", "%s", sub->str);
        } else {
            win_save_vprint(console, '-', NULL, NO_DATE, presence_colour, "", "%s", sub->str);
        }

        g_string_free(sub, TRUE);

        if (show_groups) {
            GSList *groups = p_contact_groups(contact);
            if (groups != NULL) {
                GString *groups_str = g_string_new(" - ");
                while (groups != NULL) {
                    g_string_append(groups_str, groups->data);
                    if (g_slist_next(groups) != NULL) {
                        g_string_append(groups_str, ", ");
                    }
                    groups = g_slist_next(groups);
                }
                win_save_vprint(console, '-', NULL, NO_DATE, 0, "", "%s", groups_str->str);
                g_string_free(groups_str, TRUE);
            } else {
                 win_save_print(console, '-', NULL, NO_DATE, 0, "", " ");
            }
        }

        curr = g_slist_next(curr);
    }
}<|MERGE_RESOLUTION|>--- conflicted
+++ resolved
@@ -176,11 +176,7 @@
         }
     }
 
-<<<<<<< HEAD
-    win_save_vprint(console, '-', NULL, 0, 0, "", "Copyright (C) 2012 - 2014 James Booth <%s>.", PROF_PACKAGE_BUGREPORT);
-=======
-    win_save_vprint(console, '-', NULL, 0, 0, "", "Copyright (C) 2012 - 2015 James Booth <%s>.", PACKAGE_BUGREPORT);
->>>>>>> 0bf9d324
+    win_save_vprint(console, '-', NULL, 0, 0, "", "Copyright (C) 2012 - 2015 James Booth <%s>.", PROF_PACKAGE_BUGREPORT);
     win_save_println(console, "License GPLv3+: GNU GPL version 3 or later <http://gnu.org/licenses/gpl.html>");
     win_save_println(console, "");
     win_save_println(console, "This is free software; you are free to change and redistribute it.");
