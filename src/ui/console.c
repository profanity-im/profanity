/*
 * console.c
 *
 * Copyright (C) 2012, 2013 James Booth <boothj5@gmail.com>
 *
 * This file is part of Profanity.
 *
 * Profanity is free software: you can redistribute it and/or modify
 * it under the terms of the GNU General Public License as published by
 * the Free Software Foundation, either version 3 of the License, or
 * (at your option) any later version.
 *
 * Profanity is distributed in the hope that it will be useful,
 * but WITHOUT ANY WARRANTY; without even the implied warranty of
 * MERCHANTABILITY or FITNESS FOR A PARTICULAR PURPOSE.  See the
 * GNU General Public License for more details.
 *
 * You should have received a copy of the GNU General Public License
 * along with Profanity.  If not, see <http://www.gnu.org/licenses/>.
 *
 */

#include <string.h>
#include <stdlib.h>

#ifdef PROF_HAVE_NCURSESW_NCURSES_H
#include <ncursesw/ncurses.h>
#elif PROF_HAVE_NCURSES_H
#include <ncurses.h>
#endif

#include "command/command.h"
#include "common.h"
#include "roster_list.h"
#include "config/preferences.h"
#include "config/theme.h"
#include "ui/window.h"
#include "ui/windows.h"
#include "ui/ui.h"
#include "xmpp/xmpp.h"
#include "xmpp/bookmark.h"

#ifdef PROF_HAVE_GIT_VERSION
#include "gitversion.c"
#endif

static void _cons_splash_logo(void);
void _show_roster_contacts(GSList *list, gboolean show_groups);

void
cons_show_time(void)
{
    ProfWin *console = wins_get_console();
    win_print_time(console, '-');
    wins_refresh_console();
}

void
cons_show_word(const char * const word)
{
    ProfWin *console = wins_get_console();
    wprintw(console->win, "%s", word);
    wins_refresh_console();
}

void
cons_debug(const char * const msg, ...)
{
    ProfWin *console = wins_get_console();
    if (strcmp(PROF_PACKAGE_STATUS, "development") == 0) {
        va_list arg;
        va_start(arg, msg);
        GString *fmt_msg = g_string_new(NULL);
        g_string_vprintf(fmt_msg, msg, arg);
        win_print_time(console, '-');
        wprintw(console->win, "%s\n", fmt_msg->str);
        g_string_free(fmt_msg, TRUE);
        va_end(arg);

        wins_refresh_console();
        cons_alert();

        ui_current_page_off();
        ui_refresh();
    }
}

void
cons_show(const char * const msg, ...)
{
    ProfWin *console = wins_get_console();
    va_list arg;
    va_start(arg, msg);
    GString *fmt_msg = g_string_new(NULL);
    g_string_vprintf(fmt_msg, msg, arg);
    win_print_time(console, '-');
    wprintw(console->win, "%s\n", fmt_msg->str);
    g_string_free(fmt_msg, TRUE);
    va_end(arg);
    wins_refresh_console();
}

void
cons_show_error(const char * const msg, ...)
{
    ProfWin *console = wins_get_console();
    va_list arg;
    va_start(arg, msg);
    GString *fmt_msg = g_string_new(NULL);
    g_string_vprintf(fmt_msg, msg, arg);
    win_print_time(console, '-');
    wattron(console->win, COLOUR_ERROR);
    wprintw(console->win, "%s\n", fmt_msg->str);
    wattroff(console->win, COLOUR_ERROR);
    g_string_free(fmt_msg, TRUE);
    va_end(arg);

    wins_refresh_console();
    cons_alert();
}

void
cons_show_typing(const char * const barejid)
{
    ProfWin *console = wins_get_console();
    PContact contact = roster_get_contact(barejid);
    const char * display_usr = NULL;
    if (p_contact_name(contact) != NULL) {
        display_usr = p_contact_name(contact);
    } else {
        display_usr = barejid;
    }

    win_print_line(console, '-', COLOUR_TYPING, "!! %s is typing a message...", display_usr);

    wins_refresh_console();
    cons_alert();
}

void
cons_show_incoming_message(const char * const short_from, const int win_index)
{
    ProfWin *console = wins_get_console();

    int ui_index = win_index;
    if (ui_index == 10) {
        ui_index = 0;
    }
    win_print_time(console, '-');
    wattron(console->win, COLOUR_INCOMING);
    wprintw(console->win, "<< incoming from %s (%d)\n", short_from, ui_index);
    wattroff(console->win, COLOUR_INCOMING);

    wins_refresh_console();
    cons_alert();
}

void
cons_about(void)
{
    ProfWin *console = wins_get_console();
    int rows, cols;
    getmaxyx(stdscr, rows, cols);

    if (prefs_get_boolean(PREF_SPLASH)) {
        _cons_splash_logo();
    } else {
        win_print_time(console, '-');


        if (strcmp(PROF_PACKAGE_STATUS, "development") == 0) {
#ifdef PROF_HAVE_GIT_VERSION
            wprintw(console->win, "Welcome to Profanity, version %sdev.%s.%s\n", PROF_PACKAGE_VERSION, PROF_GIT_BRANCH, PROF_GIT_REVISION);
#else
            wprintw(console->win, "Welcome to Profanity, version %sdev\n", PROF_PACKAGE_VERSION);
#endif
        } else {
            wprintw(console->win, "Welcome to Profanity, version %s\n", PROF_PACKAGE_VERSION);
        }
    }

<<<<<<< HEAD
    console->print_time(console, '-');
    wprintw(console->win, "Copyright (C) 2012, 2013 James Booth <%s>.\n", PROF_PACKAGE_BUGREPORT);
    console->print_time(console, '-');
=======
    win_print_time(console, '-');
    wprintw(console->win, "Copyright (C) 2012, 2013 James Booth <%s>.\n", PACKAGE_BUGREPORT);
    win_print_time(console, '-');
>>>>>>> 2490f5b4
    wprintw(console->win, "License GPLv3+: GNU GPL version 3 or later <http://gnu.org/licenses/gpl.html>\n");
    win_print_time(console, '-');
    wprintw(console->win, "\n");
    win_print_time(console, '-');
    wprintw(console->win, "This is free software; you are free to change and redistribute it.\n");
    win_print_time(console, '-');

    wprintw(console->win, "There is NO WARRANTY, to the extent permitted by law.\n");
    win_print_time(console, '-');
    wprintw(console->win, "\n");
    win_print_time(console, '-');
    wprintw(console->win, "Type '/help' to show complete help.\n");
    win_print_time(console, '-');
    wprintw(console->win, "\n");

    if (prefs_get_boolean(PREF_VERCHECK)) {
        cons_check_version(FALSE);
    }

    prefresh(console->win, 0, 0, 1, 0, rows-3, cols-1);

    wins_refresh_console();
    cons_alert();
}

void
cons_check_version(gboolean not_available_msg)
{
    ProfWin *console = wins_get_console();
    char *latest_release = release_get_latest();

    if (latest_release != NULL) {
        gboolean relase_valid = g_regex_match_simple("^\\d+\\.\\d+\\.\\d+$", latest_release, 0, 0);

        if (relase_valid) {
            if (release_is_new(latest_release)) {
                win_print_time(console, '-');
                wprintw(console->win, "A new version of Profanity is available: %s", latest_release);
                win_print_time(console, '-');
                wprintw(console->win, "Check <http://www.profanity.im> for details.\n");
                free(latest_release);
                win_print_time(console, '-');
                wprintw(console->win, "\n");
            } else {
                if (not_available_msg) {
                    cons_show("No new version available.");
                    cons_show("");
                }
            }

            wins_refresh_console();
            cons_alert();
        }
    }
}

void
cons_show_login_success(ProfAccount *account)
{
    ProfWin *console = wins_get_console();
    win_print_time(console, '-');
    wprintw(console->win, "%s logged in successfully, ", account->jid);

    resource_presence_t presence = accounts_get_login_presence(account->name);
    const char *presence_str = string_from_resource_presence(presence);

    win_presence_colour_on(console, presence_str);
    wprintw(console->win, "%s", presence_str);
    win_presence_colour_off(console, presence_str);
    wprintw(console->win, " (priority %d)",
        accounts_get_priority_for_presence_type(account->name, presence));
    wprintw(console->win, ".\n");
    wins_refresh_console();
    cons_alert();
}

void
cons_show_wins(void)
{
    ProfWin *console = wins_get_console();
    cons_show("");
    cons_show("Active windows:");
    GSList *window_strings = wins_create_summary();

    GSList *curr = window_strings;
    while (curr != NULL) {
        win_print_time(console, '-');
        wprintw(console->win, curr->data);
        wprintw(console->win, "\n");
        curr = g_slist_next(curr);
    }

    cons_show("");
    wins_refresh_console();
    cons_alert();
}

void
cons_show_room_invites(GSList *invites)
{
    cons_show("");
    if (invites == NULL) {
        cons_show("No outstanding chat room invites.");
    } else {
        cons_show("Chat room invites, use /join or /decline commands:");
        while (invites != NULL) {
            cons_show("  %s", invites->data);
            invites = g_slist_next(invites);
        }
    }

    wins_refresh_console();
    cons_alert();
}

void
cons_show_info(PContact pcontact)
{
    ProfWin *console = wins_get_console();
    const char *barejid = p_contact_barejid(pcontact);
    const char *name = p_contact_name(pcontact);
    const char *presence = p_contact_presence(pcontact);
    const char *sub = p_contact_subscription(pcontact);
    GList *resources = p_contact_get_available_resources(pcontact);
    GList *ordered_resources = NULL;
    GDateTime *last_activity = p_contact_last_activity(pcontact);
    WINDOW *win = console->win;

    win_print_time(console, '-');
    wprintw(win, "\n");
    win_print_time(console, '-');
    win_presence_colour_on(console, presence);
    wprintw(win, "%s", barejid);
    if (name != NULL) {
        wprintw(win, " (%s)", name);
    }
    win_presence_colour_off(console, presence);
    wprintw(win, ":\n");

    if (sub != NULL) {
        win_print_time(console, '-');
        wprintw(win, "Subscription: %s\n", sub);
    }

    if (last_activity != NULL) {
        GDateTime *now = g_date_time_new_now_local();
        GTimeSpan span = g_date_time_difference(now, last_activity);

        win_print_time(console, '-');
        wprintw(win, "Last activity: ");

        int hours = span / G_TIME_SPAN_HOUR;
        span = span - hours * G_TIME_SPAN_HOUR;
        if (hours > 0) {
            wprintw(win, "%dh", hours);
        }

        int minutes = span / G_TIME_SPAN_MINUTE;
        span = span - minutes * G_TIME_SPAN_MINUTE;
        wprintw(win, "%dm", minutes);

        int seconds = span / G_TIME_SPAN_SECOND;
        wprintw(win, "%ds", seconds);

        wprintw(win, "\n");

        g_date_time_unref(now);
    }

    if (resources != NULL) {
        win_print_time(console, '-');
        wprintw(win, "Resources:\n");

        // sort in order of availabiltiy
        while (resources != NULL) {
            Resource *resource = resources->data;
            ordered_resources = g_list_insert_sorted(ordered_resources,
                resource, (GCompareFunc)resource_compare_availability);
            resources = g_list_next(resources);
        }
    }

    while (ordered_resources != NULL) {
        Resource *resource = ordered_resources->data;
        const char *resource_presence = string_from_resource_presence(resource->presence);
        win_print_time(console, '-');
        win_presence_colour_on(console, resource_presence);
        wprintw(win, "  %s (%d), %s", resource->name, resource->priority, resource_presence);
        if (resource->status != NULL) {
            wprintw(win, ", \"%s\"", resource->status);
        }
        wprintw(win, "\n");
        win_presence_colour_off(console, resource_presence);

        if (resource->caps_str != NULL) {
            Capabilities *caps = caps_get(resource->caps_str);
            if (caps != NULL) {
                // show identity
                if ((caps->category != NULL) || (caps->type != NULL) || (caps->name != NULL)) {
                    win_print_time(console, '-');
                    wprintw(win, "    Identity: ");
                    if (caps->name != NULL) {
                        wprintw(win, "%s", caps->name);
                        if ((caps->category != NULL) || (caps->type != NULL)) {
                            wprintw(win, " ");
                        }
                    }
                    if (caps->type != NULL) {
                        wprintw(win, "%s", caps->type);
                        if (caps->category != NULL) {
                            wprintw(win, " ");
                        }
                    }
                    if (caps->category != NULL) {
                        wprintw(win, "%s", caps->category);
                    }
                    wprintw(win, "\n");
                }
                if (caps->software != NULL) {
                    win_print_time(console, '-');
                    wprintw(win, "    Software: %s", caps->software);
                }
                if (caps->software_version != NULL) {
                    wprintw(win, ", %s", caps->software_version);
                }
                if ((caps->software != NULL) || (caps->software_version != NULL)) {
                    wprintw(win, "\n");
                }
                if (caps->os != NULL) {
                    win_print_time(console, '-');
                    wprintw(win, "    OS: %s", caps->os);
                }
                if (caps->os_version != NULL) {
                    wprintw(win, ", %s", caps->os_version);
                }
                if ((caps->os != NULL) || (caps->os_version != NULL)) {
                    wprintw(win, "\n");
                }
            }
        }

        ordered_resources = g_list_next(ordered_resources);
    }

    wins_refresh_console();
    cons_alert();
}

void
cons_show_caps(const char * const contact, Resource *resource)
{
    ProfWin *console = wins_get_console();
    WINDOW *win = console->win;
    cons_show("");
    const char *resource_presence = string_from_resource_presence(resource->presence);
    win_print_time(console, '-');
    win_presence_colour_on(console, resource_presence);
    wprintw(console->win, "%s", contact);
    win_presence_colour_off(console, resource_presence);
    wprintw(win, ":\n");

    if (resource->caps_str != NULL) {
        Capabilities *caps = caps_get(resource->caps_str);
        if (caps != NULL) {
            // show identity
            if ((caps->category != NULL) || (caps->type != NULL) || (caps->name != NULL)) {
                win_print_time(console, '-');
                wprintw(win, "Identity: ");
                if (caps->name != NULL) {
                    wprintw(win, "%s", caps->name);
                    if ((caps->category != NULL) || (caps->type != NULL)) {
                        wprintw(win, " ");
                    }
                }
                if (caps->type != NULL) {
                    wprintw(win, "%s", caps->type);
                    if (caps->category != NULL) {
                        wprintw(win, " ");
                    }
                }
                if (caps->category != NULL) {
                    wprintw(win, "%s", caps->category);
                }
                wprintw(win, "\n");
            }
            if (caps->software != NULL) {
                win_print_time(console, '-');
                wprintw(win, "Software: %s", caps->software);
            }
            if (caps->software_version != NULL) {
                wprintw(win, ", %s", caps->software_version);
            }
            if ((caps->software != NULL) || (caps->software_version != NULL)) {
                wprintw(win, "\n");
            }
            if (caps->os != NULL) {
                win_print_time(console, '-');
                wprintw(win, "OS: %s", caps->os);
            }
            if (caps->os_version != NULL) {
                wprintw(win, ", %s", caps->os_version);
            }
            if ((caps->os != NULL) || (caps->os_version != NULL)) {
                wprintw(win, "\n");
            }

            if (caps->features != NULL) {
                win_print_time(console, '-');
                wprintw(win, "Features:\n");
                GSList *feature = caps->features;
                while (feature != NULL) {
                    win_print_time(console, '-');
                    wprintw(win, "  %s\n", feature->data);
                    feature = g_slist_next(feature);
                }
            }
        }
    }

    wins_refresh_console();
    cons_alert();
}

void
cons_show_software_version(const char * const jid, const char * const  presence,
    const char * const name, const char * const version, const char * const os)
{
    ProfWin *console = wins_get_console();
    if ((name != NULL) || (version != NULL) || (os != NULL)) {
        cons_show("");
        win_print_time(console, '-');
        win_presence_colour_on(console, presence);
        wprintw(console->win, "%s", jid);
        win_presence_colour_off(console, presence);
        wprintw(console->win, ":\n");
    }
    if (name != NULL) {
        cons_show("Name    : %s", name);
    }
    if (version != NULL) {
        cons_show("Version : %s", version);
    }
    if (os != NULL) {
        cons_show("OS      : %s", os);
    }

    wins_refresh_console();
    cons_alert();
}

void
cons_show_received_subs(void)
{
    GSList *received = presence_get_subscription_requests();
    if (received == NULL) {
        cons_show("No outstanding subscription requests.");
    } else {
        cons_show("Outstanding subscription requests from:",
            g_slist_length(received));
        while (received != NULL) {
            cons_show("  %s", received->data);
            received = g_slist_next(received);
        }
        g_slist_free_full(received, g_free);
    }

    wins_refresh_console();
    cons_alert();
}

void
cons_show_sent_subs(void)
{
   if (roster_has_pending_subscriptions()) {
        GSList *contacts = roster_get_contacts();
        PContact contact = NULL;
        cons_show("Awaiting subscription responses from:");
        while (contacts != NULL) {
            contact = (PContact) contacts->data;
            if (p_contact_pending_out(contact)) {
                cons_show("  %s", p_contact_barejid(contact));
            }
            contacts = g_slist_next(contacts);
        }
    } else {
        cons_show("No pending requests sent.");
    }

    wins_refresh_console();
    cons_alert();
}

void
cons_show_room_list(GSList *rooms, const char * const conference_node)
{
    ProfWin *console = wins_get_console();
    if ((rooms != NULL) && (g_slist_length(rooms) > 0)) {
        cons_show("Chat rooms at %s:", conference_node);
        while (rooms != NULL) {
            DiscoItem *room = rooms->data;
            win_print_time(console, '-');
            wprintw(console->win, "  %s", room->jid);
            if (room->name != NULL) {
                wprintw(console->win, ", (%s)", room->name);
            }
            wprintw(console->win, "\n");
            rooms = g_slist_next(rooms);
        }
    } else {
        cons_show("No chat rooms at %s", conference_node);
    }

    wins_refresh_console();
    cons_alert();
}

void
cons_show_bookmarks(const GList *list)
{
    Bookmark *item;

    cons_show("");
    cons_show("Bookmarks:");

    /* TODO: show status (connected or not) and window number */
    while (list != NULL) {
        item = list->data;

        ProfWin *console = wins_get_console();

        win_print_time(console, '-');
        wprintw(console->win, "  %s", item->jid);
        if (item->nick != NULL) {
            wprintw(console->win, "/%s", item->nick);
        }
        if (item->autojoin) {
            wprintw(console->win, " (autojoin)");
        }
        wprintw(console->win, "\n");
        list = g_list_next(list);
    }

    wins_refresh_console();
    cons_alert();
}

void
cons_show_disco_info(const char *jid, GSList *identities, GSList *features)
{
    if (((identities != NULL) && (g_slist_length(identities) > 0)) ||
        ((features != NULL) && (g_slist_length(features) > 0))) {
        cons_show("");
        cons_show("Service disovery info for %s", jid);

        if (identities != NULL) {
            cons_show("  Identities");
        }
        while (identities != NULL) {
            DiscoIdentity *identity = identities->data;  // anme trpe, cat
            GString *identity_str = g_string_new("    ");
            if (identity->name != NULL) {
                identity_str = g_string_append(identity_str, identity->name);
                identity_str = g_string_append(identity_str, " ");
            }
            if (identity->type != NULL) {
                identity_str = g_string_append(identity_str, identity->type);
                identity_str = g_string_append(identity_str, " ");
            }
            if (identity->category != NULL) {
                identity_str = g_string_append(identity_str, identity->category);
            }
            cons_show(identity_str->str);
            g_string_free(identity_str, FALSE);
            identities = g_slist_next(identities);
        }

        if (features != NULL) {
            cons_show("  Features:");
        }
        while (features != NULL) {
            cons_show("    %s", features->data);
            features = g_slist_next(features);
        }

        wins_refresh_console();
        cons_alert();
    }
}

void
cons_show_disco_items(GSList *items, const char * const jid)
{
    ProfWin *console = wins_get_console();
    if ((items != NULL) && (g_slist_length(items) > 0)) {
        cons_show("");
        cons_show("Service discovery items for %s:", jid);
        while (items != NULL) {
            DiscoItem *item = items->data;
            win_print_time(console, '-');
            wprintw(console->win, "  %s", item->jid);
            if (item->name != NULL) {
                wprintw(console->win, ", (%s)", item->name);
            }
            wprintw(console->win, "\n");
            items = g_slist_next(items);
        }
    } else {
        cons_show("");
        cons_show("No service discovery items for %s", jid);
    }
    wins_refresh_console();
    cons_alert();
}

void
cons_show_status(const char * const barejid)
{
    ProfWin *console = wins_get_console();
    PContact pcontact = roster_get_contact(barejid);

    if (pcontact != NULL) {
        win_show_contact(console, pcontact);
    } else {
        cons_show("No such contact \"%s\" in roster.", barejid);
    }
    wins_refresh_console();
    cons_alert();
}

void
cons_show_room_invite(const char * const invitor, const char * const room,
    const char * const reason)
{
    char *display_from = NULL;
    PContact contact = roster_get_contact(invitor);
    if (contact != NULL) {
        if (p_contact_name(contact) != NULL) {
            display_from = strdup(p_contact_name(contact));
        } else {
            display_from = strdup(invitor);
        }
    } else {
        display_from = strdup(invitor);
    }

    cons_show("");
    cons_show("Chat room invite received:");
    cons_show("  From   : %s", display_from);
    cons_show("  Room   : %s", room);

    if (reason != NULL) {
        cons_show("  Message: %s", reason);
    }

    cons_show("Use /join or /decline");

    if (prefs_get_boolean(PREF_NOTIFY_INVITE)) {
        notify_invite(display_from, room, reason);
    }

    free(display_from);

    wins_refresh_console();
    cons_alert();
}

void
cons_show_account_list(gchar **accounts)
{
    ProfWin *console = wins_get_console();
    int size = g_strv_length(accounts);
    if (size > 0) {
        cons_show("Accounts:");
        int i = 0;
        for (i = 0; i < size; i++) {
            if ((jabber_get_connection_status() == JABBER_CONNECTED) &&
                    (g_strcmp0(jabber_get_account_name(), accounts[i]) == 0)) {
                resource_presence_t presence = accounts_get_last_presence(accounts[i]);
                win_print_time(console, '-');
                win_presence_colour_on(console, string_from_resource_presence(presence));
                wprintw(console->win, "%s\n", accounts[i]);
                win_presence_colour_off(console, string_from_resource_presence(presence));
            } else {
                cons_show(accounts[i]);
            }
        }
        cons_show("");
    } else {
        cons_show("No accounts created yet.");
        cons_show("");
    }

    wins_refresh_console();
    cons_alert();
}

void
cons_show_account(ProfAccount *account)
{
    ProfWin *console = wins_get_console();
    cons_show("");
    cons_show("Account %s:", account->name);
    if (account->enabled) {
        cons_show   ("enabled        : TRUE");
    } else {
        cons_show   ("enabled        : FALSE");
    }
    cons_show       ("jid            : %s", account->jid);
    if (account->password != NULL) {
        cons_show       ("password       : [redacted]");
    }
    if (account->resource != NULL) {
        cons_show   ("resource       : %s", account->resource);
    }
    if (account->server != NULL) {
        cons_show   ("server         : %s", account->server);
    }
    if (account->muc_service != NULL) {
        cons_show   ("muc service    : %s", account->muc_service);
    }
    if (account->muc_nick != NULL) {
        cons_show   ("muc nick       : %s", account->muc_nick);
    }
    if (account->last_presence != NULL) {
        cons_show   ("Last presence  : %s", account->last_presence);
    }
    if (account->login_presence != NULL) {
        cons_show   ("Login presence : %s", account->login_presence);
    }
    cons_show       ("Priority       : chat:%d, online:%d, away:%d, xa:%d, dnd:%d",
        account->priority_chat, account->priority_online, account->priority_away,
        account->priority_xa, account->priority_dnd);

    if ((jabber_get_connection_status() == JABBER_CONNECTED) &&
            (g_strcmp0(jabber_get_account_name(), account->name) == 0)) {
        GList *resources = jabber_get_available_resources();
        GList *ordered_resources = NULL;

        WINDOW *win = console->win;
        if (resources != NULL) {
            win_print_time(console, '-');
            wprintw(win, "Resources:\n");

            // sort in order of availabiltiy
            while (resources != NULL) {
                Resource *resource = resources->data;
                ordered_resources = g_list_insert_sorted(ordered_resources,
                    resource, (GCompareFunc)resource_compare_availability);
                resources = g_list_next(resources);
            }
        }

        while (ordered_resources != NULL) {
            Resource *resource = ordered_resources->data;
            const char *resource_presence = string_from_resource_presence(resource->presence);
            win_print_time(console, '-');
            win_presence_colour_on(console, resource_presence);
            wprintw(win, "  %s (%d), %s", resource->name, resource->priority, resource_presence);
            if (resource->status != NULL) {
                wprintw(win, ", \"%s\"", resource->status);
            }
            wprintw(win, "\n");
            win_presence_colour_off(console, resource_presence);

            if (resource->caps_str != NULL) {
                Capabilities *caps = caps_get(resource->caps_str);
                if (caps != NULL) {
                    // show identity
                    if ((caps->category != NULL) || (caps->type != NULL) || (caps->name != NULL)) {
                        win_print_time(console, '-');
                        wprintw(win, "    Identity: ");
                        if (caps->name != NULL) {
                            wprintw(win, "%s", caps->name);
                            if ((caps->category != NULL) || (caps->type != NULL)) {
                                wprintw(win, " ");
                            }
                        }
                        if (caps->type != NULL) {
                            wprintw(win, "%s", caps->type);
                            if (caps->category != NULL) {
                                wprintw(win, " ");
                            }
                        }
                        if (caps->category != NULL) {
                            wprintw(win, "%s", caps->category);
                        }
                        wprintw(win, "\n");
                    }
                    if (caps->software != NULL) {
                        win_print_time(console, '-');
                        wprintw(win, "    Software: %s", caps->software);
                    }
                    if (caps->software_version != NULL) {
                        wprintw(win, ", %s", caps->software_version);
                    }
                    if ((caps->software != NULL) || (caps->software_version != NULL)) {
                        wprintw(win, "\n");
                    }
                    if (caps->os != NULL) {
                        win_print_time(console, '-');
                        wprintw(win, "    OS: %s", caps->os);
                    }
                    if (caps->os_version != NULL) {
                        wprintw(win, ", %s", caps->os_version);
                    }
                    if ((caps->os != NULL) || (caps->os_version != NULL)) {
                        wprintw(win, "\n");
                    }
                }
            }

            ordered_resources = g_list_next(ordered_resources);
        }
    }

    wins_refresh_console();
    cons_alert();
}

void
cons_theme_setting(void)
{
    gchar *theme = prefs_get_string(PREF_THEME);
    if (theme == NULL) {
        cons_show("Theme (/theme)               : default");
    } else {
        cons_show("Theme (/theme)               : %s", theme);
    }
}

void
cons_beep_setting(void)
{
    if (prefs_get_boolean(PREF_BEEP))
        cons_show("Terminal beep (/beep)        : ON");
    else
        cons_show("Terminal beep (/beep)        : OFF");
}

void
cons_flash_setting(void)
{
    if (prefs_get_boolean(PREF_FLASH))
        cons_show("Terminal flash (/flash)      : ON");
    else
        cons_show("Terminal flash (/flash)      : OFF");
}

void
cons_splash_setting(void)
{
    if (prefs_get_boolean(PREF_SPLASH))
        cons_show("Splash screen (/splash)      : ON");
    else
        cons_show("Splash screen (/splash)      : OFF");
}

void
cons_autoconnect_setting(void)
{
    if (prefs_get_string(PREF_CONNECT_ACCOUNT) != NULL)
        cons_show("Autoconnect (/autoconnect)      : %s", prefs_get_string(PREF_CONNECT_ACCOUNT));
    else
        cons_show("Autoconnect (/autoconnect)      : OFF");
}

void
cons_vercheck_setting(void)
{
    if (prefs_get_boolean(PREF_VERCHECK))
        cons_show("Version checking (/vercheck) : ON");
    else
        cons_show("Version checking (/vercheck) : OFF");
}

void
cons_mouse_setting(void)
{
    if (prefs_get_boolean(PREF_MOUSE))
        cons_show("Mouse handling (/mouse)      : ON");
    else
        cons_show("Mouse handling (/mouse)      : OFF");
}

void
cons_statuses_setting(void)
{
    if (prefs_get_boolean(PREF_STATUSES))
        cons_show("Status (/statuses)           : ON");
    else
        cons_show("Status (/statuses)           : OFF");
}

void
cons_titlebar_setting(void)
{
    if (prefs_get_boolean(PREF_TITLEBARVERSION)) {
        cons_show("Titlebar display (/titlebar) : version");
    } else {
        cons_show("Titlebar display (/titlebar) : NONE");
    }
}

void
cons_show_ui_prefs(void)
{
    cons_show("UI preferences:");
    cons_show("");
    cons_theme_setting();
    cons_beep_setting();
    cons_flash_setting();
    cons_splash_setting();
    cons_vercheck_setting();
    cons_mouse_setting();
    cons_statuses_setting();
    cons_titlebar_setting();

    wins_refresh_console();
    cons_alert();
}

void
cons_notify_setting(void)
{
    if (prefs_get_boolean(PREF_NOTIFY_MESSAGE))
        cons_show("Messages (/notify message)          : ON");
    else
        cons_show("Messages (/notify message)          : OFF");

    if (prefs_get_boolean(PREF_NOTIFY_TYPING))
        cons_show("Composing (/notify typing)          : ON");
    else
        cons_show("Composing (/notify typing)          : OFF");

    if (prefs_get_boolean(PREF_NOTIFY_INVITE))
        cons_show("Room invites (/notify invite)       : ON");
    else
        cons_show("Room invites (/notify invite)       : OFF");

    if (prefs_get_boolean(PREF_NOTIFY_SUB))
        cons_show("Subscription requests (/notify sub) : ON");
    else
        cons_show("Subscription requests (/notify sub) : OFF");

    gint remind_period = prefs_get_notify_remind();
    if (remind_period == 0) {
        cons_show("Reminder period (/notify remind)    : OFF");
    } else if (remind_period == 1) {
        cons_show("Reminder period (/notify remind)    : 1 second");
    } else {
        cons_show("Reminder period (/notify remind)    : %d seconds", remind_period);
    }
}

void
cons_show_desktop_prefs(void)
{
    cons_show("Desktop notification preferences:");
    cons_show("");
    cons_notify_setting();

    wins_refresh_console();
    cons_alert();
}

void
cons_states_setting(void)
{
    if (prefs_get_boolean(PREF_STATES))
        cons_show("Send chat states (/states) : ON");
    else
        cons_show("Send chat states (/states) : OFF");
}

void
cons_outtype_setting(void)
{
    if (prefs_get_boolean(PREF_OUTTYPE))
        cons_show("Send composing (/outtype)  : ON");
    else
        cons_show("Send composing (/outtype)  : OFF");
}

void
cons_intype_setting(void)
{
    if (prefs_get_boolean(PREF_INTYPE))
        cons_show("Show typing (/intype)      : ON");
    else
        cons_show("Show typing (/intype)      : OFF");
}

void
cons_gone_setting(void)
{
    gint gone_time = prefs_get_gone();
    if (gone_time == 0) {
        cons_show("Leave conversation (/gone) : OFF");
    } else if (gone_time == 1) {
        cons_show("Leave conversation (/gone) : 1 minute");
    } else {
        cons_show("Leave conversation (/gone) : %d minutes", gone_time);
    }
}

void
cons_history_setting(void)
{
    if (prefs_get_boolean(PREF_HISTORY))
        cons_show("Chat history (/history)    : ON");
    else
        cons_show("Chat history (/history)    : OFF");
}

void
cons_show_chat_prefs(void)
{
    cons_show("Chat preferences:");
    cons_show("");
    cons_states_setting();
    cons_outtype_setting();
    cons_intype_setting();
    cons_gone_setting();
    cons_history_setting();

    wins_refresh_console();
    cons_alert();
}

void
cons_log_setting(void)
{
    cons_show("Max log size (/log maxsize) : %d bytes", prefs_get_max_log_size());
}

void
cons_chlog_setting(void)
{
    if (prefs_get_boolean(PREF_CHLOG))
        cons_show("Chat logging (/chlog)       : ON");
    else
        cons_show("Chat logging (/chlog)       : OFF");
}

void
cons_grlog_setting(void)
{
    if (prefs_get_boolean(PREF_GRLOG))
        cons_show("Groupchat logging (/grlog)  : ON");
    else
        cons_show("Groupchat logging (/grlog)  : OFF");
}

void
cons_show_log_prefs(void)
{
    cons_show("Logging preferences:");
    cons_show("");
    cons_log_setting();
    cons_chlog_setting();
    cons_grlog_setting();

    wins_refresh_console();
    cons_alert();
}

void
cons_autoaway_setting(void)
{
    if (strcmp(prefs_get_string(PREF_AUTOAWAY_MODE), "off") == 0) {
        cons_show("Autoaway (/autoaway mode)            : OFF");
    } else {
        cons_show("Autoaway (/autoaway mode)            : %s", prefs_get_string(PREF_AUTOAWAY_MODE));
    }

    cons_show("Autoaway minutes (/autoaway time)    : %d minutes", prefs_get_autoaway_time());

    if ((prefs_get_string(PREF_AUTOAWAY_MESSAGE) == NULL) ||
            (strcmp(prefs_get_string(PREF_AUTOAWAY_MESSAGE), "") == 0)) {
        cons_show("Autoaway message (/autoaway message) : OFF");
    } else {
        cons_show("Autoaway message (/autoaway message) : \"%s\"", prefs_get_string(PREF_AUTOAWAY_MESSAGE));
    }

    if (prefs_get_boolean(PREF_AUTOAWAY_CHECK)) {
        cons_show("Autoaway check (/autoaway check)     : ON");
    } else {
        cons_show("Autoaway check (/autoaway check)     : OFF");
    }
}

void
cons_show_presence_prefs(void)
{
    cons_show("Presence preferences:");
    cons_show("");
    cons_autoaway_setting();

    wins_refresh_console();
    cons_alert();
}

void
cons_reconnect_setting(void)
{
    gint reconnect_interval = prefs_get_reconnect();
    if (reconnect_interval == 0) {
        cons_show("Reconnect interval (/reconnect) : OFF");
    } else if (reconnect_interval == 1) {
        cons_show("Reconnect interval (/reconnect) : 1 second");
    } else {
        cons_show("Reconnect interval (/reconnect) : %d seconds", reconnect_interval);
    }
}

void
cons_autoping_setting(void)
{
    gint autoping_interval = prefs_get_autoping();
    if (autoping_interval == 0) {
        cons_show("Autoping interval (/autoping)   : OFF");
    } else if (autoping_interval == 1) {
        cons_show("Autoping interval (/autoping)   : 1 second");
    } else {
        cons_show("Autoping interval (/autoping)   : %d seconds", autoping_interval);
    }
}

void
cons_priority_setting(void)
{
    gint priority = prefs_get_priority();
    cons_show("Priority (/priority) : %d", priority);
}

void
cons_show_connection_prefs(void)
{
    cons_show("Connection preferences:");
    cons_show("");
    cons_reconnect_setting();
    cons_autoping_setting();
    cons_autoconnect_setting();

    wins_refresh_console();
    cons_alert();
}

void
cons_show_themes(GSList *themes)
{
    cons_show("");

    if (themes == NULL) {
        cons_show("No available themes.");
    } else {
        cons_show("Available themes:");
        while (themes != NULL) {
            cons_show(themes->data);
            themes = g_slist_next(themes);
        }
    }

    wins_refresh_console();
    cons_alert();
}

void
cons_prefs(void)
{
    cons_show("");
    cons_show_ui_prefs();
    cons_show("");
    cons_show_desktop_prefs();
    cons_show("");
    cons_show_chat_prefs();
    cons_show("");
    cons_show_log_prefs();
    cons_show("");
    cons_show_presence_prefs();
    cons_show("");
    cons_show_connection_prefs();
    cons_show("");

    wins_refresh_console();
    cons_alert();
}

void
cons_help(void)
{
    cons_show("");
    cons_show("Choose a help option:");
    cons_show("");
    cons_show("/help commands   - List all commands.");
    cons_show("/help basic      - List basic commands for getting started.");
    cons_show("/help chatting   - List chat commands.");
    cons_show("/help groupchat  - List groupchat commands.");
    cons_show("/help presence   - List commands to change presence.");
    cons_show("/help roster     - List commands for manipulating your roster.");
    cons_show("/help service    - List service discovery commands");
    cons_show("/help settings   - List commands for changing settings.");
    cons_show("/help other      - Other commands.");
    cons_show("/help navigation - How to navigate around Profanity.");
    cons_show("/help [command]  - Detailed help on a specific command.");
    cons_show("");

    wins_refresh_console();
    cons_alert();
}

void
cons_navigation_help(void)
{
    cons_show("");
    cons_show("Navigation:");
    cons_show("");
    cons_show("Alt-1                    : This console window.");
    cons_show("Alt-2..Alt-0             : Chat windows.");
    cons_show("Alt-LEFT                 : Previous chat window");
    cons_show("Alt-RIGHT                : Next chat window");
    cons_show("F1                       : This console window.");
    cons_show("F2..F10                  : Chat windows.");
    cons_show("UP, DOWN                 : Navigate input history.");
    cons_show("LEFT, RIGHT, HOME, END   : Edit current input.");
    cons_show("CTRL-LEFT, CTRL-RIGHT    : Jump word in input.");
    cons_show("ESC                      : Clear current input.");
    cons_show("TAB                      : Autocomplete.");
    cons_show("PAGE UP, PAGE DOWN       : Page the main window.");
    cons_show("");

    wins_refresh_console();
    cons_alert();
}

void
cons_show_roster_group(const char * const group, GSList *list)
{
    cons_show("");

    if (list != NULL) {
        cons_show("%s:", group);
    } else {
        cons_show("No group named %s exists.", group);
    }

    _show_roster_contacts(list, FALSE);
    wins_refresh_console();
    cons_alert();
}

void
cons_show_roster(GSList *list)
{
    cons_show("");
    cons_show("Roster:");

    _show_roster_contacts(list, TRUE);
    wins_refresh_console();
    cons_alert();
}

void
cons_show_contacts(GSList *list)
{
    ProfWin *console = wins_get_console();
    GSList *curr = list;

    while(curr) {
        PContact contact = curr->data;
        if ((strcmp(p_contact_subscription(contact), "to") == 0) ||
            (strcmp(p_contact_subscription(contact), "both") == 0)) {
            win_show_contact(console, contact);
        }
        curr = g_slist_next(curr);
    }

    wins_refresh_console();
    cons_alert();
}

void
cons_alert(void)
{
    if (ui_current_win_type() != WIN_CONSOLE) {
        status_bar_new(1);
    }
}

static void
_cons_splash_logo(void)
{
    ProfWin *console = wins_get_console();
    win_print_time(console, '-');
    wprintw(console->win, "Welcome to\n");

    win_print_time(console, '-');
    wattron(console->win, COLOUR_SPLASH);
    wprintw(console->win, "                   ___            _           \n");
    wattroff(console->win, COLOUR_SPLASH);

    win_print_time(console, '-');
    wattron(console->win, COLOUR_SPLASH);
    wprintw(console->win, "                  / __)          (_)_         \n");
    wattroff(console->win, COLOUR_SPLASH);

    win_print_time(console, '-');
    wattron(console->win, COLOUR_SPLASH);
    wprintw(console->win, " ____   ____ ___ | |__ ____ ____  _| |_ _   _ \n");
    wattroff(console->win, COLOUR_SPLASH);

    win_print_time(console, '-');
    wattron(console->win, COLOUR_SPLASH);
    wprintw(console->win, "|  _ \\ / ___) _ \\|  __) _  |  _ \\| |  _) | | |\n");
    wattroff(console->win, COLOUR_SPLASH);

    win_print_time(console, '-');
    wattron(console->win, COLOUR_SPLASH);
    wprintw(console->win, "| | | | |  | |_| | | ( ( | | | | | | |_| |_| |\n");
    wattroff(console->win, COLOUR_SPLASH);

    win_print_time(console, '-');
    wattron(console->win, COLOUR_SPLASH);
    wprintw(console->win, "| ||_/|_|   \\___/|_|  \\_||_|_| |_|_|\\___)__  |\n");
    wattroff(console->win, COLOUR_SPLASH);

    win_print_time(console, '-');
    wattron(console->win, COLOUR_SPLASH);
    wprintw(console->win, "|_|                                    (____/ \n");
    wattroff(console->win, COLOUR_SPLASH);

    win_print_time(console, '-');
    wprintw(console->win, "\n");
<<<<<<< HEAD
    console->print_time(console, '-');
    if (strcmp(PROF_PACKAGE_STATUS, "development") == 0) {
#ifdef PROF_HAVE_GIT_VERSION
        wprintw(console->win, "Version %sdev.%s.%s\n", PROF_PACKAGE_VERSION, PROF_GIT_BRANCH, PROF_GIT_REVISION);
=======
    win_print_time(console, '-');
    if (strcmp(PACKAGE_STATUS, "development") == 0) {
#ifdef HAVE_GIT_VERSION
        wprintw(console->win, "Version %sdev.%s.%s\n", PACKAGE_VERSION, PROF_GIT_BRANCH, PROF_GIT_REVISION);
>>>>>>> 2490f5b4
#else
        wprintw(console->win, "Version %sdev\n", PROF_PACKAGE_VERSION);
#endif
    } else {
        wprintw(console->win, "Version %s\n", PROF_PACKAGE_VERSION);
    }
}

void
_show_roster_contacts(GSList *list, gboolean show_groups)
{
    ProfWin *console = wins_get_console();
    GSList *curr = list;
    while(curr) {

        PContact contact = curr->data;
        GString *title = g_string_new("  ");
        title = g_string_append(title, p_contact_barejid(contact));
        if (p_contact_name(contact) != NULL) {
            title = g_string_append(title, " (");
            title = g_string_append(title, p_contact_name(contact));
            title = g_string_append(title, ")");
        }

        const char *presence = p_contact_presence(contact);
        win_print_time(console, '-');
        if (p_contact_subscribed(contact)) {
            win_presence_colour_on(console, presence);
            wprintw(console->win, "%s\n", title->str);
            win_presence_colour_off(console, presence);
        } else {
            win_presence_colour_on(console, "offline");
            wprintw(console->win, "%s\n", title->str);
            win_presence_colour_off(console, "offline");
        }

        g_string_free(title, TRUE);

        win_print_time(console, '-');
        wprintw(console->win, "    Subscription : ");
        GString *sub = g_string_new("");
        sub = g_string_append(sub, p_contact_subscription(contact));
        if (p_contact_pending_out(contact)) {
            sub = g_string_append(sub, ", request sent");
        }
        if (presence_sub_request_exists(p_contact_barejid(contact))) {
            sub = g_string_append(sub, ", request received");
        }
        if (p_contact_subscribed(contact)) {
            wattron(console->win, COLOUR_SUBSCRIBED);
        } else {
            wattron(console->win, COLOUR_UNSUBSCRIBED);
        }
        wprintw(console->win, "%s\n", sub->str);
        if (p_contact_subscribed(contact)) {
            wattroff(console->win, COLOUR_SUBSCRIBED);
        } else {
            wattroff(console->win, COLOUR_UNSUBSCRIBED);
        }

        g_string_free(sub, TRUE);

        if (show_groups) {
            GSList *groups = p_contact_groups(contact);
            if (groups != NULL) {
                GString *groups_str = g_string_new("    Groups : ");
                while (groups != NULL) {
                    g_string_append(groups_str, groups->data);
                    if (g_slist_next(groups) != NULL) {
                        g_string_append(groups_str, ", ");
                    }
                    groups = g_slist_next(groups);
                }

                cons_show(groups_str->str);
                g_string_free(groups_str, TRUE);
            }
        }

        curr = g_slist_next(curr);
    }

}<|MERGE_RESOLUTION|>--- conflicted
+++ resolved
@@ -179,15 +179,9 @@
         }
     }
 
-<<<<<<< HEAD
-    console->print_time(console, '-');
+    win_print_time(console, '-');
     wprintw(console->win, "Copyright (C) 2012, 2013 James Booth <%s>.\n", PROF_PACKAGE_BUGREPORT);
-    console->print_time(console, '-');
-=======
-    win_print_time(console, '-');
-    wprintw(console->win, "Copyright (C) 2012, 2013 James Booth <%s>.\n", PACKAGE_BUGREPORT);
-    win_print_time(console, '-');
->>>>>>> 2490f5b4
+    win_print_time(console, '-');
     wprintw(console->win, "License GPLv3+: GNU GPL version 3 or later <http://gnu.org/licenses/gpl.html>\n");
     win_print_time(console, '-');
     wprintw(console->win, "\n");
@@ -1421,17 +1415,10 @@
 
     win_print_time(console, '-');
     wprintw(console->win, "\n");
-<<<<<<< HEAD
-    console->print_time(console, '-');
+    win_print_time(console, '-');
     if (strcmp(PROF_PACKAGE_STATUS, "development") == 0) {
 #ifdef PROF_HAVE_GIT_VERSION
         wprintw(console->win, "Version %sdev.%s.%s\n", PROF_PACKAGE_VERSION, PROF_GIT_BRANCH, PROF_GIT_REVISION);
-=======
-    win_print_time(console, '-');
-    if (strcmp(PACKAGE_STATUS, "development") == 0) {
-#ifdef HAVE_GIT_VERSION
-        wprintw(console->win, "Version %sdev.%s.%s\n", PACKAGE_VERSION, PROF_GIT_BRANCH, PROF_GIT_REVISION);
->>>>>>> 2490f5b4
 #else
         wprintw(console->win, "Version %sdev\n", PROF_PACKAGE_VERSION);
 #endif
