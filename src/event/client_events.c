/*
 * client_events.c
 * vim: expandtab:ts=4:sts=4:sw=4
 *
 * Copyright (C) 2012 - 2019 James Booth <boothj5@gmail.com>
 * Copyright (C) 2019 - 2020 Michael Vetter <jubalh@iodoru.org>
 *
 * This file is part of Profanity.
 *
 * Profanity is free software: you can redistribute it and/or modify
 * it under the terms of the GNU General Public License as published by
 * the Free Software Foundation, either version 3 of the License, or
 * (at your option) any later version.
 *
 * Profanity is distributed in the hope that it will be useful,
 * but WITHOUT ANY WARRANTY; without even the implied warranty of
 * MERCHANTABILITY or FITNESS FOR A PARTICULAR PURPOSE.  See the
 * GNU General Public License for more details.
 *
 * You should have received a copy of the GNU General Public License
 * along with Profanity.  If not, see <https://www.gnu.org/licenses/>.
 *
 * In addition, as a special exception, the copyright holders give permission to
 * link the code of portions of this program with the OpenSSL library under
 * certain conditions as described in each individual source file, and
 * distribute linked combinations including the two.
 *
 * You must obey the GNU General Public License in all respects for all of the
 * code used other than OpenSSL. If you modify file(s) with this exception, you
 * may extend this exception to your version of the file(s), but you are not
 * obligated to do so. If you do not wish to do so, delete this exception
 * statement from your version. If you delete this exception statement from all
 * source files in the program, then also delete it here.
 *
 */

#include "config.h"

#include <stdlib.h>
#include <glib.h>

#include "log.h"
#include "database.h"
#include "config/preferences.h"
#include "event/common.h"
#include "plugins/plugins.h"
#include "ui/window_list.h"
#include "xmpp/chat_session.h"
#include "xmpp/xmpp.h"

#ifdef HAVE_LIBOTR
#include "otr/otr.h"
#endif

#ifdef HAVE_LIBGPGME
#include "pgp/gpg.h"
#endif

#ifdef HAVE_OMEMO
#include "omemo/omemo.h"
#endif

jabber_conn_status_t
cl_ev_connect_jid(const char *const jid, const char *const passwd, const char *const altdomain, const int port, const char *const tls_policy, const char *const auth_policy)
{
    cons_show("Connecting as %s", jid);
    return session_connect_with_details(jid, passwd, altdomain, port, tls_policy, auth_policy);
}

jabber_conn_status_t
cl_ev_connect_account(ProfAccount *account)
{
    if (account->resource) {
        cons_show("Connecting with account %s as %s/%s", account->name, account->jid, account->resource);
    } else if (g_strcmp0(account->name, account->jid) == 0) {
        cons_show("Connecting with account %s", account->name);
    } else {
        cons_show("Connecting with account %s as %s", account->name, account->jid);
    }

    return session_connect_with_account(account);
}

void
cl_ev_disconnect(void)
{
    char *mybarejid = connection_get_barejid();
    cons_show("%s logged out successfully.", mybarejid);
    free(mybarejid);

    ui_close_all_wins();
    ev_disconnect_cleanup();
    // on intentional disconnect reset the counter
    ev_reset_connection_counter();
}

void
cl_ev_presence_send(const resource_presence_t presence_type, const int idle_secs)
{
    char *signed_status = NULL;

#ifdef HAVE_LIBGPGME
    char *account_name = session_get_account_name();
    ProfAccount *account = accounts_get_account(account_name);
    if (account->pgp_keyid) {
        char *msg = connection_get_presence_msg();
        signed_status = p_gpg_sign(msg, account->pgp_keyid);
    }
    account_free(account);
#endif

    presence_send(presence_type, idle_secs, signed_status);

    free(signed_status);
}

void
cl_ev_send_msg_correct(ProfChatWin *chatwin, const char *const msg, const char *const oob_url, gboolean correct_last_msg)
{
    chat_state_active(chatwin->state);

    gboolean request_receipt = prefs_get_boolean(PREF_RECEIPTS_REQUEST);

    char *plugin_msg = plugins_pre_chat_message_send(chatwin->barejid, msg);
    if (plugin_msg == NULL) {
        return;
    }

    char *replace_id = NULL;
    if (correct_last_msg) {
        replace_id = chatwin->last_msg_id;
    }

<<<<<<< HEAD
=======
// OTR suported, PGP supported, OMEMO unsupported
#ifdef HAVE_LIBOTR
#ifdef HAVE_LIBGPGME
#ifndef HAVE_OMEMO
    if (chatwin->pgp_send) {
        char *id = message_send_chat_pgp(chatwin->barejid, plugin_msg, request_receipt, replace_id);
        chat_log_pgp_msg_out(chatwin->barejid, plugin_msg, NULL);
        log_database_add_outgoing_chat(id, chatwin->barejid, plugin_msg, replace_id, PROF_MSG_ENC_PGP);
        chatwin_outgoing_msg(chatwin, plugin_msg, id, PROF_MSG_ENC_PGP, request_receipt, replace_id);
        free(id);
    } else if (chatwin->is_ox) {
        // XEP-0373: OpenPGP for XMPP
        char *id = message_send_chat_ox(chatwin->barejid, plugin_msg, request_receipt, replace_id);
        chat_log_pgp_msg_out(chatwin->barejid, plugin_msg, NULL);
        log_database_add_outgoing_chat(id, chatwin->barejid, plugin_msg, replace_id, PROF_MSG_ENC_OX);
        chatwin_outgoing_msg(chatwin, plugin_msg, id, PROF_MSG_ENC_OX, request_receipt, replace_id);
        free(id);
    } else {
        gboolean handled = otr_on_message_send(chatwin, plugin_msg, request_receipt, replace_id);
        if (!handled) {
            char *id = message_send_chat(chatwin->barejid, plugin_msg, oob_url, request_receipt, replace_id);
            chat_log_msg_out(chatwin->barejid, plugin_msg, NULL);
            log_database_add_outgoing_chat(id, chatwin->barejid, plugin_msg, replace_id, PROF_MSG_ENC_NONE);
            chatwin_outgoing_msg(chatwin, plugin_msg, id, PROF_MSG_ENC_NONE, request_receipt, replace_id);
            free(id);
        }
    }

    plugins_post_chat_message_send(chatwin->barejid, plugin_msg);
    free(plugin_msg);
    return;
#endif
#endif
#endif

// OTR supported, PGP unsupported, OMEMO unsupported
#ifdef HAVE_LIBOTR
#ifndef HAVE_LIBGPGME
#ifndef HAVE_OMEMO
    gboolean handled = otr_on_message_send(chatwin, plugin_msg, request_receipt, replace_id);
    if (!handled) {
        char *id = message_send_chat(chatwin->barejid, plugin_msg, oob_url, request_receipt, replace_id);
        chat_log_msg_out(chatwin->barejid, plugin_msg, NULL);
        log_database_add_outgoing_chat(id, chatwin->barejid, plugin_msg, replace_id, PROF_MSG_ENC_NONE);
        chatwin_outgoing_msg(chatwin, plugin_msg, id, PROF_MSG_ENC_NONE, request_receipt);
        free(id);
    }

    plugins_post_chat_message_send(chatwin->barejid, plugin_msg);
    free(plugin_msg);
    return;
#endif
#endif
#endif

// OTR unsupported, PGP supported, OMEMO unsupported
#ifndef HAVE_LIBOTR
#ifdef HAVE_LIBGPGME
#ifndef HAVE_OMEMO
    if (chatwin->pgp_send) {
        char *id = message_send_chat_pgp(chatwin->barejid, plugin_msg, request_receipt, replace_id);
        chat_log_pgp_msg_out(chatwin->barejid, plugin_msg, NULL);
        log_database_add_outgoing_chat(id, chatwin->barejid, plugin_msg, replace_id, PROF_MSG_ENC_PGP);
        chatwin_outgoing_msg(chatwin, plugin_msg, id, PROF_MSG_ENC_PGP, request_receipt, replace_id);
        free(id);
    } else if (chatwin->is_ox) {
        // XEP-0373: OpenPGP for XMPP
        char *id = message_send_chat_ox(chatwin->barejid, plugin_msg, request_receipt, replace_id);
        chat_log_pgp_msg_out(chatwin->barejid, plugin_msg, NULL);
        log_database_add_outgoing_chat(id, chatwin->barejid, plugin_msg, replace_id, PROF_MSG_ENC_OX);
        chatwin_outgoing_msg(chatwin, plugin_msg, id, PROF_MSG_ENC_OX, request_receipt, replace_id);
        free(id);
    } else {
        char *id = message_send_chat(chatwin->barejid, plugin_msg, oob_url, request_receipt, replace_id);
        chat_log_msg_out(chatwin->barejid, plugin_msg, NULL);
        log_database_add_outgoing_chat(id, chatwin->barejid, plugin_msg, replace_id, PROF_MSG_ENC_NONE);
        chatwin_outgoing_msg(chatwin, plugin_msg, id, PROF_MSG_ENC_NONE, request_receipt, replace_id);
        free(id);
    }

    plugins_post_chat_message_send(chatwin->barejid, plugin_msg);
    free(plugin_msg);
    return;
#endif
#endif
#endif

// OTR unsupported, PGP unsupported, OMEMO supported
#ifndef HAVE_LIBOTR
#ifndef HAVE_LIBGPGME
#ifdef HAVE_OMEMO
>>>>>>> 03db5c99
    if (chatwin->is_omemo) {
#ifdef HAVE_OMEMO
        char *id = omemo_on_message_send((ProfWin *)chatwin, plugin_msg, request_receipt, FALSE, replace_id);
        chat_log_omemo_msg_out(chatwin->barejid, plugin_msg, NULL);
        log_database_add_outgoing_chat(id, chatwin->barejid, plugin_msg, replace_id, PROF_MSG_ENC_OMEMO);
        chatwin_outgoing_msg(chatwin, plugin_msg, id, PROF_MSG_ENC_OMEMO, request_receipt, replace_id);
        free(id);
#endif
    } else if (chatwin->is_ox) {
#ifdef HAVE_LIBGPGME
        // XEP-0373: OpenPGP for XMPP
        char *id = message_send_chat_ox(chatwin->barejid, plugin_msg, request_receipt, replace_id);
        chat_log_pgp_msg_out(chatwin->barejid, plugin_msg, NULL);
<<<<<<< HEAD
        log_database_add_outgoing_chat(id, chatwin->barejid, plugin_msg, replace_id, PROF_MSG_ENC_OX);
        chatwin_outgoing_msg(chatwin, plugin_msg, id, PROF_MSG_ENC_OX, request_receipt, replace_id);
=======
        log_database_add_outgoing_chat(id, chatwin->barejid, plugin_msg, replace_id, PROF_MSG_ENC_PGP);
        chatwin_outgoing_msg(chatwin, plugin_msg, id, PROF_MSG_ENC_PGP, request_receipt, replace_id);
        free(id);
    } else if (chatwin->is_ox) {
        // XEP-0373: OpenPGP for XMPP
        char *id = message_send_chat_ox(chatwin->barejid, plugin_msg, request_receipt, replace_id);
        chat_log_pgp_msg_out(chatwin->barejid, plugin_msg, NULL);
        log_database_add_outgoing_chat(id, chatwin->barejid, plugin_msg, replace_id, PROF_MSG_ENC_OX);
        chatwin_outgoing_msg(chatwin, plugin_msg, id, PROF_MSG_ENC_OX, request_receipt, replace_id);
        free(id);
    } else {
        char *id = message_send_chat(chatwin->barejid, plugin_msg, oob_url, request_receipt, replace_id);
        chat_log_msg_out(chatwin->barejid, plugin_msg, NULL);
        log_database_add_outgoing_chat(id, chatwin->barejid, plugin_msg, replace_id, PROF_MSG_ENC_NONE);
        chatwin_outgoing_msg(chatwin, plugin_msg, id, PROF_MSG_ENC_NONE, request_receipt, replace_id);
>>>>>>> 03db5c99
        free(id);
#endif
    } else if (chatwin->pgp_send) {
#ifdef HAVE_LIBGPGME
        char *id = message_send_chat_pgp(chatwin->barejid, plugin_msg, request_receipt, replace_id);
        chat_log_pgp_msg_out(chatwin->barejid, plugin_msg, NULL);
        log_database_add_outgoing_chat(id, chatwin->barejid, plugin_msg, replace_id, PROF_MSG_ENC_PGP);
        chatwin_outgoing_msg(chatwin, plugin_msg, id, PROF_MSG_ENC_PGP, request_receipt, replace_id);
        free(id);
<<<<<<< HEAD
#endif
=======
    } else if (chatwin->is_ox) {
        // XEP-0373: OpenPGP for XMPP
        char *id = message_send_chat_ox(chatwin->barejid, plugin_msg, request_receipt, replace_id);
        chat_log_pgp_msg_out(chatwin->barejid, plugin_msg, NULL);
        log_database_add_outgoing_chat(id, chatwin->barejid, plugin_msg, replace_id, PROF_MSG_ENC_OX);
        chatwin_outgoing_msg(chatwin, plugin_msg, id, PROF_MSG_ENC_OX, request_receipt, replace_id);
        free(id);
>>>>>>> 03db5c99
    } else {
        gboolean handled = FALSE;
#ifdef HAVE_LIBOTR
         handled = otr_on_message_send(chatwin, plugin_msg, request_receipt, replace_id);
#endif
        if (!handled) {
            char *id = message_send_chat(chatwin->barejid, plugin_msg, oob_url, request_receipt, replace_id);
            chat_log_msg_out(chatwin->barejid, plugin_msg, NULL);
            log_database_add_outgoing_chat(id, chatwin->barejid, plugin_msg, replace_id, PROF_MSG_ENC_NONE);
            chatwin_outgoing_msg(chatwin, plugin_msg, id, PROF_MSG_ENC_NONE, request_receipt, replace_id);
            free(id);
        }
    }

    plugins_post_chat_message_send(chatwin->barejid, plugin_msg);
    free(plugin_msg);
    return;
}

void
cl_ev_send_msg(ProfChatWin *chatwin, const char *const msg, const char *const oob_url)
{
    cl_ev_send_msg_correct(chatwin, msg, oob_url, FALSE);
}

void
cl_ev_send_muc_msg_corrected(ProfMucWin *mucwin, const char *const msg, const char *const oob_url, gboolean correct_last_msg)
{
    char *plugin_msg = plugins_pre_room_message_send(mucwin->roomjid, msg);
    if (plugin_msg == NULL) {
        return;
    }

    char *replace_id = NULL;
    if (correct_last_msg) {
        replace_id = mucwin->last_msg_id;
    }

#ifdef HAVE_OMEMO
    if (mucwin->is_omemo) {
        char *id = omemo_on_message_send((ProfWin *)mucwin, plugin_msg, FALSE, TRUE, replace_id);
        groupchat_log_omemo_msg_out(mucwin->roomjid, plugin_msg);
        log_database_add_outgoing_muc(id, mucwin->roomjid, plugin_msg, replace_id, PROF_MSG_ENC_OMEMO);
        mucwin_outgoing_msg(mucwin, plugin_msg, id, PROF_MSG_ENC_OMEMO, replace_id);
        free(id);
    } else {
        char *id = message_send_groupchat(mucwin->roomjid, plugin_msg, oob_url, replace_id);
        groupchat_log_msg_out(mucwin->roomjid, plugin_msg);
        log_database_add_outgoing_muc(id, mucwin->roomjid, plugin_msg, replace_id, PROF_MSG_ENC_NONE);
        mucwin_outgoing_msg(mucwin, plugin_msg, id, PROF_MSG_ENC_NONE, replace_id);
        free(id);
    }

    plugins_post_room_message_send(mucwin->roomjid, plugin_msg);
    free(plugin_msg);
    return;
#endif

#ifndef HAVE_OMEMO
    char *id = message_send_groupchat(mucwin->roomjid, plugin_msg, oob_url, replace_id);
    groupchat_log_msg_out(mucwin->roomjid, plugin_msg);
    log_database_add_outgoing_muc(id, mucwin->roomjid, plugin_msg, replace_id, PROF_MSG_ENC_NONE);
    mucwin_outgoing_msg(mucwin, plugin_msg, id, PROF_MSG_ENC_NONE, replace_id);
    free(id);

    plugins_post_room_message_send(mucwin->roomjid, plugin_msg);
    free(plugin_msg);
    return;
#endif
}

void
cl_ev_send_muc_msg(ProfMucWin *mucwin, const char *const msg, const char *const oob_url)
{
    cl_ev_send_muc_msg_corrected(mucwin, msg, oob_url, FALSE);
}

void
cl_ev_send_priv_msg(ProfPrivateWin *privwin, const char *const msg, const char *const oob_url)
{
    if (privwin->occupant_offline) {
        privwin_message_occupant_offline(privwin);
    } else if (privwin->room_left) {
        privwin_message_left_room(privwin);
    } else {
        char *plugin_msg = plugins_pre_priv_message_send(privwin->fulljid, msg);
        Jid *jidp = jid_create(privwin->fulljid);

        char *id = message_send_private(privwin->fulljid, plugin_msg, oob_url);
        chat_log_msg_out(jidp->barejid, plugin_msg, jidp->resourcepart);
        log_database_add_outgoing_muc_pm(id, privwin->fulljid, plugin_msg, NULL, PROF_MSG_ENC_NONE);
        privwin_outgoing_msg(privwin, plugin_msg);
        free(id);

        plugins_post_priv_message_send(privwin->fulljid, plugin_msg);

        free(plugin_msg);
        jid_destroy(jidp);
    }
}<|MERGE_RESOLUTION|>--- conflicted
+++ resolved
@@ -131,27 +131,36 @@
         replace_id = chatwin->last_msg_id;
     }
 
-<<<<<<< HEAD
-=======
-// OTR suported, PGP supported, OMEMO unsupported
-#ifdef HAVE_LIBOTR
-#ifdef HAVE_LIBGPGME
-#ifndef HAVE_OMEMO
-    if (chatwin->pgp_send) {
+    if (chatwin->is_omemo) {
+#ifdef HAVE_OMEMO
+        char *id = omemo_on_message_send((ProfWin *)chatwin, plugin_msg, request_receipt, FALSE, replace_id);
+        chat_log_omemo_msg_out(chatwin->barejid, plugin_msg, NULL);
+        log_database_add_outgoing_chat(id, chatwin->barejid, plugin_msg, replace_id, PROF_MSG_ENC_OMEMO);
+        chatwin_outgoing_msg(chatwin, plugin_msg, id, PROF_MSG_ENC_OMEMO, request_receipt, replace_id);
+        free(id);
+#endif
+    } else if (chatwin->pgp_send) {
+#ifdef HAVE_LIBGPGME
         char *id = message_send_chat_pgp(chatwin->barejid, plugin_msg, request_receipt, replace_id);
         chat_log_pgp_msg_out(chatwin->barejid, plugin_msg, NULL);
         log_database_add_outgoing_chat(id, chatwin->barejid, plugin_msg, replace_id, PROF_MSG_ENC_PGP);
         chatwin_outgoing_msg(chatwin, plugin_msg, id, PROF_MSG_ENC_PGP, request_receipt, replace_id);
         free(id);
+#endif
     } else if (chatwin->is_ox) {
+#ifdef HAVE_LIBGPGME
         // XEP-0373: OpenPGP for XMPP
         char *id = message_send_chat_ox(chatwin->barejid, plugin_msg, request_receipt, replace_id);
         chat_log_pgp_msg_out(chatwin->barejid, plugin_msg, NULL);
         log_database_add_outgoing_chat(id, chatwin->barejid, plugin_msg, replace_id, PROF_MSG_ENC_OX);
         chatwin_outgoing_msg(chatwin, plugin_msg, id, PROF_MSG_ENC_OX, request_receipt, replace_id);
         free(id);
-    } else {
-        gboolean handled = otr_on_message_send(chatwin, plugin_msg, request_receipt, replace_id);
+#endif
+    } else {
+        gboolean handled = FALSE;
+#ifdef HAVE_LIBOTR
+         handled = otr_on_message_send(chatwin, plugin_msg, request_receipt, replace_id);
+#endif
         if (!handled) {
             char *id = message_send_chat(chatwin->barejid, plugin_msg, oob_url, request_receipt, replace_id);
             chat_log_msg_out(chatwin->barejid, plugin_msg, NULL);
@@ -164,137 +173,7 @@
     plugins_post_chat_message_send(chatwin->barejid, plugin_msg);
     free(plugin_msg);
     return;
-#endif
-#endif
-#endif
-
-// OTR supported, PGP unsupported, OMEMO unsupported
-#ifdef HAVE_LIBOTR
-#ifndef HAVE_LIBGPGME
-#ifndef HAVE_OMEMO
-    gboolean handled = otr_on_message_send(chatwin, plugin_msg, request_receipt, replace_id);
-    if (!handled) {
-        char *id = message_send_chat(chatwin->barejid, plugin_msg, oob_url, request_receipt, replace_id);
-        chat_log_msg_out(chatwin->barejid, plugin_msg, NULL);
-        log_database_add_outgoing_chat(id, chatwin->barejid, plugin_msg, replace_id, PROF_MSG_ENC_NONE);
-        chatwin_outgoing_msg(chatwin, plugin_msg, id, PROF_MSG_ENC_NONE, request_receipt);
-        free(id);
-    }
-
-    plugins_post_chat_message_send(chatwin->barejid, plugin_msg);
-    free(plugin_msg);
-    return;
-#endif
-#endif
-#endif
-
-// OTR unsupported, PGP supported, OMEMO unsupported
-#ifndef HAVE_LIBOTR
-#ifdef HAVE_LIBGPGME
-#ifndef HAVE_OMEMO
-    if (chatwin->pgp_send) {
-        char *id = message_send_chat_pgp(chatwin->barejid, plugin_msg, request_receipt, replace_id);
-        chat_log_pgp_msg_out(chatwin->barejid, plugin_msg, NULL);
-        log_database_add_outgoing_chat(id, chatwin->barejid, plugin_msg, replace_id, PROF_MSG_ENC_PGP);
-        chatwin_outgoing_msg(chatwin, plugin_msg, id, PROF_MSG_ENC_PGP, request_receipt, replace_id);
-        free(id);
-    } else if (chatwin->is_ox) {
-        // XEP-0373: OpenPGP for XMPP
-        char *id = message_send_chat_ox(chatwin->barejid, plugin_msg, request_receipt, replace_id);
-        chat_log_pgp_msg_out(chatwin->barejid, plugin_msg, NULL);
-        log_database_add_outgoing_chat(id, chatwin->barejid, plugin_msg, replace_id, PROF_MSG_ENC_OX);
-        chatwin_outgoing_msg(chatwin, plugin_msg, id, PROF_MSG_ENC_OX, request_receipt, replace_id);
-        free(id);
-    } else {
-        char *id = message_send_chat(chatwin->barejid, plugin_msg, oob_url, request_receipt, replace_id);
-        chat_log_msg_out(chatwin->barejid, plugin_msg, NULL);
-        log_database_add_outgoing_chat(id, chatwin->barejid, plugin_msg, replace_id, PROF_MSG_ENC_NONE);
-        chatwin_outgoing_msg(chatwin, plugin_msg, id, PROF_MSG_ENC_NONE, request_receipt, replace_id);
-        free(id);
-    }
-
-    plugins_post_chat_message_send(chatwin->barejid, plugin_msg);
-    free(plugin_msg);
-    return;
-#endif
-#endif
-#endif
-
-// OTR unsupported, PGP unsupported, OMEMO supported
-#ifndef HAVE_LIBOTR
-#ifndef HAVE_LIBGPGME
-#ifdef HAVE_OMEMO
->>>>>>> 03db5c99
-    if (chatwin->is_omemo) {
-#ifdef HAVE_OMEMO
-        char *id = omemo_on_message_send((ProfWin *)chatwin, plugin_msg, request_receipt, FALSE, replace_id);
-        chat_log_omemo_msg_out(chatwin->barejid, plugin_msg, NULL);
-        log_database_add_outgoing_chat(id, chatwin->barejid, plugin_msg, replace_id, PROF_MSG_ENC_OMEMO);
-        chatwin_outgoing_msg(chatwin, plugin_msg, id, PROF_MSG_ENC_OMEMO, request_receipt, replace_id);
-        free(id);
-#endif
-    } else if (chatwin->is_ox) {
-#ifdef HAVE_LIBGPGME
-        // XEP-0373: OpenPGP for XMPP
-        char *id = message_send_chat_ox(chatwin->barejid, plugin_msg, request_receipt, replace_id);
-        chat_log_pgp_msg_out(chatwin->barejid, plugin_msg, NULL);
-<<<<<<< HEAD
-        log_database_add_outgoing_chat(id, chatwin->barejid, plugin_msg, replace_id, PROF_MSG_ENC_OX);
-        chatwin_outgoing_msg(chatwin, plugin_msg, id, PROF_MSG_ENC_OX, request_receipt, replace_id);
-=======
-        log_database_add_outgoing_chat(id, chatwin->barejid, plugin_msg, replace_id, PROF_MSG_ENC_PGP);
-        chatwin_outgoing_msg(chatwin, plugin_msg, id, PROF_MSG_ENC_PGP, request_receipt, replace_id);
-        free(id);
-    } else if (chatwin->is_ox) {
-        // XEP-0373: OpenPGP for XMPP
-        char *id = message_send_chat_ox(chatwin->barejid, plugin_msg, request_receipt, replace_id);
-        chat_log_pgp_msg_out(chatwin->barejid, plugin_msg, NULL);
-        log_database_add_outgoing_chat(id, chatwin->barejid, plugin_msg, replace_id, PROF_MSG_ENC_OX);
-        chatwin_outgoing_msg(chatwin, plugin_msg, id, PROF_MSG_ENC_OX, request_receipt, replace_id);
-        free(id);
-    } else {
-        char *id = message_send_chat(chatwin->barejid, plugin_msg, oob_url, request_receipt, replace_id);
-        chat_log_msg_out(chatwin->barejid, plugin_msg, NULL);
-        log_database_add_outgoing_chat(id, chatwin->barejid, plugin_msg, replace_id, PROF_MSG_ENC_NONE);
-        chatwin_outgoing_msg(chatwin, plugin_msg, id, PROF_MSG_ENC_NONE, request_receipt, replace_id);
->>>>>>> 03db5c99
-        free(id);
-#endif
-    } else if (chatwin->pgp_send) {
-#ifdef HAVE_LIBGPGME
-        char *id = message_send_chat_pgp(chatwin->barejid, plugin_msg, request_receipt, replace_id);
-        chat_log_pgp_msg_out(chatwin->barejid, plugin_msg, NULL);
-        log_database_add_outgoing_chat(id, chatwin->barejid, plugin_msg, replace_id, PROF_MSG_ENC_PGP);
-        chatwin_outgoing_msg(chatwin, plugin_msg, id, PROF_MSG_ENC_PGP, request_receipt, replace_id);
-        free(id);
-<<<<<<< HEAD
-#endif
-=======
-    } else if (chatwin->is_ox) {
-        // XEP-0373: OpenPGP for XMPP
-        char *id = message_send_chat_ox(chatwin->barejid, plugin_msg, request_receipt, replace_id);
-        chat_log_pgp_msg_out(chatwin->barejid, plugin_msg, NULL);
-        log_database_add_outgoing_chat(id, chatwin->barejid, plugin_msg, replace_id, PROF_MSG_ENC_OX);
-        chatwin_outgoing_msg(chatwin, plugin_msg, id, PROF_MSG_ENC_OX, request_receipt, replace_id);
-        free(id);
->>>>>>> 03db5c99
-    } else {
-        gboolean handled = FALSE;
-#ifdef HAVE_LIBOTR
-         handled = otr_on_message_send(chatwin, plugin_msg, request_receipt, replace_id);
-#endif
-        if (!handled) {
-            char *id = message_send_chat(chatwin->barejid, plugin_msg, oob_url, request_receipt, replace_id);
-            chat_log_msg_out(chatwin->barejid, plugin_msg, NULL);
-            log_database_add_outgoing_chat(id, chatwin->barejid, plugin_msg, replace_id, PROF_MSG_ENC_NONE);
-            chatwin_outgoing_msg(chatwin, plugin_msg, id, PROF_MSG_ENC_NONE, request_receipt, replace_id);
-            free(id);
-        }
-    }
-
-    plugins_post_chat_message_send(chatwin->barejid, plugin_msg);
-    free(plugin_msg);
-    return;
+
 }
 
 void
