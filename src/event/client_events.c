--- conflicted
+++ resolved
@@ -38,7 +38,7 @@
 #include "log.h"
 #include "ui/ui.h"
 #include "xmpp/xmpp.h"
-#ifdef HAVE_LIBOTR
+#ifdef PROF_HAVE_LIBOTR
 #include "otr/otr.h"
 #endif
 #include "plugins/plugins.h"
@@ -50,7 +50,7 @@
 
     char *plugin_msg = plugins_pre_chat_message_send(barejid, msg);
 
-#ifdef HAVE_LIBOTR
+#ifdef PROF_HAVE_LIBOTR
     prof_otrpolicy_t policy = otr_get_policy(barejid);
 
     if (otr_is_secure(barejid)) {
@@ -105,7 +105,6 @@
 void
 client_send_priv_msg(const char * const fulljid, const char * const msg)
 {
-<<<<<<< HEAD
     char *plugin_msg = plugins_pre_priv_message_send(fulljid, msg);
 
     message_send_private(fulljid, plugin_msg);
@@ -113,9 +112,6 @@
 
     plugins_post_priv_message_send(fulljid, plugin_msg);
     free(plugin_msg);
-=======
-    message_send_private(fulljid, msg);
-    ui_outgoing_private_msg(fulljid, msg);
 }
 
 void
@@ -129,5 +125,4 @@
 {
     ProfWin *win = ui_new_chat_win(barejid);
     ui_switch_win(win);
->>>>>>> 88739d5c
 }