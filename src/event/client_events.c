--- conflicted
+++ resolved
@@ -64,34 +64,25 @@
 void
 cl_ev_send_msg(ProfChatWin *chatwin, const char * const msg)
 {
-<<<<<<< HEAD
-    char *plugin_msg = plugins_pre_chat_message_send(barejid, msg);
+    chat_state_active(chatwin->state);
+    
+    char *plugin_msg = plugins_pre_chat_message_send(chatwin->barejid, msg);
 
 #ifdef PROF_HAVE_LIBOTR
-    otr_on_message_send(barejid, plugin_msg);
-#else
-    char *id = message_send_chat(barejid, plugin_msg);
-    chat_log_msg_out(barejid, plugin_msg);
-    ui_outgoing_chat_msg(barejid, plugin_msg, id);
-=======
-    chat_state_active(chatwin->state);
-
-#ifdef HAVE_LIBOTR
-    prof_otrsendres_t res = otr_on_message_send(chatwin->barejid, msg);
+    prof_otrsendres_t res = otr_on_message_send(chatwin->barejid, plugin_msg);
     if (res != PROF_OTRSUCCESS) {
         char *errmsg = otr_senderror_str(res);
         // TODO reference passed window
         ui_current_error_line(errmsg);
     }
 #else
-    char *id = message_send_chat(chatwin->barejid, msg);
-    chat_log_msg_out(chatwin->barejid, msg);
-    ui_outgoing_chat_msg(chatwin->barejid, msg, id);
->>>>>>> 665c3441
+    char *id = message_send_chat(chatwin->barejid, plugin_msg);
+    chat_log_msg_out(chatwin->barejid, plugin_msg);
+    ui_outgoing_chat_msg(chatwin->barejid, plugin_msg, id);
     free(id);
 #endif
 
-    plugins_post_chat_message_send(barejid, plugin_msg);
+    plugins_post_chat_message_send(chatwin->barejid, plugin_msg);
     free(plugin_msg);
 }
 
