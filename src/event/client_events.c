--- conflicted
+++ resolved
@@ -173,16 +173,11 @@
 void
 cl_ev_send_priv_msg(ProfPrivateWin *privwin, const char *const msg)
 {
-<<<<<<< HEAD
     char *plugin_msg = plugins_pre_priv_message_send(privwin->fulljid, msg);
 
     message_send_private(privwin->fulljid, plugin_msg);
-    ui_outgoing_private_msg(privwin, plugin_msg);
+    privwin_outgoing_msg(privwin, plugin_msg);
 
     plugins_post_priv_message_send(privwin->fulljid, plugin_msg);
     free(plugin_msg);
-=======
-    message_send_private(privwin->fulljid, msg);
-    privwin_outgoing_msg(privwin, msg);
->>>>>>> 60215cdf
 }