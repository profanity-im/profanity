/*
 * client_events.c
 *
 * Copyright (C) 2012 - 2015 James Booth <boothj5@gmail.com>
 *
 * This file is part of Profanity.
 *
 * Profanity is free software: you can redistribute it and/or modify
 * it under the terms of the GNU General Public License as published by
 * the Free Software Foundation, either version 3 of the License, or
 * (at your option) any later version.
 *
 * Profanity is distributed in the hope that it will be useful,
 * but WITHOUT ANY WARRANTY; without even the implied warranty of
 * MERCHANTABILITY or FITNESS FOR A PARTICULAR PURPOSE.  See the
 * GNU General Public License for more details.
 *
 * You should have received a copy of the GNU General Public License
 * along with Profanity.  If not, see <http://www.gnu.org/licenses/>.
 *
 * In addition, as a special exception, the copyright holders give permission to
 * link the code of portions of this program with the OpenSSL library under
 * certain conditions as described in each individual source file, and
 * distribute linked combinations including the two.
 *
 * You must obey the GNU General Public License in all respects for all of the
 * code used other than OpenSSL. If you modify file(s) with this exception, you
 * may extend this exception to your version of the file(s), but you are not
 * obligated to do so. If you do not wish to do so, delete this exception
 * statement from your version. If you delete this exception statement from all
 * source files in the program, then also delete it here.
 *
 */

#include <glib.h>

#include "config.h"
#include "log.h"
#include "ui/ui.h"
#include "ui/windows.h"
#include "xmpp/xmpp.h"
#ifdef PROF_HAVE_LIBOTR
#include "otr/otr.h"
#endif
#include "plugins/plugins.h"

jabber_conn_status_t
cl_ev_connect_jid(const char * const jid, const char * const passwd, const char * const altdomain, const int port)
{
    cons_show("Connecting as %s", jid);
    return jabber_connect_with_details(jid, passwd, altdomain, port);
}

jabber_conn_status_t
cl_ev_connect_account(ProfAccount *account)
{
    char *jid = account_create_full_jid(account);
    cons_show("Connecting with account %s as %s", account->name, jid);
    free(jid);

    return jabber_connect_with_account(account);
}

void
cl_ev_send_msg(ProfChatWin *chatwin, const char * const msg)
{
    chat_state_active(chatwin->state);
    
    char *plugin_msg = plugins_pre_chat_message_send(chatwin->barejid, msg);

<<<<<<< HEAD
#ifdef PROF_HAVE_LIBOTR
    prof_otrsendres_t res = otr_on_message_send(chatwin->barejid, plugin_msg);
    if (res != PROF_OTRSUCCESS) {
        char *errmsg = otr_senderror_str(res);
        ui_win_error_line((ProfWin*)chatwin, errmsg);
    }
=======
#ifdef HAVE_LIBOTR
    otr_on_message_send(chatwin, msg);
>>>>>>> be4ee40e
#else
    char *id = message_send_chat(chatwin->barejid, plugin_msg);
    chat_log_msg_out(chatwin->barejid, plugin_msg);
    ui_outgoing_chat_msg(chatwin->barejid, plugin_msg, id);
    free(id);
#endif

    plugins_post_chat_message_send(chatwin->barejid, plugin_msg);
    free(plugin_msg);
}

void
cl_ev_send_muc_msg(const char * const roomjid, const char * const msg)
{
    char *plugin_msg = plugins_pre_room_message_send(roomjid, msg);

    message_send_groupchat(roomjid, msg);

    plugins_post_room_message_send(roomjid, plugin_msg);
    free(plugin_msg);
}

void
cl_ev_send_priv_msg(const char * const fulljid, const char * const msg)
{
    char *plugin_msg = plugins_pre_priv_message_send(fulljid, msg);

    message_send_private(fulljid, plugin_msg);
    ui_outgoing_private_msg(fulljid, plugin_msg);

    plugins_post_priv_message_send(fulljid, plugin_msg);
    free(plugin_msg);
}<|MERGE_RESOLUTION|>--- conflicted
+++ resolved
@@ -65,20 +65,11 @@
 cl_ev_send_msg(ProfChatWin *chatwin, const char * const msg)
 {
     chat_state_active(chatwin->state);
-    
+
     char *plugin_msg = plugins_pre_chat_message_send(chatwin->barejid, msg);
 
-<<<<<<< HEAD
 #ifdef PROF_HAVE_LIBOTR
-    prof_otrsendres_t res = otr_on_message_send(chatwin->barejid, plugin_msg);
-    if (res != PROF_OTRSUCCESS) {
-        char *errmsg = otr_senderror_str(res);
-        ui_win_error_line((ProfWin*)chatwin, errmsg);
-    }
-=======
-#ifdef HAVE_LIBOTR
-    otr_on_message_send(chatwin, msg);
->>>>>>> be4ee40e
+    otr_on_message_send(chatwin, plugin_msg);
 #else
     char *id = message_send_chat(chatwin->barejid, plugin_msg);
     chat_log_msg_out(chatwin->barejid, plugin_msg);
