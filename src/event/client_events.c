--- conflicted
+++ resolved
@@ -92,7 +92,6 @@
 void
 cl_ev_send_priv_msg(const char * const fulljid, const char * const msg)
 {
-<<<<<<< HEAD
     char *plugin_msg = plugins_pre_priv_message_send(fulljid, msg);
 
     message_send_private(fulljid, plugin_msg);
@@ -100,21 +99,4 @@
 
     plugins_post_priv_message_send(fulljid, plugin_msg);
     free(plugin_msg);
-}
-
-void
-client_focus_win(ProfWin *win)
-{
-    ui_switch_win(win);
-}
-
-void
-client_new_chat_win(const char * const barejid)
-{
-    ProfWin *win = ui_new_chat_win(barejid);
-    ui_switch_win(win);
-=======
-    message_send_private(fulljid, msg);
-    ui_outgoing_private_msg(fulljid, msg);
->>>>>>> d3698e6b
 }