/*
 * client_events.c
 *
 * Copyright (C) 2012 - 2015 James Booth <boothj5@gmail.com>
 *
 * This file is part of Profanity.
 *
 * Profanity is free software: you can redistribute it and/or modify
 * it under the terms of the GNU General Public License as published by
 * the Free Software Foundation, either version 3 of the License, or
 * (at your option) any later version.
 *
 * Profanity is distributed in the hope that it will be useful,
 * but WITHOUT ANY WARRANTY; without even the implied warranty of
 * MERCHANTABILITY or FITNESS FOR A PARTICULAR PURPOSE.  See the
 * GNU General Public License for more details.
 *
 * You should have received a copy of the GNU General Public License
 * along with Profanity.  If not, see <http://www.gnu.org/licenses/>.
 *
 * In addition, as a special exception, the copyright holders give permission to
 * link the code of portions of this program with the OpenSSL library under
 * certain conditions as described in each individual source file, and
 * distribute linked combinations including the two.
 *
 * You must obey the GNU General Public License in all respects for all of the
 * code used other than OpenSSL. If you modify file(s) with this exception, you
 * may extend this exception to your version of the file(s), but you are not
 * obligated to do so. If you do not wish to do so, delete this exception
 * statement from your version. If you delete this exception statement from all
 * source files in the program, then also delete it here.
 *
 */

#include "prof_config.h"

#include <stdlib.h>
#include <glib.h>

#include "log.h"
#include "ui/ui.h"
#include "window_list.h"
#include "xmpp/xmpp.h"
#include "roster_list.h"
#include "chat_session.h"
#ifdef PROF_HAVE_LIBOTR
#include "otr/otr.h"
#endif
#include "plugins/plugins.h"
#ifdef PROF_HAVE_LIBGPGME
#include "pgp/gpg.h"
#endif

jabber_conn_status_t
cl_ev_connect_jid(const char *const jid, const char *const passwd, const char *const altdomain, const int port, const char *const tls_policy)
{
    cons_show("Connecting as %s", jid);
    return jabber_connect_with_details(jid, passwd, altdomain, port, tls_policy);
}

jabber_conn_status_t
cl_ev_connect_account(ProfAccount *account)
{
    char *jid = account_create_full_jid(account);
    cons_show("Connecting with account %s as %s", account->name, jid);
    free(jid);

    return jabber_connect_with_account(account);
}

void
cl_ev_disconnect(void)
{
    const char *jid = jabber_get_fulljid();
    cons_show("%s logged out successfully.", jid);

    ui_disconnected();
    ui_close_all_wins();
    jabber_disconnect();
    roster_clear();
    muc_invites_clear();
    chat_sessions_clear();
    tlscerts_clear_current();
<<<<<<< HEAD
    ui_disconnected();
    ui_close_all_wins();
#ifdef PROF_HAVE_LIBGPGME
=======
#ifdef HAVE_LIBGPGME
>>>>>>> e1e0fda8
    p_gpg_on_disconnect();
#endif
}

void
cl_ev_presence_send(const resource_presence_t presence_type, const char *const msg, const int idle_secs)
{
    char *signed_status = NULL;

#ifdef PROF_HAVE_LIBGPGME
    char *account_name = jabber_get_account_name();
    ProfAccount *account = accounts_get_account(account_name);
    if (account->pgp_keyid) {
        signed_status = p_gpg_sign(msg, account->pgp_keyid);
    }
    account_free(account);
#endif

    presence_send(presence_type, msg, idle_secs, signed_status);

    free(signed_status);
}

void
cl_ev_send_msg(ProfChatWin *chatwin, const char *const msg)
{
    chat_state_active(chatwin->state);
    char *plugin_msg = plugins_pre_chat_message_send(chatwin->barejid, msg);

// OTR suported, PGP supported
#ifdef PROF_HAVE_LIBOTR
#ifdef PROF_HAVE_LIBGPGME
    if (chatwin->pgp_send) {
        char *id = message_send_chat_pgp(chatwin->barejid, plugin_msg);
        chat_log_pgp_msg_out(chatwin->barejid, plugin_msg);
        chatwin_outgoing_msg(chatwin, plugin_msg, id, PROF_MSG_PGP);
        free(id);
    } else {
        gboolean handled = otr_on_message_send(chatwin, plugin_msg);
        if (!handled) {
            char *id = message_send_chat(chatwin->barejid, plugin_msg);
            chat_log_msg_out(chatwin->barejid, plugin_msg);
            chatwin_outgoing_msg(chatwin, plugin_msg, id, PROF_MSG_PLAIN);
            free(id);
        }
    }
    return;
#endif
#endif

// OTR supported, PGP unsupported
#ifdef PROF_HAVE_LIBOTR
#ifndef PROF_HAVE_LIBGPGME
    gboolean handled = otr_on_message_send(chatwin, plugin_msg);
    if (!handled) {
        char *id = message_send_chat(chatwin->barejid, plugin_msg);
        chat_log_msg_out(chatwin->barejid, plugin_msg);
        chatwin_outgoing_msg(chatwin, plugin_msg, id, PROF_MSG_PLAIN);
        free(id);
    }
    return;
#endif
#endif

// OTR unsupported, PGP supported
#ifndef PROF_HAVE_LIBOTR
#ifdef PROF_HAVE_LIBGPGME
    if (chatwin->pgp_send) {
        char *id = message_send_chat_pgp(chatwin->barejid, plugin_msg);
        chat_log_pgp_msg_out(chatwin->barejid, plugin_msg);
        chatwin_outgoing_msg(chatwin, plugin_msg, id, PROF_MSG_PGP);
        free(id);
    } else {
        char *id = message_send_chat(chatwin->barejid, plugin_msg);
        chat_log_msg_out(chatwin->barejid, plugin_msg);
        chatwin_outgoing_msg(chatwin, plugin_msg, id, PROF_MSG_PLAIN);
        free(id);
    }
    return;
#endif
#endif

// OTR unsupported, PGP unsupported
#ifndef PROF_HAVE_LIBOTR
#ifndef PROF_HAVE_LIBGPGME
    char *id = message_send_chat(chatwin->barejid, plugin_msg);
    chat_log_msg_out(chatwin->barejid, plugin_msg);
    chatwin_outgoing_msg(chatwin, plugin_msg, id, PROF_MSG_PLAIN);
    free(id);
    return;
#endif
#endif

    plugins_post_chat_message_send(chatwin->barejid, plugin_msg);
    free(plugin_msg);
}

void
cl_ev_send_muc_msg(ProfMucWin *mucwin, const char *const msg)
{
    char *plugin_msg = plugins_pre_room_message_send(mucwin->roomjid, msg);

    message_send_groupchat(mucwin->roomjid, plugin_msg);

    plugins_post_room_message_send(mucwin->roomjid, plugin_msg);
    free(plugin_msg);
}

void
cl_ev_send_priv_msg(ProfPrivateWin *privwin, const char *const msg)
{
    char *plugin_msg = plugins_pre_priv_message_send(privwin->fulljid, msg);

    message_send_private(privwin->fulljid, plugin_msg);
    privwin_outgoing_msg(privwin, plugin_msg);

    plugins_post_priv_message_send(privwin->fulljid, plugin_msg);
    free(plugin_msg);
}<|MERGE_RESOLUTION|>--- conflicted
+++ resolved
@@ -81,13 +81,7 @@
     muc_invites_clear();
     chat_sessions_clear();
     tlscerts_clear_current();
-<<<<<<< HEAD
-    ui_disconnected();
-    ui_close_all_wins();
-#ifdef PROF_HAVE_LIBGPGME
-=======
-#ifdef HAVE_LIBGPGME
->>>>>>> e1e0fda8
+#ifdef PROF_HAVE_LIBGPGME
     p_gpg_on_disconnect();
 #endif
 }
