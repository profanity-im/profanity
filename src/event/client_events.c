--- conflicted
+++ resolved
@@ -94,28 +94,16 @@
 #ifdef PROF_HAVE_LIBOTR
 #ifdef PROF_HAVE_LIBGPGME
     if (chatwin->pgp_send) {
-<<<<<<< HEAD
         char *id = message_send_chat_pgp(chatwin->barejid, plugin_msg);
         chat_log_pgp_msg_out(chatwin->barejid, plugin_msg);
-        ui_outgoing_chat_msg(chatwin, plugin_msg, id, PROF_MSG_PGP);
-=======
-        char *id = message_send_chat_pgp(chatwin->barejid, msg);
-        chat_log_pgp_msg_out(chatwin->barejid, msg);
-        chatwin_outgoing_msg(chatwin, msg, id, PROF_MSG_PGP);
->>>>>>> fa8a5323
+        chatwin_outgoing_msg(chatwin, plugin_msg, id, PROF_MSG_PGP);
         free(id);
     } else {
         gboolean handled = otr_on_message_send(chatwin, plugin_msg);
         if (!handled) {
-<<<<<<< HEAD
             char *id = message_send_chat(chatwin->barejid, plugin_msg);
             chat_log_msg_out(chatwin->barejid, plugin_msg);
-            ui_outgoing_chat_msg(chatwin, plugin_msg, id, PROF_MSG_PLAIN);
-=======
-            char *id = message_send_chat(chatwin->barejid, msg);
-            chat_log_msg_out(chatwin->barejid, msg);
-            chatwin_outgoing_msg(chatwin, msg, id, PROF_MSG_PLAIN);
->>>>>>> fa8a5323
+            chatwin_outgoing_msg(chatwin, plugin_msg, id, PROF_MSG_PLAIN);
             free(id);
         }
     }
@@ -128,15 +116,9 @@
 #ifndef PROF_HAVE_LIBGPGME
     gboolean handled = otr_on_message_send(chatwin, plugin_msg);
     if (!handled) {
-<<<<<<< HEAD
         char *id = message_send_chat(chatwin->barejid, plugin_msg);
         chat_log_msg_out(chatwin->barejid, plugin_msg);
-        ui_outgoing_chat_msg(chatwin, plugin_msg, id, PROF_MSG_PLAIN);
-=======
-        char *id = message_send_chat(chatwin->barejid, msg);
-        chat_log_msg_out(chatwin->barejid, msg);
-        chatwin_outgoing_msg(chatwin, msg, id, PROF_MSG_PLAIN);
->>>>>>> fa8a5323
+        chatwin_outgoing_msg(chatwin, plugin_msg, id, PROF_MSG_PLAIN);
         free(id);
     }
     return;
@@ -147,25 +129,14 @@
 #ifndef PROF_HAVE_LIBOTR
 #ifdef PROF_HAVE_LIBGPGME
     if (chatwin->pgp_send) {
-<<<<<<< HEAD
         char *id = message_send_chat_pgp(chatwin->barejid, plugin_msg);
         chat_log_pgp_msg_out(chatwin->barejid, plugin_msg);
-        ui_outgoing_chat_msg(chatwin, plugin_msg, id, PROF_MSG_PGP);
+        chatwin_outgoing_msg(chatwin, plugin_msg, id, PROF_MSG_PGP);
         free(id);
     } else {
         char *id = message_send_chat(chatwin->barejid, plugin_msg);
         chat_log_msg_out(chatwin->barejid, plugin_msg);
-        ui_outgoing_chat_msg(chatwin, plugin_msg, id, PROF_MSG_PLAIN);
-=======
-        char *id = message_send_chat_pgp(chatwin->barejid, msg);
-        chat_log_pgp_msg_out(chatwin->barejid, msg);
-        chatwin_outgoing_msg(chatwin, msg, id, PROF_MSG_PGP);
-        free(id);
-    } else {
-        char *id = message_send_chat(chatwin->barejid, msg);
-        chat_log_msg_out(chatwin->barejid, msg);
-        chatwin_outgoing_msg(chatwin, msg, id, PROF_MSG_PLAIN);
->>>>>>> fa8a5323
+        chatwin_outgoing_msg(chatwin, plugin_msg, id, PROF_MSG_PLAIN);
         free(id);
     }
     return;
@@ -173,19 +144,11 @@
 #endif
 
 // OTR unsupported, PGP unsupported
-<<<<<<< HEAD
 #ifndef PROF_HAVE_LIBOTR
 #ifndef PROF_HAVE_LIBGPGME
     char *id = message_send_chat(chatwin->barejid, plugin_msg);
     chat_log_msg_out(chatwin->barejid, plugin_msg);
-    ui_outgoing_chat_msg(chatwin, plugin_msg, id, PROF_MSG_PLAIN);
-=======
-#ifndef HAVE_LIBOTR
-#ifndef HAVE_LIBGPGME
-    char *id = message_send_chat(chatwin->barejid, msg);
-    chat_log_msg_out(chatwin->barejid, msg);
-    chatwin_outgoing_msg(chatwin, msg, id, PROF_MSG_PLAIN);
->>>>>>> fa8a5323
+    chatwin_outgoing_msg(chatwin, plugin_msg, id, PROF_MSG_PLAIN);
     free(id);
     return;
 #endif
