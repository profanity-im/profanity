/*
 * server_events.c
 *
 * Copyright (C) 2012 - 2015 James Booth <boothj5@gmail.com>
 *
 * This file is part of Profanity.
 *
 * Profanity is free software: you can redistribute it and/or modify
 * it under the terms of the GNU General Public License as published by
 * the Free Software Foundation, either version 3 of the License, or
 * (at your option) any later version.
 *
 * Profanity is distributed in the hope that it will be useful,
 * but WITHOUT ANY WARRANTY; without even the implied warranty of
 * MERCHANTABILITY or FITNESS FOR A PARTICULAR PURPOSE.  See the
 * GNU General Public License for more details.
 *
 * You should have received a copy of the GNU General Public License
 * along with Profanity.  If not, see <http://www.gnu.org/licenses/>.
 *
 * In addition, as a special exception, the copyright holders give permission to
 * link the code of portions of this program with the OpenSSL library under
 * certain conditions as described in each individual source file, and
 * distribute linked combinations including the two.
 *
 * You must obey the GNU General Public License in all respects for all of the
 * code used other than OpenSSL. If you modify file(s) with this exception, you
 * may extend this exception to your version of the file(s), but you are not
 * obligated to do so. If you do not wish to do so, delete this exception
 * statement from your version. If you delete this exception statement from all
 * source files in the program, then also delete it here.
 *
 */

#include "prof_config.h"

#include <string.h>
#include <stdlib.h>
#include <assert.h>

#include "chat_session.h"
#include "log.h"
#include "muc.h"
#include "config/preferences.h"
#include "config/account.h"
#include "config/scripts.h"
#include "roster_list.h"
#include "plugins/plugins.h"
#include "window_list.h"
#include "config/tlscerts.h"
#include "profanity.h"
#include "event/client_events.h"

#ifdef PROF_HAVE_LIBOTR
#include "otr/otr.h"
#endif
#ifdef PROF_HAVE_LIBGPGME
#include "pgp/gpg.h"
#endif

#include "ui/ui.h"

void
sv_ev_login_account_success(char *account_name, int secured)
{
    ProfAccount *account = accounts_get_account(account_name);

    roster_create();

#ifdef PROF_HAVE_LIBOTR
    otr_on_connect(account);
#endif

#ifdef PROF_HAVE_LIBGPGME
    p_gpg_on_connect(account->jid);
#endif

    ui_handle_login_account_success(account, secured);

    // attempt to rejoin rooms with passwords
    GList *curr = muc_rooms();
    while (curr) {
        char *password = muc_password(curr->data);
        if (password) {
            char *nick = muc_nick(curr->data);
            presence_join_room(curr->data, nick, password);
        }
        curr = g_list_next(curr);
    }
    g_list_free(curr);

    log_info("%s logged in successfully", account->jid);

    if (account->startscript) {
        scripts_exec(account->startscript);
    }

    account_free(account);
}

void
sv_ev_roster_received(void)
{
    if (prefs_get_boolean(PREF_ROSTER)) {
        ui_show_roster();
    }

    char *account_name = jabber_get_account_name();

#ifdef PROF_HAVE_LIBGPGME
    // check pgp key valid if specified
    ProfAccount *account = accounts_get_account(account_name);
    if (account && account->pgp_keyid) {
        char *err_str = NULL;
        if (!p_gpg_valid_key(account->pgp_keyid, &err_str)) {
            cons_show_error("Invalid PGP key ID specified: %s, %s", account->pgp_keyid, err_str);
        }
        free(err_str);
    }
#endif

    // send initial presence
    resource_presence_t conn_presence = accounts_get_login_presence(account_name);
    char *last_activity_str = accounts_get_last_activity(account_name);
    if (last_activity_str) {
        GDateTime *nowdt = g_date_time_new_now_utc();

        GTimeVal lasttv;
        gboolean res = g_time_val_from_iso8601(last_activity_str, &lasttv);
        if (res) {
            GDateTime *lastdt = g_date_time_new_from_timeval_utc(&lasttv);
            GTimeSpan diff_micros = g_date_time_difference(nowdt, lastdt);
            int diff_secs = (diff_micros / 1000) / 1000;
            if (prefs_get_boolean(PREF_LASTACTIVITY)) {
                cl_ev_presence_send(conn_presence, NULL, diff_secs);
            } else {
                cl_ev_presence_send(conn_presence, NULL, 0);
            }
            g_date_time_unref(lastdt);
        } else {
            cl_ev_presence_send(conn_presence, NULL, 0);
        }

        free(last_activity_str);
        g_date_time_unref(nowdt);
    } else {
        cl_ev_presence_send(conn_presence, NULL, 0);
    }

    const char *fulljid = jabber_get_fulljid();
    plugins_on_connect(account_name, fulljid);
}

void
sv_ev_lost_connection(void)
{
    cons_show_error("Lost connection.");

#ifdef PROF_HAVE_LIBOTR
    GSList *recipients = wins_get_chat_recipients();
    GSList *curr = recipients;
    while (curr) {
        char *barejid = curr->data;
        ProfChatWin *chatwin = wins_get_chat(barejid);
        if (chatwin && otr_is_secure(barejid)) {
            chatwin_otr_unsecured(chatwin);
            otr_end_session(barejid);
        }
        curr = g_slist_next(curr);
    }
    if (recipients) {
        g_slist_free(recipients);
    }
#endif

    muc_invites_clear();
    chat_sessions_clear();
    ui_disconnected();
    roster_destroy();
#ifdef PROF_HAVE_LIBGPGME
    p_gpg_on_disconnect();
#endif
}

void
sv_ev_failed_login(void)
{
    cons_show_error("Login failed.");
    log_info("Login failed");
    tlscerts_clear_current();
}

void
sv_ev_room_invite(jabber_invite_t invite_type, const char *const invitor, const char *const room,
    const char *const reason, const char *const password)
{
    if (!muc_active(room) && !muc_invites_contain(room)) {
        cons_show_room_invite(invitor, room, reason);
        muc_invites_add(room, password);
    }
}

void
sv_ev_room_broadcast(const char *const room_jid, const char *const message)
{
    if (muc_roster_complete(room_jid)) {
        ProfMucWin *mucwin = wins_get_muc(room_jid);
        if (mucwin) {
            mucwin_broadcast(mucwin, message);
        }
    } else {
        muc_pending_broadcasts_add(room_jid, message);
    }
}

void
sv_ev_room_subject(const char *const room, const char *const nick, const char *const subject)
{
    muc_set_subject(room, subject);
    ProfMucWin *mucwin = wins_get_muc(room);
    if (mucwin && muc_roster_complete(room)) {
        mucwin_subject(mucwin, nick, subject);
    }
}

void
sv_ev_room_history(const char *const room_jid, const char *const nick,
    GDateTime *timestamp, const char *const message)
{
    ProfMucWin *mucwin = wins_get_muc(room_jid);
    if (mucwin) {
        char *new_message = plugins_pre_room_message_display(room_jid, nick, message);
        mucwin_history(mucwin, nick, timestamp, new_message);
        plugins_post_room_message_display(room_jid, nick, new_message);
        free(new_message);
    }
}

void
sv_ev_room_message(const char *const room_jid, const char *const nick, const char *const message)
{
    if (prefs_get_boolean(PREF_GRLOG)) {
        Jid *jid = jid_create(jabber_get_fulljid());
        groupchat_log_chat(jid->barejid, room_jid, nick, message);
        jid_destroy(jid);
    }

    ProfMucWin *mucwin = wins_get_muc(room_jid);
    if (!mucwin) {
        return;
    }

    char *new_message = plugins_pre_room_message_display(room_jid, nick, message);
    char *mynick = muc_nick(mucwin->roomjid);

    gboolean mention = FALSE;
    char *message_lower = g_utf8_strdown(new_message, -1);
    char *mynick_lower = g_utf8_strdown(mynick, -1);
    if (g_strrstr(message_lower, mynick_lower)) {
        mention = TRUE;
    }
    g_free(message_lower);
    g_free(mynick_lower);

    GList *triggers = prefs_message_get_triggers(new_message);

<<<<<<< HEAD
    mucwin_message(mucwin, nick, new_message, mention, triggers != NULL);
=======
    mucwin_message(mucwin, nick, message, mention, triggers);
>>>>>>> c3dfd6d3

    ProfWin *window = (ProfWin*)mucwin;
    int num = wins_get_num(window);
    gboolean is_current = FALSE;

    // currently in groupchat window
    if (wins_is_current(window)) {
        is_current = TRUE;
        status_bar_active(num);

        if ((g_strcmp0(mynick, nick) != 0) && (prefs_get_boolean(PREF_BEEP))) {
            beep();
        }

    // not currently on groupchat window
    } else {
        status_bar_new(num);

        if ((g_strcmp0(mynick, nick) != 0) && (prefs_get_boolean(PREF_FLASH))) {
            flash();
        }

        cons_show_incoming_room_message(nick, mucwin->roomjid, num, mention, triggers, mucwin->unread);

        mucwin->unread++;

        if (mention) {
            mucwin->unread_mentions = TRUE;
        }
        if (triggers) {
            mucwin->unread_triggers = TRUE;
        }
    }

    if (prefs_do_room_notify(is_current, mucwin->roomjid, mynick, nick, new_message, mention, triggers != NULL)) {
        Jid *jidp = jid_create(mucwin->roomjid);
        notify_room_message(nick, jidp->localpart, num, new_message);
        jid_destroy(jidp);
    }

    if (triggers) {
        g_list_free_full(triggers, free);
    }

    rosterwin_roster();

    plugins_post_room_message_display(room_jid, nick, new_message);
    free(new_message);
}

void
sv_ev_incoming_private_message(const char *const fulljid, char *message)
{
    char *plugin_message =  plugins_pre_priv_message_display(fulljid, message);

    ProfPrivateWin *privatewin = wins_get_private(fulljid);
    if (privatewin == NULL) {
        ProfWin *window = wins_new_private(fulljid);
        privatewin = (ProfPrivateWin*)window;
    }
    privwin_incoming_msg(privatewin, plugin_message, NULL);

    plugins_post_priv_message_display(fulljid, plugin_message);

    free(plugin_message);
    rosterwin_roster();
}

void
sv_ev_delayed_private_message(const char *const fulljid, char *message, GDateTime *timestamp)
{
    char *new_message = plugins_pre_priv_message_display(fulljid, message);

    ProfPrivateWin *privatewin = wins_get_private(fulljid);
    if (privatewin == NULL) {
        ProfWin *window = wins_new_private(fulljid);
        privatewin = (ProfPrivateWin*)window;
    }
    privwin_incoming_msg(privatewin, new_message, timestamp);

    plugins_post_priv_message_display(fulljid, new_message);

    free(new_message);
}

void
sv_ev_outgoing_carbon(char *barejid, char *message)
{
    ProfChatWin *chatwin = wins_get_chat(barejid);
    if (!chatwin) {
        chatwin = chatwin_new(barejid);
    }

    chat_state_active(chatwin->state);

    chatwin_outgoing_carbon(chatwin, message);
}

void
sv_ev_incoming_carbon(char *barejid, char *resource, char *message)
{
    gboolean new_win = FALSE;
    ProfChatWin *chatwin = wins_get_chat(barejid);
    if (!chatwin) {
        ProfWin *window = wins_new_chat(barejid);
        chatwin = (ProfChatWin*)window;
        new_win = TRUE;
    }

    chatwin_incoming_msg(chatwin, resource, message, NULL, new_win, PROF_MSG_PLAIN);
    chat_log_msg_in(barejid, message, NULL);
}

#ifdef PROF_HAVE_LIBGPGME
static void
_sv_ev_incoming_pgp(ProfChatWin *chatwin, gboolean new_win, char *barejid, char *resource, char *message, char *pgp_message, GDateTime *timestamp)
{
    char *decrypted = p_gpg_decrypt(pgp_message);
    if (decrypted) {
        chatwin_incoming_msg(chatwin, resource, decrypted, timestamp, new_win, PROF_MSG_PGP);
        chat_log_pgp_msg_in(barejid, decrypted, timestamp);
        chatwin->pgp_recv = TRUE;
        p_gpg_free_decrypted(decrypted);
    } else {
        chatwin_incoming_msg(chatwin, resource, message, timestamp, new_win, PROF_MSG_PLAIN);
        chat_log_msg_in(barejid, message, timestamp);
        chatwin->pgp_recv = FALSE;
    }
}
#endif

#ifdef PROF_HAVE_LIBOTR
static void
_sv_ev_incoming_otr(ProfChatWin *chatwin, gboolean new_win, char *barejid, char *resource, char *message, GDateTime *timestamp)
{
    gboolean decrypted = FALSE;
    char *otr_res = otr_on_message_recv(barejid, resource, message, &decrypted);
    if (otr_res) {
        if (decrypted) {
            chatwin_incoming_msg(chatwin, resource, otr_res, timestamp, new_win, PROF_MSG_OTR);
            chatwin->pgp_send = FALSE;
        } else {
            chatwin_incoming_msg(chatwin, resource, otr_res, timestamp, new_win, PROF_MSG_PLAIN);
        }
        chat_log_otr_msg_in(barejid, otr_res, decrypted, timestamp);
        otr_free_message(otr_res);
        chatwin->pgp_recv = FALSE;
    }
}
#endif

#ifndef PROF_HAVE_LIBOTR
static void
_sv_ev_incoming_plain(ProfChatWin *chatwin, gboolean new_win, char *barejid, char *resource, char *message, GDateTime *timestamp)
{
    chatwin_incoming_msg(chatwin, resource, message, timestamp, new_win, PROF_MSG_PLAIN);
    chat_log_msg_in(barejid, message, timestamp);
    chatwin->pgp_recv = FALSE;
}
#endif

void
sv_ev_incoming_message(char *barejid, char *resource, char *message, char *pgp_message, GDateTime *timestamp)
{
    gboolean new_win = FALSE;
    ProfChatWin *chatwin = wins_get_chat(barejid);
    if (!chatwin) {
        ProfWin *window = wins_new_chat(barejid);
        chatwin = (ProfChatWin*)window;
        new_win = TRUE;
    }

// OTR suported, PGP supported
#ifdef PROF_HAVE_LIBOTR
#ifdef PROF_HAVE_LIBGPGME
    if (pgp_message) {
        if (chatwin->is_otr) {
            win_println((ProfWin*)chatwin, 0, "PGP encrypted message received whilst in OTR session.");
        } else { // PROF_ENC_NONE, PROF_ENC_PGP
            _sv_ev_incoming_pgp(chatwin, new_win, barejid, resource, message, pgp_message, timestamp);
        }
    } else {
        _sv_ev_incoming_otr(chatwin, new_win, barejid, resource, message, timestamp);
    }
    rosterwin_roster();
    return;
#endif
#endif

// OTR supported, PGP unsupported
#ifdef PROF_HAVE_LIBOTR
#ifndef PROF_HAVE_LIBGPGME
    _sv_ev_incoming_otr(chatwin, new_win, barejid, resource, message, timestamp);
    rosterwin_roster();
    return;
#endif
#endif

// OTR unsupported, PGP supported
#ifndef PROF_HAVE_LIBOTR
#ifdef PROF_HAVE_LIBGPGME
    if (pgp_message) {
        _sv_ev_incoming_pgp(chatwin, new_win, barejid, resource, message, pgp_message, timestamp);
    } else {
        _sv_ev_incoming_plain(chatwin, new_win, barejid, resource, message, timestamp);
    }
    rosterwin_roster();
    return;
#endif
#endif

// OTR unsupported, PGP unsupported
#ifndef PROF_HAVE_LIBOTR
#ifndef PROF_HAVE_LIBGPGME
    _sv_ev_incoming_plain(chatwin, new_win, barejid, resource, message, timestamp);
    rosterwin_roster();
    return;
#endif
#endif
}

void
sv_ev_message_receipt(char *barejid, char *id)
{
    ProfChatWin *chatwin = wins_get_chat(barejid);
    if (!chatwin)
        return;

    chatwin_receipt_received(chatwin, id);
}

void
sv_ev_typing(char *barejid, char *resource)
{
    ui_contact_typing(barejid, resource);
    if (wins_chat_exists(barejid)) {
        chat_session_recipient_typing(barejid, resource);
    }
}

void
sv_ev_paused(char *barejid, char *resource)
{
    if (wins_chat_exists(barejid)) {
        chat_session_recipient_paused(barejid, resource);
    }
}

void
sv_ev_inactive(char *barejid, char *resource)
{
    if (wins_chat_exists(barejid)) {
        chat_session_recipient_inactive(barejid, resource);
    }
}

void
sv_ev_gone(const char *const barejid, const char *const resource)
{
    if (barejid && resource) {
        gboolean show_message = TRUE;

        ProfChatWin *chatwin = wins_get_chat(barejid);
        if (chatwin) {
            ChatSession *session = chat_session_get(barejid);
            if (session && g_strcmp0(session->resource, resource) != 0) {
                show_message = FALSE;
            }
            if (show_message) {
                chatwin_recipient_gone(chatwin);
            }
        }
    }

    if (wins_chat_exists(barejid)) {
        chat_session_recipient_gone(barejid, resource);
    }
}

void
sv_ev_activity(const char *const barejid, const char *const resource, gboolean send_states)
{
    if (wins_chat_exists(barejid)) {
        chat_session_recipient_active(barejid, resource, send_states);
    }
}

void
sv_ev_subscription(const char *barejid, jabber_subscr_t type)
{
    switch (type) {
    case PRESENCE_SUBSCRIBE:
        /* TODO: auto-subscribe if needed */
        cons_show("Received authorization request from %s", barejid);
        log_info("Received authorization request from %s", barejid);
        ui_print_system_msg_from_recipient(barejid, "Authorization request, type '/sub allow' to accept or '/sub deny' to reject");
        if (prefs_get_boolean(PREF_NOTIFY_SUB)) {
            notify_subscription(barejid);
        }
        break;
    case PRESENCE_SUBSCRIBED:
        cons_show("Subscription received from %s", barejid);
        log_info("Subscription received from %s", barejid);
        ui_print_system_msg_from_recipient(barejid, "Subscribed");
        break;
    case PRESENCE_UNSUBSCRIBED:
        cons_show("%s deleted subscription", barejid);
        log_info("%s deleted subscription", barejid);
        ui_print_system_msg_from_recipient(barejid, "Unsubscribed");
        break;
    default:
        /* unknown type */
        break;
    }
}

void
sv_ev_contact_offline(char *barejid, char *resource, char *status)
{
    gboolean updated = roster_contact_offline(barejid, resource, status);

    if (resource && updated) {
        ui_contact_offline(barejid, resource, status);
    }

#ifdef PROF_HAVE_LIBOTR
    ProfChatWin *chatwin = wins_get_chat(barejid);
    if (chatwin && otr_is_secure(barejid)) {
        chatwin_otr_unsecured(chatwin);
        otr_end_session(chatwin->barejid);
    }
#endif

    rosterwin_roster();
    chat_session_remove(barejid);
}

void
sv_ev_contact_online(char *barejid, Resource *resource, GDateTime *last_activity, char *pgpsig)
{
    gboolean updated = roster_update_presence(barejid, resource, last_activity);

    if (updated) {
        ui_contact_online(barejid, resource, last_activity);
    }

#ifdef PROF_HAVE_LIBGPGME
    if (pgpsig) {
        p_gpg_verify(barejid, pgpsig);
    }
#endif

    rosterwin_roster();
    chat_session_remove(barejid);
}

void
sv_ev_leave_room(const char *const room)
{
    muc_leave(room);
    ui_leave_room(room);
}

void
sv_ev_room_destroy(const char *const room)
{
    muc_leave(room);
    ui_room_destroy(room);
}

void
sv_ev_room_destroyed(const char *const room, const char *const new_jid, const char *const password,
    const char *const reason)
{
    muc_leave(room);
    ui_room_destroyed(room, reason, new_jid, password);
}

void
sv_ev_room_kicked(const char *const room, const char *const actor, const char *const reason)
{
    muc_leave(room);
    ui_room_kicked(room, actor, reason);
}

void
sv_ev_room_banned(const char *const room, const char *const actor, const char *const reason)
{
    muc_leave(room);
    ui_room_banned(room, actor, reason);
}

void
sv_ev_room_occupant_offline(const char *const room, const char *const nick,
    const char *const show, const char *const status)
{
    muc_roster_remove(room, nick);

    char *muc_status_pref = prefs_get_string(PREF_STATUSES_MUC);
    ProfMucWin *mucwin = wins_get_muc(room);
    if (mucwin && (g_strcmp0(muc_status_pref, "none") != 0)) {
        mucwin_occupant_offline(mucwin, nick);
    }
    prefs_free_string(muc_status_pref);

    Jid *jidp = jid_create_from_bare_and_resource(room, nick);
    ProfPrivateWin *privwin = wins_get_private(jidp->fulljid);
    jid_destroy(jidp);
    if (privwin != NULL) {
        privwin_occupant_offline(privwin);
    }

    occupantswin_occupants(room);
    rosterwin_roster();
}

void
sv_ev_room_occupent_kicked(const char *const room, const char *const nick, const char *const actor,
    const char *const reason)
{
    muc_roster_remove(room, nick);
    ProfMucWin *mucwin = wins_get_muc(room);
    if (mucwin) {
        mucwin_occupant_kicked(mucwin, nick, actor, reason);
    }

    Jid *jidp = jid_create_from_bare_and_resource(room, nick);
    ProfPrivateWin *privwin = wins_get_private(jidp->fulljid);
    jid_destroy(jidp);
    if (privwin != NULL) {
        privwin_occupant_kicked(privwin, actor, reason);
    }

    occupantswin_occupants(room);
    rosterwin_roster();
}

void
sv_ev_room_occupent_banned(const char *const room, const char *const nick, const char *const actor,
    const char *const reason)
{
    muc_roster_remove(room, nick);
    ProfMucWin *mucwin = wins_get_muc(room);
    if (mucwin) {
        mucwin_occupant_banned(mucwin, nick, actor, reason);
    }

    Jid *jidp = jid_create_from_bare_and_resource(room, nick);
    ProfPrivateWin *privwin = wins_get_private(jidp->fulljid);
    jid_destroy(jidp);
    if (privwin != NULL) {
        privwin_occupant_banned(privwin, actor, reason);
    }

    occupantswin_occupants(room);
    rosterwin_roster();
}

void
sv_ev_roster_update(const char *const barejid, const char *const name,
    GSList *groups, const char *const subscription, gboolean pending_out)
{
    roster_update(barejid, name, groups, subscription, pending_out);
    rosterwin_roster();
}

void
sv_ev_xmpp_stanza(const char *const msg)
{
    ProfXMLWin *xmlwin = wins_get_xmlconsole();
    if (xmlwin) {
        xmlwin_show(xmlwin, msg);
    }
}

void
sv_ev_muc_self_online(const char *const room, const char *const nick, gboolean config_required,
    const char *const role, const char *const affiliation, const char *const actor, const char *const reason,
    const char *const jid, const char *const show, const char *const status)
{
    muc_roster_add(room, nick, jid, role, affiliation, show, status);
    char *old_role = muc_role_str(room);
    char *old_affiliation = muc_affiliation_str(room);
    muc_set_role(room, role);
    muc_set_affiliation(room, affiliation);

    // handle self nick change
    if (muc_nick_change_pending(room)) {
        muc_nick_change_complete(room, nick);
        ProfMucWin *mucwin = wins_get_muc(room);
        if (mucwin) {
            mucwin_nick_change(mucwin, nick);
        }

    // handle roster complete
    } else if (!muc_roster_complete(room)) {
        if (muc_autojoin(room)) {
            ui_room_join(room, FALSE);
        } else {
            ui_room_join(room, TRUE);
        }

        iq_room_info_request(room, FALSE);

        muc_invites_remove(room);
        muc_roster_set_complete(room);

        // show roster if occupants list disabled by default
        ProfMucWin *mucwin = wins_get_muc(room);
        if (mucwin && !prefs_get_boolean(PREF_OCCUPANTS)) {
            GList *occupants = muc_roster(room);
            mucwin_roster(mucwin, occupants, NULL);
            g_list_free(occupants);
        }

        char *subject = muc_subject(room);
        if (mucwin && subject) {
            mucwin_subject(mucwin, NULL, subject);
        }

        GList *pending_broadcasts = muc_pending_broadcasts(room);
        if (mucwin && pending_broadcasts) {
            GList *curr = pending_broadcasts;
            while (curr) {
                mucwin_broadcast(mucwin, curr->data);
                curr = g_list_next(curr);
            }
        }

        // room configuration required
        if (config_required) {
            muc_set_requires_config(room, TRUE);
            if (mucwin) {
                mucwin_requires_config(mucwin);
            }
        }

        rosterwin_roster();

    // check for change in role/affiliation
    } else {
        ProfMucWin *mucwin = wins_get_muc(room);
        if (mucwin && prefs_get_boolean(PREF_MUC_PRIVILEGES)) {
            // both changed
            if ((g_strcmp0(role, old_role) != 0) && (g_strcmp0(affiliation, old_affiliation) != 0)) {
                mucwin_role_and_affiliation_change(mucwin, role, affiliation, actor, reason);

            // role changed
            } else if (g_strcmp0(role, old_role) != 0) {
                mucwin_role_change(mucwin, role, actor, reason);

            // affiliation changed
            } else if (g_strcmp0(affiliation, old_affiliation) != 0) {
                mucwin_affiliation_change(mucwin, affiliation, actor, reason);
            }
        }
    }

    occupantswin_occupants(room);
}

void
sv_ev_muc_occupant_online(const char *const room, const char *const nick, const char *const jid,
    const char *const role, const char *const affiliation, const char *const actor, const char *const reason,
    const char *const show, const char *const status)
{
    Occupant *occupant = muc_roster_item(room, nick);

    const char *old_role = NULL;
    const char *old_affiliation = NULL;
    if (occupant) {
        old_role = muc_occupant_role_str(occupant);
        old_affiliation = muc_occupant_affiliation_str(occupant);
    }

    gboolean updated = muc_roster_add(room, nick, jid, role, affiliation, show, status);

    // not yet finished joining room
    if (!muc_roster_complete(room)) {
        return;
    }

    // handle nickname change
    char *old_nick = muc_roster_nick_change_complete(room, nick);
    if (old_nick) {
        ProfMucWin *mucwin = wins_get_muc(room);
        if (mucwin) {
            mucwin_occupant_nick_change(mucwin, old_nick, nick);
        }
        wins_private_nick_change(mucwin->roomjid, old_nick, nick);
        free(old_nick);

        occupantswin_occupants(room);
        rosterwin_roster();
        return;
    }

    // joined room
    if (!occupant) {
        char *muc_status_pref = prefs_get_string(PREF_STATUSES_MUC);
        ProfMucWin *mucwin = wins_get_muc(room);
        if (mucwin && g_strcmp0(muc_status_pref, "none") != 0) {
            mucwin_occupant_online(mucwin, nick, role, affiliation, show, status);
        }
        prefs_free_string(muc_status_pref);

        Jid *jidp = jid_create_from_bare_and_resource(mucwin->roomjid, nick);
        ProfPrivateWin *privwin = wins_get_private(jidp->fulljid);
        jid_destroy(jidp);
        if (privwin) {
            privwin_occupant_online(privwin);
        }

        occupantswin_occupants(room);
        rosterwin_roster();
        return;
    }

    // presence updated
    if (updated) {
        char *muc_status_pref = prefs_get_string(PREF_STATUSES_MUC);
        ProfMucWin *mucwin = wins_get_muc(room);
        if (mucwin && (g_strcmp0(muc_status_pref, "all") == 0)) {
            mucwin_occupant_presence(mucwin, nick, show, status);
        }
        prefs_free_string(muc_status_pref);
        occupantswin_occupants(room);

    // presence unchanged, check for role/affiliation change
    } else {
        ProfMucWin *mucwin = wins_get_muc(room);
        if (mucwin && prefs_get_boolean(PREF_MUC_PRIVILEGES)) {
            // both changed
            if ((g_strcmp0(role, old_role) != 0) && (g_strcmp0(affiliation, old_affiliation) != 0)) {
                mucwin_occupant_role_and_affiliation_change(mucwin, nick, role, affiliation, actor, reason);

            // role changed
            } else if (g_strcmp0(role, old_role) != 0) {
                mucwin_occupant_role_change(mucwin, nick, role, actor, reason);

            // affiliation changed
            } else if (g_strcmp0(affiliation, old_affiliation) != 0) {
                mucwin_occupant_affiliation_change(mucwin, nick, affiliation, actor, reason);
            }
        }
        occupantswin_occupants(room);
    }

    rosterwin_roster();
}

int
sv_ev_certfail(const char *const errormsg, TLSCertificate *cert)
{
    // check profanity trusted certs
    if (tlscerts_exists(cert->fingerprint)) {
        return 1;
    }

    // check current cert
    char *current_fp = tlscerts_get_current();
    if (current_fp && g_strcmp0(current_fp, cert->fingerprint) == 0) {
        return 1;
    }

    cons_show("");
    cons_show_error("TLS certificate verification failed: %s", errormsg);
    cons_show_tlscert(cert);
    cons_show("");
    cons_show("Use '/tls allow' to accept this certificate.");
    cons_show("Use '/tls always' to accept this certificate permanently.");
    cons_show("Use '/tls deny' to reject this certificate.");
    cons_show("");
    ui_update();

    char *cmd = ui_get_line();

    while ((g_strcmp0(cmd, "/tls allow") != 0)
                && (g_strcmp0(cmd, "/tls always") != 0)
                && (g_strcmp0(cmd, "/tls deny") != 0)
                && (g_strcmp0(cmd, "/quit") != 0)) {
        cons_show("Use '/tls allow' to accept this certificate.");
        cons_show("Use '/tls always' to accept this certificate permanently.");
        cons_show("Use '/tls deny' to reject this certificate.");
        cons_show("");
        ui_update();
        free(cmd);
        cmd = ui_get_line();
    }

    if (g_strcmp0(cmd, "/tls allow") == 0) {
        cons_show("Coninuing with connection.");
        tlscerts_set_current(cert->fingerprint);
        free(cmd);
        return 1;
    } else if (g_strcmp0(cmd, "/tls always") == 0) {
        cons_show("Adding %s to trusted certificates.", cert->fingerprint);
        if (!tlscerts_exists(cert->fingerprint)) {
            tlscerts_add(cert);
        }
        free(cmd);
        return 1;
    } else if (g_strcmp0(cmd, "/quit") == 0) {
        prof_set_quit();
        free(cmd);
        return 0;
    } else {
        cons_show("Aborting connection.");
        free(cmd);
        return 0;
    }
}

void
sv_ev_lastactivity_response(const char *const from, const int seconds, const char *const msg)
{
    Jid *jidp = jid_create(from);

    if (!jidp) {
        return;
    }

    GDateTime *now = g_date_time_new_now_local();
    GDateTime *active = g_date_time_add_seconds(now, 0 - seconds);

    gchar *date_fmt = NULL;
    char *time_pref = prefs_get_string(PREF_TIME_LASTACTIVITY);
    date_fmt = g_date_time_format(active, time_pref);
    prefs_free_string(time_pref);
    assert(date_fmt != NULL);

    // full jid - last activity
    if (jidp->resourcepart) {
        if (seconds == 0) {
            if (msg) {
                cons_show("%s currently active, status: %s", from, msg);
            } else {
                cons_show("%s currently active", from);
            }
        } else {
            if (msg) {
                cons_show("%s last active %s, status: %s", from, date_fmt, msg);
            } else {
                cons_show("%s last active %s", from, date_fmt);
            }
        }

    // barejid - last logged in
    } else if (jidp->localpart) {
        if (seconds == 0) {
            if (msg) {
                cons_show("%s currently logged in, status: %s", from, msg);
            } else {
                cons_show("%s currently logged in", from);
            }
        } else {
            if (msg) {
                cons_show("%s last logged in %s, status: %s", from, date_fmt, msg);
            } else {
                cons_show("%s last logged in %s", from, date_fmt);
            }
        }

    // domain only - uptime
    } else {
        int left = seconds;
        int days = seconds / 86400;
        left = left - days * 86400;
        int hours = left / 3600;
        left = left - hours * 3600;
        int minutes = left / 60;
        left = left - minutes * 60;
        int seconds = left;

        cons_show("%s up since %s, uptime %d days, %d hrs, %d mins, %d secs", from, date_fmt, days, hours, minutes, seconds);
    }

    g_date_time_unref(now);
    g_date_time_unref(active);
    g_free(date_fmt);
    jid_destroy(jidp);
}<|MERGE_RESOLUTION|>--- conflicted
+++ resolved
@@ -264,11 +264,7 @@
 
     GList *triggers = prefs_message_get_triggers(new_message);
 
-<<<<<<< HEAD
-    mucwin_message(mucwin, nick, new_message, mention, triggers != NULL);
-=======
-    mucwin_message(mucwin, nick, message, mention, triggers);
->>>>>>> c3dfd6d3
+    mucwin_message(mucwin, nick, new_message, mention, triggers);
 
     ProfWin *window = (ProfWin*)mucwin;
     int num = wins_get_num(window);
