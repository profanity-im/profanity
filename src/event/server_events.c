--- conflicted
+++ resolved
@@ -529,22 +529,9 @@
         chatwin->pgp_recv = TRUE;
         //p_gpg_free_decrypted(message->plain);
         message->plain = NULL;
-}
-
-static void
-_sv_ev_incoming_ox(ProfChatWin *chatwin, gboolean new_win, ProfMessage *message, gboolean logit)
-{
-        //_clean_incoming_message(message);
-        chatwin_incoming_msg(chatwin, message, new_win);
-        log_database_add_incoming(message);
-        if (logit) {
-            chat_log_pgp_msg_in(message);
-        }
-        chatwin->pgp_recv = TRUE;
-        //p_gpg_free_decrypted(message->plain);
-        message->plain = NULL;
-}
-#endif
+#endif
+}
+
 
 static void
 _sv_ev_incoming_otr(ProfChatWin *chatwin, gboolean new_win, ProfMessage *message)
@@ -634,58 +621,6 @@
 #endif
     }
 
-<<<<<<< HEAD
-=======
-// OTR suported, PGP supported, OMEMO unsupported
-#ifdef HAVE_LIBOTR
-#ifdef HAVE_LIBGPGME
-#ifndef HAVE_OMEMO
-    if (message->encrypted) {
-        if (chatwin->is_otr) {
-            win_println((ProfWin*)chatwin, THEME_DEFAULT, "-", "PGP encrypted message received whilst in OTR session.");
-        } else {
-            _sv_ev_incoming_pgp(chatwin, new_win, message, TRUE);
-        }
-    } else {
-        _sv_ev_incoming_otr(chatwin, new_win, message);
-    }
-    rosterwin_roster();
-    return;
-#endif
-#endif
-#endif
-
-// OTR supported, PGP unsupported, OMEMO unsupported
-#ifdef HAVE_LIBOTR
-#ifndef HAVE_LIBGPGME
-#ifndef HAVE_OMEMO
-    _sv_ev_incoming_otr(chatwin, new_win, message);
-    rosterwin_roster();
-    return;
-#endif
-#endif
-#endif
-
-// OTR unsupported, PGP supported, OMEMO unsupported
-#ifndef HAVE_LIBOTR
-#ifdef HAVE_LIBGPGME
-#ifndef HAVE_OMEMO
-    if (message->encrypted) {
-        _sv_ev_incoming_pgp(chatwin, new_win, message, TRUE);
-    } else {
-        _sv_ev_incoming_plain(chatwin, new_win, message, TRUE);
-    }
-    rosterwin_roster();
-    return;
-#endif
-#endif
-#endif
-
-// OTR suported, PGP supported, OMEMO supported
-#ifdef HAVE_LIBOTR
-#ifdef HAVE_LIBGPGME
-#ifdef HAVE_OMEMO
->>>>>>> 03db5c99
     if( message->enc == PROF_MSG_ENC_OX) {
 	 _sv_ev_incoming_ox(chatwin, new_win, message, TRUE);
     } else if (message->encrypted) {
@@ -722,27 +657,8 @@
 #endif
     }
 
-<<<<<<< HEAD
     if (message->enc == PROF_MSG_ENC_OX) {
         _sv_ev_incoming_ox(chatwin, new_win, message, FALSE);
-=======
-#ifdef HAVE_LIBGPGME
-#ifndef HAVE_OMEMO
-    if (message->encrypted) {
-        _sv_ev_incoming_pgp(chatwin, new_win, message, FALSE);
-    } else {
-        _sv_ev_incoming_plain(chatwin, new_win, message, FALSE);
-    }
-    rosterwin_roster();
-    return;
-#endif
-#endif
-
-#ifdef HAVE_LIBGPGME
-#ifdef HAVE_OMEMO
-    if (message->enc == PROF_MSG_ENC_OX) {
-	    _sv_ev_incoming_ox(chatwin, new_win, message, FALSE);
->>>>>>> 03db5c99
     } else if (message->encrypted) {
         _sv_ev_incoming_pgp(chatwin, new_win, message, FALSE);
     } else if (message->enc == PROF_MSG_ENC_OMEMO) {
