--- conflicted
+++ resolved
@@ -292,12 +292,10 @@
     }
     jid_destroy(jidp);
 
-<<<<<<< HEAD
+    rosterwin_roster();
+
     plugins_post_room_message_display(room_jid, nick, new_message);
     free(new_message);
-=======
-    rosterwin_roster();
->>>>>>> 254c83d2
 }
 
 void
