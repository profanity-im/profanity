--- conflicted
+++ resolved
@@ -277,15 +277,9 @@
 #endif
 
 // OTR supported, PGP unsupported
-<<<<<<< HEAD
 #ifdef PROF_HAVE_LIBOTR
 #ifndef PROF_HAVE_LIBGPGME
-    _sv_ev_incoming_otr(chatwin, new_win, barejid, resource, message);
-=======
-#ifdef HAVE_LIBOTR
-#ifndef HAVE_LIBGPGME
     _sv_ev_incoming_otr(chatwin, new_win, barejid, resource, message, timestamp);
->>>>>>> b266e4d0
     return;
 #endif
 #endif
@@ -303,15 +297,9 @@
 #endif
 
 // OTR unsupported, PGP unsupported
-<<<<<<< HEAD
 #ifndef PROF_HAVE_LIBOTR
 #ifndef PROF_HAVE_LIBGPGME
-    _sv_ev_incoming_plain(chatwin, new_win, barejid, resource, message);
-=======
-#ifndef HAVE_LIBOTR
-#ifndef HAVE_LIBGPGME
     _sv_ev_incoming_plain(chatwin, new_win, barejid, resource, message, timestamp);
->>>>>>> b266e4d0
     return;
 #endif
 #endif
