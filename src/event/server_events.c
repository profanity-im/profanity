/*
 * server_events.c
 *
 * Copyright (C) 2012 - 2015 James Booth <boothj5@gmail.com>
 *
 * This file is part of Profanity.
 *
 * Profanity is free software: you can redistribute it and/or modify
 * it under the terms of the GNU General Public License as published by
 * the Free Software Foundation, either version 3 of the License, or
 * (at your option) any later version.
 *
 * Profanity is distributed in the hope that it will be useful,
 * but WITHOUT ANY WARRANTY; without even the implied warranty of
 * MERCHANTABILITY or FITNESS FOR A PARTICULAR PURPOSE.  See the
 * GNU General Public License for more details.
 *
 * You should have received a copy of the GNU General Public License
 * along with Profanity.  If not, see <http://www.gnu.org/licenses/>.
 *
 * In addition, as a special exception, the copyright holders give permission to
 * link the code of portions of this program with the OpenSSL library under
 * certain conditions as described in each individual source file, and
 * distribute linked combinations including the two.
 *
 * You must obey the GNU General Public License in all respects for all of the
 * code used other than OpenSSL. If you modify file(s) with this exception, you
 * may extend this exception to your version of the file(s), but you are not
 * obligated to do so. If you do not wish to do so, delete this exception
 * statement from your version. If you delete this exception statement from all
 * source files in the program, then also delete it here.
 *
 */

#include "prof_config.h"

#include <string.h>
#include <stdlib.h>
#include <assert.h>

#include "chat_session.h"
#include "log.h"
#include "muc.h"
#include "config/preferences.h"
#include "config/account.h"
#include "config/scripts.h"
#include "roster_list.h"
#include "plugins/plugins.h"
#include "window_list.h"
#include "config/tlscerts.h"

#ifdef PROF_HAVE_LIBOTR
#include "otr/otr.h"
#endif
#ifdef PROF_HAVE_LIBGPGME
#include "pgp/gpg.h"
#endif

#include "ui/ui.h"

void
sv_ev_login_account_success(char *account_name, int secured)
{
    ProfAccount *account = accounts_get_account(account_name);
#ifdef PROF_HAVE_LIBOTR
    otr_on_connect(account);
#endif

#ifdef PROF_HAVE_LIBGPGME
    p_gpg_on_connect(account->jid);
#endif

    ui_handle_login_account_success(account, secured);

    // attempt to rejoin rooms with passwords
    GList *curr = muc_rooms();
    while (curr) {
        char *password = muc_password(curr->data);
        if (password) {
            char *nick = muc_nick(curr->data);
            presence_join_room(curr->data, nick, password);
        }
        curr = g_list_next(curr);
    }
    g_list_free(curr);

    log_info("%s logged in successfully", account->jid);

    if (account->startscript) {
        scripts_exec(account->startscript);
    }

    account_free(account);
}

void
sv_ev_roster_received(void)
{
    if (prefs_get_boolean(PREF_ROSTER)) {
        ui_show_roster();
    }
}

void
sv_ev_lost_connection(void)
{
    cons_show_error("Lost connection.");
    roster_clear();
    muc_invites_clear();
    chat_sessions_clear();
    ui_disconnected();
#ifdef PROF_HAVE_LIBGPGME
    p_gpg_on_disconnect();
#endif
}

void
sv_ev_failed_login(void)
{
    cons_show_error("Login failed.");
    log_info("Login failed");
}

void
sv_ev_room_invite(jabber_invite_t invite_type,
    const char *const invitor, const char *const room,
    const char *const reason, const char *const password)
{
    if (!muc_active(room) && !muc_invites_contain(room)) {
        cons_show_room_invite(invitor, room, reason);
        muc_invites_add(room, password);
    }
}

void
sv_ev_room_broadcast(const char *const room_jid, const char *const message)
{
    if (muc_roster_complete(room_jid)) {
        ProfMucWin *mucwin = wins_get_muc(room_jid);
        if (mucwin) {
            mucwin_broadcast(mucwin, message);
        }
    } else {
        muc_pending_broadcasts_add(room_jid, message);
    }
}

void
sv_ev_room_subject(const char *const room, const char *const nick, const char *const subject)
{
    muc_set_subject(room, subject);
    ProfMucWin *mucwin = wins_get_muc(room);
    if (mucwin && muc_roster_complete(room)) {
        mucwin_subject(mucwin, nick, subject);
    }
}

void
sv_ev_room_history(const char *const room_jid, const char *const nick,
    GDateTime *timestamp, const char *const message)
{
<<<<<<< HEAD
    char *new_message = plugins_pre_room_message_display(room_jid, nick, message);
    mucwin_history(room_jid, nick, timestamp, new_message);
    plugins_post_room_message_display(room_jid, nick, new_message);
=======
    ProfMucWin *mucwin = wins_get_muc(room_jid);
    if (mucwin) {
        mucwin_history(mucwin, nick, timestamp, message);
    }
>>>>>>> 6779c5bf
}

void
sv_ev_room_message(const char *const room_jid, const char *const nick,
    const char *const message)
{
<<<<<<< HEAD
    char *new_message = plugins_pre_room_message_display(room_jid, nick, message);
    mucwin_message(room_jid, nick, new_message);
    plugins_post_room_message_display(room_jid, nick, new_message);
=======
    ProfMucWin *mucwin = wins_get_muc(room_jid);
    if (mucwin) {
        mucwin_message(mucwin, nick, message);
    }
>>>>>>> 6779c5bf

    if (prefs_get_boolean(PREF_GRLOG)) {
        Jid *jid = jid_create(jabber_get_fulljid());
        groupchat_log_chat(jid->barejid, room_jid, nick, message);
        jid_destroy(jid);
    }

    free(new_message);
}

void
sv_ev_incoming_private_message(const char *const fulljid, char *message)
{
    char *plugin_message =  plugins_pre_priv_message_display(fulljid, message);
    ui_incoming_private_msg(fulljid, plugin_message, NULL);
    plugins_post_priv_message_display(fulljid, plugin_message);

    free(plugin_message);
}

void
sv_ev_outgoing_carbon(char *barejid, char *message)
{
    ProfChatWin *chatwin = wins_get_chat(barejid);
    if (!chatwin) {
        chatwin = chatwin_new(barejid);
    }

    chat_state_active(chatwin->state);

    chatwin_outgoing_carbon(chatwin, message);
}

void
sv_ev_incoming_carbon(char *barejid, char *resource, char *message)
{
    gboolean new_win = FALSE;
    ProfChatWin *chatwin = wins_get_chat(barejid);
    if (!chatwin) {
        ProfWin *window = wins_new_chat(barejid);
        chatwin = (ProfChatWin*)window;
        new_win = TRUE;
    }

    chatwin_incoming_msg(chatwin, resource, message, NULL, new_win, PROF_MSG_PLAIN);
    chat_log_msg_in(barejid, message, NULL);
}

#ifdef PROF_HAVE_LIBGPGME
static void
_sv_ev_incoming_pgp(ProfChatWin *chatwin, gboolean new_win, char *barejid, char *resource, char *message, char *pgp_message, GDateTime *timestamp)
{
    char *decrypted = p_gpg_decrypt(pgp_message);
    if (decrypted) {
        chatwin_incoming_msg(chatwin, resource, decrypted, timestamp, new_win, PROF_MSG_PGP);
        chat_log_pgp_msg_in(barejid, decrypted, timestamp);
        chatwin->pgp_recv = TRUE;
        p_gpg_free_decrypted(decrypted);
    } else {
        chatwin_incoming_msg(chatwin, resource, message, timestamp, new_win, PROF_MSG_PLAIN);
        chat_log_msg_in(barejid, message, timestamp);
        chatwin->pgp_recv = FALSE;
    }
}
#endif

#ifdef PROF_HAVE_LIBOTR
static void
_sv_ev_incoming_otr(ProfChatWin *chatwin, gboolean new_win, char *barejid, char *resource, char *message, GDateTime *timestamp)
{
    gboolean decrypted = FALSE;
    char *otr_res = otr_on_message_recv(barejid, resource, message, &decrypted);
    if (otr_res) {
        if (decrypted) {
            chatwin_incoming_msg(chatwin, resource, otr_res, timestamp, new_win, PROF_MSG_OTR);
            chatwin->pgp_send = FALSE;
        } else {
            chatwin_incoming_msg(chatwin, resource, otr_res, timestamp, new_win, PROF_MSG_PLAIN);
        }
        chat_log_otr_msg_in(barejid, otr_res, decrypted, timestamp);
        otr_free_message(otr_res);
        chatwin->pgp_recv = FALSE;
    }
}
#endif

#ifndef PROF_HAVE_LIBOTR
static void
_sv_ev_incoming_plain(ProfChatWin *chatwin, gboolean new_win, char *barejid, char *resource, char *message, GDateTime *timestamp)
{
    chatwin_incoming_msg(chatwin, resource, message, timestamp, new_win, PROF_MSG_PLAIN);
    chat_log_msg_in(barejid, message, timestamp);
    chatwin->pgp_recv = FALSE;
}
#endif

void
sv_ev_incoming_message(char *barejid, char *resource, char *message, char *pgp_message, GDateTime *timestamp)
{
    gboolean new_win = FALSE;
    ProfChatWin *chatwin = wins_get_chat(barejid);
    if (!chatwin) {
        ProfWin *window = wins_new_chat(barejid);
        chatwin = (ProfChatWin*)window;
        new_win = TRUE;
    }

// OTR suported, PGP supported
#ifdef PROF_HAVE_LIBOTR
#ifdef PROF_HAVE_LIBGPGME
    if (pgp_message) {
        if (chatwin->is_otr) {
            win_println((ProfWin*)chatwin, 0, "PGP encrypted message received whilst in OTR session.");
        } else { // PROF_ENC_NONE, PROF_ENC_PGP
            _sv_ev_incoming_pgp(chatwin, new_win, barejid, resource, message, pgp_message, timestamp);
        }
    } else {
        _sv_ev_incoming_otr(chatwin, new_win, barejid, resource, message, timestamp);
    }
    return;
#endif
#endif

// OTR supported, PGP unsupported
#ifdef PROF_HAVE_LIBOTR
#ifndef PROF_HAVE_LIBGPGME
    _sv_ev_incoming_otr(chatwin, new_win, barejid, resource, message, timestamp);
    return;
#endif
#endif

// OTR unsupported, PGP supported
#ifndef PROF_HAVE_LIBOTR
#ifdef PROF_HAVE_LIBGPGME
    if (pgp_message) {
        _sv_ev_incoming_pgp(chatwin, new_win, barejid, resource, message, pgp_message, timestamp);
    } else {
        _sv_ev_incoming_plain(chatwin, new_win, barejid, resource, message, timestamp);
    }
    return;
#endif
#endif

// OTR unsupported, PGP unsupported
#ifndef PROF_HAVE_LIBOTR
#ifndef PROF_HAVE_LIBGPGME
    _sv_ev_incoming_plain(chatwin, new_win, barejid, resource, message, timestamp);
    return;
#endif
#endif
}

void
sv_ev_delayed_private_message(const char *const fulljid, char *message, GDateTime *timestamp)
{
    char *new_message = plugins_pre_priv_message_display(fulljid, message);
    ui_incoming_private_msg(fulljid, new_message, timestamp);
    plugins_post_priv_message_display(fulljid, new_message);

    free(new_message);
}

void
sv_ev_message_receipt(char *barejid, char *id)
{
    ProfChatWin *chatwin = wins_get_chat(barejid);
    if (!chatwin)
        return;

    chatwin_receipt_received(chatwin, id);
}

void
sv_ev_typing(char *barejid, char *resource)
{
    ui_contact_typing(barejid, resource);
    if (wins_chat_exists(barejid)) {
        chat_session_recipient_typing(barejid, resource);
    }
}

void
sv_ev_paused(char *barejid, char *resource)
{
    if (wins_chat_exists(barejid)) {
        chat_session_recipient_paused(barejid, resource);
    }
}

void
sv_ev_inactive(char *barejid, char *resource)
{
    if (wins_chat_exists(barejid)) {
        chat_session_recipient_inactive(barejid, resource);
    }
}

void
sv_ev_gone(const char *const barejid, const char *const resource)
{
    if (barejid && resource) {
        gboolean show_message = TRUE;

        ProfChatWin *chatwin = wins_get_chat(barejid);
        if (chatwin) {
            ChatSession *session = chat_session_get(barejid);
            if (session && g_strcmp0(session->resource, resource) != 0) {
                show_message = FALSE;
            }
            if (show_message) {
                chatwin_recipient_gone(chatwin);
            }
        }
    }

    if (wins_chat_exists(barejid)) {
        chat_session_recipient_gone(barejid, resource);
    }
}

void
sv_ev_activity(const char *const barejid, const char *const resource, gboolean send_states)
{
    if (wins_chat_exists(barejid)) {
        chat_session_recipient_active(barejid, resource, send_states);
    }
}

void
sv_ev_subscription(const char *barejid, jabber_subscr_t type)
{
    switch (type) {
    case PRESENCE_SUBSCRIBE:
        /* TODO: auto-subscribe if needed */
        cons_show("Received authorization request from %s", barejid);
        log_info("Received authorization request from %s", barejid);
        ui_print_system_msg_from_recipient(barejid, "Authorization request, type '/sub allow' to accept or '/sub deny' to reject");
        if (prefs_get_boolean(PREF_NOTIFY_SUB)) {
            notify_subscription(barejid);
        }
        break;
    case PRESENCE_SUBSCRIBED:
        cons_show("Subscription received from %s", barejid);
        log_info("Subscription received from %s", barejid);
        ui_print_system_msg_from_recipient(barejid, "Subscribed");
        break;
    case PRESENCE_UNSUBSCRIBED:
        cons_show("%s deleted subscription", barejid);
        log_info("%s deleted subscription", barejid);
        ui_print_system_msg_from_recipient(barejid, "Unsubscribed");
        break;
    default:
        /* unknown type */
        break;
    }
}

void
sv_ev_contact_offline(char *barejid, char *resource, char *status)
{
    gboolean updated = roster_contact_offline(barejid, resource, status);

    if (resource && updated) {
        ui_contact_offline(barejid, resource, status);
    }

    rosterwin_roster();
    chat_session_remove(barejid);
}

void
sv_ev_contact_online(char *barejid, Resource *resource, GDateTime *last_activity, char *pgpsig)
{
    gboolean updated = roster_update_presence(barejid, resource, last_activity);

    if (updated) {
        ui_contact_online(barejid, resource, last_activity);
    }

#ifdef PROF_HAVE_LIBGPGME
    if (pgpsig) {
        p_gpg_verify(barejid, pgpsig);
    }
#endif

    rosterwin_roster();
    chat_session_remove(barejid);
}

void
sv_ev_leave_room(const char *const room)
{
    muc_leave(room);
    ui_leave_room(room);
}

void
sv_ev_room_destroy(const char *const room)
{
    muc_leave(room);
    ui_room_destroy(room);
}

void
sv_ev_room_destroyed(const char *const room, const char *const new_jid, const char *const password,
    const char *const reason)
{
    muc_leave(room);
    ui_room_destroyed(room, reason, new_jid, password);
}

void
sv_ev_room_kicked(const char *const room, const char *const actor, const char *const reason)
{
    muc_leave(room);
    ui_room_kicked(room, actor, reason);
}

void
sv_ev_room_banned(const char *const room, const char *const actor, const char *const reason)
{
    muc_leave(room);
    ui_room_banned(room, actor, reason);
}

void
sv_ev_room_occupant_offline(const char *const room, const char *const nick,
    const char *const show, const char *const status)
{
    muc_roster_remove(room, nick);

    char *muc_status_pref = prefs_get_string(PREF_STATUSES_MUC);
    ProfMucWin *mucwin = wins_get_muc(room);
    if (mucwin && (g_strcmp0(muc_status_pref, "none") != 0)) {
        mucwin_occupant_offline(mucwin, nick);
    }
    prefs_free_string(muc_status_pref);
    occupantswin_occupants(room);
}

void
sv_ev_room_occupent_kicked(const char *const room, const char *const nick, const char *const actor,
    const char *const reason)
{
    muc_roster_remove(room, nick);
    ProfMucWin *mucwin = wins_get_muc(room);
    if (mucwin) {
        mucwin_occupant_kicked(mucwin, nick, actor, reason);
    }
    occupantswin_occupants(room);
}

void
sv_ev_room_occupent_banned(const char *const room, const char *const nick, const char *const actor,
    const char *const reason)
{
    muc_roster_remove(room, nick);
    ProfMucWin *mucwin = wins_get_muc(room);
    if (mucwin) {
        mucwin_occupant_banned(mucwin, nick, actor, reason);
    }
    occupantswin_occupants(room);
}

void
sv_ev_roster_update(const char *const barejid, const char *const name,
    GSList *groups, const char *const subscription, gboolean pending_out)
{
    roster_update(barejid, name, groups, subscription, pending_out);
    rosterwin_roster();
}

void
sv_ev_xmpp_stanza(const char *const msg)
{
    ProfXMLWin *xmlwin = wins_get_xmlconsole();
    if (xmlwin) {
        xmlwin_show(xmlwin, msg);
    }
}

void
sv_ev_muc_self_online(const char *const room, const char *const nick, gboolean config_required,
    const char *const role, const char *const affiliation, const char *const actor, const char *const reason,
    const char *const jid, const char *const show, const char *const status)
{
    muc_roster_add(room, nick, jid, role, affiliation, show, status);
    char *old_role = muc_role_str(room);
    char *old_affiliation = muc_affiliation_str(room);
    muc_set_role(room, role);
    muc_set_affiliation(room, affiliation);

    // handle self nick change
    if (muc_nick_change_pending(room)) {
        muc_nick_change_complete(room, nick);
        ProfMucWin *mucwin = wins_get_muc(room);
        if (mucwin) {
            mucwin_nick_change(mucwin, nick);
        }

    // handle roster complete
    } else if (!muc_roster_complete(room)) {
        if (muc_autojoin(room)) {
            ui_room_join(room, FALSE);
        } else {
            ui_room_join(room, TRUE);
        }

        iq_room_info_request(room, FALSE);

        muc_invites_remove(room);
        muc_roster_set_complete(room);

        // show roster if occupants list disabled by default
        ProfMucWin *mucwin = wins_get_muc(room);
        if (mucwin && !prefs_get_boolean(PREF_OCCUPANTS)) {
            GList *occupants = muc_roster(room);
            mucwin_roster(mucwin, occupants, NULL);
            g_list_free(occupants);
        }

        char *subject = muc_subject(room);
        if (mucwin && subject) {
            mucwin_subject(mucwin, NULL, subject);
        }

        GList *pending_broadcasts = muc_pending_broadcasts(room);
        if (mucwin && pending_broadcasts) {
            GList *curr = pending_broadcasts;
            while (curr) {
                mucwin_broadcast(mucwin, curr->data);
                curr = g_list_next(curr);
            }
        }

        // room configuration required
        if (config_required) {
            muc_set_requires_config(room, TRUE);
            if (mucwin) {
                mucwin_requires_config(mucwin);
            }
        }

    // check for change in role/affiliation
    } else {
        ProfMucWin *mucwin = wins_get_muc(room);
        if (mucwin && prefs_get_boolean(PREF_MUC_PRIVILEGES)) {
            // both changed
            if ((g_strcmp0(role, old_role) != 0) && (g_strcmp0(affiliation, old_affiliation) != 0)) {
                mucwin_role_and_affiliation_change(mucwin, role, affiliation, actor, reason);

            // role changed
            } else if (g_strcmp0(role, old_role) != 0) {
                mucwin_role_change(mucwin, role, actor, reason);

            // affiliation changed
            } else if (g_strcmp0(affiliation, old_affiliation) != 0) {
                mucwin_affiliation_change(mucwin, affiliation, actor, reason);
            }
        }
    }

    occupantswin_occupants(room);
}

void
sv_ev_muc_occupant_online(const char *const room, const char *const nick, const char *const jid,
    const char *const role, const char *const affiliation, const char *const actor, const char *const reason,
    const char *const show, const char *const status)
{
    Occupant *occupant = muc_roster_item(room, nick);

    const char *old_role = NULL;
    const char *old_affiliation = NULL;
    if (occupant) {
        old_role = muc_occupant_role_str(occupant);
        old_affiliation = muc_occupant_affiliation_str(occupant);
    }

    gboolean updated = muc_roster_add(room, nick, jid, role, affiliation, show, status);

    // not yet finished joining room
    if (!muc_roster_complete(room)) {
        return;
    }

    // handle nickname change
    char *old_nick = muc_roster_nick_change_complete(room, nick);
    if (old_nick) {
        ProfMucWin *mucwin = wins_get_muc(room);
        if (mucwin) {
            mucwin_occupant_nick_change(mucwin, old_nick, nick);
        }
        free(old_nick);
        occupantswin_occupants(room);
        return;
    }

    // joined room
    if (!occupant) {
        char *muc_status_pref = prefs_get_string(PREF_STATUSES_MUC);
        ProfMucWin *mucwin = wins_get_muc(room);
        if (mucwin && g_strcmp0(muc_status_pref, "none") != 0) {
            mucwin_occupant_online(mucwin, nick, role, affiliation, show, status);
        }
        prefs_free_string(muc_status_pref);
        occupantswin_occupants(room);
        return;
    }

    // presence updated
    if (updated) {
        char *muc_status_pref = prefs_get_string(PREF_STATUSES_MUC);
        ProfMucWin *mucwin = wins_get_muc(room);
        if (mucwin && (g_strcmp0(muc_status_pref, "all") == 0)) {
            mucwin_occupant_presence(mucwin, nick, show, status);
        }
        prefs_free_string(muc_status_pref);
        occupantswin_occupants(room);

    // presence unchanged, check for role/affiliation change
    } else {
        ProfMucWin *mucwin = wins_get_muc(room);
        if (mucwin && prefs_get_boolean(PREF_MUC_PRIVILEGES)) {
            // both changed
            if ((g_strcmp0(role, old_role) != 0) && (g_strcmp0(affiliation, old_affiliation) != 0)) {
                mucwin_occupant_role_and_affiliation_change(mucwin, nick, role, affiliation, actor, reason);

            // role changed
            } else if (g_strcmp0(role, old_role) != 0) {
                mucwin_occupant_role_change(mucwin, nick, role, actor, reason);

            // affiliation changed
            } else if (g_strcmp0(affiliation, old_affiliation) != 0) {
                mucwin_occupant_affiliation_change(mucwin, nick, affiliation, actor, reason);
            }
        }
        occupantswin_occupants(room);
    }
}

int
sv_ev_certfail(const char *const errormsg, const char *const certname, const char *const certfp,
    const char *const notbefore, const char *const notafter)
{
    if (tlscerts_exists(certfp)) {
        return 1;
    }

    char *domain = NULL;
    char *org = NULL;
    char *email = NULL;
    gchar** fields = g_strsplit(certname, "/", 0);
    int i = 0;
    for (i = 0; i < g_strv_length(fields); i++) {
        gchar** keyval = g_strsplit(fields[i], "=", 2);
        if (g_strv_length(keyval) == 2) {
            if (g_strcmp0(keyval[0], "CN") == 0) {
                domain = strdup(keyval[1]);
            }
            if (g_strcmp0(keyval[0], "O") == 0) {
                org = strdup(keyval[1]);
            }
            if (g_strcmp0(keyval[0], "emailAddress") == 0) {
                email = strdup(keyval[1]);
            }
        }
        g_strfreev(keyval);
    }
    g_strfreev(fields);

    cons_show("");
    cons_show_error("TLS certificate verification failed: %s", errormsg);
    if (domain) {
        cons_show("  Domain       : %s", domain);
    }
    if (org) {
        cons_show("  Organisation : %s", org);
    }
    if (email) {
        cons_show("  Email        : %s", email);
    }
    cons_show("  Fingerprint  : %s", certfp);
    cons_show("  Start        : %s", notbefore);
    cons_show("  End          : %s", notafter);
    cons_show("");
    cons_show("Use '/tls allow' to accept this certificate");
    cons_show("Use '/tls always' to accept this certificate permanently");
    cons_show("Use '/tls deny' to reject this certificate");
    cons_show("");
    ui_update();

    char *cmd = ui_get_line();

    while ((g_strcmp0(cmd, "/tls allow") != 0)
                && (g_strcmp0(cmd, "/tls always") != 0)
                && (g_strcmp0(cmd, "/tls deny") != 0)) {
        cons_show("Use '/tls allow' to accept this certificate");
        cons_show("Use '/tls always' to accept this certificate permanently");
        cons_show("Use '/tls deny' to reject this certificate");
        cons_show("");
        ui_update();
        free(cmd);
        cmd = ui_get_line();
    }

    if (g_strcmp0(cmd, "/tls allow") == 0) {
        free(cmd);
        free(domain);
        free(org);
        free(email);
        return 1;
    } else if (g_strcmp0(cmd, "/tls always") == 0) {
        if (!tlscerts_exists(certfp)) {
            TLSCertificate *cert = tlscerts_new(certfp, domain, org, email, notbefore, notafter);
            tlscerts_add(cert);
            tlscerts_free(cert);
        }
        free(cmd);
        free(domain);
        free(org);
        free(email);
        return 1;
    } else {
        free(cmd);
        free(domain);
        free(org);
        free(email);
        return 0;
    }
}

void
sv_ev_lastactivity_response(const char *const from, const int seconds, const char *const msg)
{
    Jid *jidp = jid_create(from);

    if (!jidp) {
        return;
    }

    GDateTime *now = g_date_time_new_now_local();
    GDateTime *active = g_date_time_add_seconds(now, 0 - seconds);

    gchar *date_fmt = NULL;
    char *time_pref = prefs_get_string(PREF_TIME_LASTACTIVITY);
    date_fmt = g_date_time_format(active, time_pref);
    prefs_free_string(time_pref);
    assert(date_fmt != NULL);

    // full jid - last activity
    if (jidp->resourcepart) {
        if (seconds == 0) {
            if (msg) {
                cons_show("%s currently active, status: %s", from, msg);
            } else {
                cons_show("%s currently active", from);
            }
        } else {
            if (msg) {
                cons_show("%s last active %s, status: %s", from, date_fmt, msg);
            } else {
                cons_show("%s last active %s", from, date_fmt);
            }
        }

    // barejid - last logged in
    } else if (jidp->localpart) {
        if (seconds == 0) {
            if (msg) {
                cons_show("%s currently logged in, status: %s", from, msg);
            } else {
                cons_show("%s currently logged in", from);
            }
        } else {
            if (msg) {
                cons_show("%s last logged in %s, status: %s", from, date_fmt, msg);
            } else {
                cons_show("%s last logged in %s", from, date_fmt);
            }
        }

    // domain only - uptime
    } else {
        int left = seconds;
        int days = seconds / 86400;
        left = left - days * 86400;
        int hours = left / 3600;
        left = left - hours * 3600;
        int minutes = left / 60;
        left = left - minutes * 60;
        int seconds = left;

        cons_show("%s up since %s, uptime %d days, %d hrs, %d mins, %d secs", from, date_fmt, days, hours, minutes, seconds);
    }

    g_date_time_unref(now);
    g_date_time_unref(active);
    g_free(date_fmt);
    jid_destroy(jidp);
}<|MERGE_RESOLUTION|>--- conflicted
+++ resolved
@@ -159,32 +159,26 @@
 sv_ev_room_history(const char *const room_jid, const char *const nick,
     GDateTime *timestamp, const char *const message)
 {
-<<<<<<< HEAD
-    char *new_message = plugins_pre_room_message_display(room_jid, nick, message);
-    mucwin_history(room_jid, nick, timestamp, new_message);
-    plugins_post_room_message_display(room_jid, nick, new_message);
-=======
     ProfMucWin *mucwin = wins_get_muc(room_jid);
     if (mucwin) {
-        mucwin_history(mucwin, nick, timestamp, message);
-    }
->>>>>>> 6779c5bf
+        char *new_message = plugins_pre_room_message_display(room_jid, nick, message);
+        mucwin_history(mucwin, nick, timestamp, new_message);
+        plugins_post_room_message_display(room_jid, nick, new_message);
+        free(new_message);
+    }
 }
 
 void
 sv_ev_room_message(const char *const room_jid, const char *const nick,
     const char *const message)
 {
-<<<<<<< HEAD
-    char *new_message = plugins_pre_room_message_display(room_jid, nick, message);
-    mucwin_message(room_jid, nick, new_message);
-    plugins_post_room_message_display(room_jid, nick, new_message);
-=======
     ProfMucWin *mucwin = wins_get_muc(room_jid);
     if (mucwin) {
-        mucwin_message(mucwin, nick, message);
-    }
->>>>>>> 6779c5bf
+        char *new_message = plugins_pre_room_message_display(room_jid, nick, message);
+        mucwin_message(mucwin, nick, new_message);
+        plugins_post_room_message_display(room_jid, nick, new_message);
+        free(new_message);
+    }
 
     if (prefs_get_boolean(PREF_GRLOG)) {
         Jid *jid = jid_create(jabber_get_fulljid());
@@ -192,7 +186,6 @@
         jid_destroy(jid);
     }
 
-    free(new_message);
 }
 
 void
