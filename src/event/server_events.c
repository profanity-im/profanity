--- conflicted
+++ resolved
@@ -268,11 +268,7 @@
 
     ProfWin *window = (ProfWin*)mucwin;
     int num = wins_get_num(window);
-<<<<<<< HEAD
-    gboolean notify = prefs_do_room_notify(is_current, mucwin->roomjid, mynick, new_message, mention, triggers != NULL);
-=======
     gboolean is_current = FALSE;
->>>>>>> 6702bb97
 
     // currently in groupchat window
     if (wins_is_current(window)) {
@@ -314,38 +310,9 @@
     }
 
     rosterwin_roster();
-<<<<<<< HEAD
-
-    // don't notify self messages
-    if (strcmp(nick, mynick) == 0) {
-        return;
-    }
-
-    if (prefs_get_boolean(PREF_BEEP)) {
-        beep();
-    }
-
-    if (!notify) {
-        return;
-    }
-
-    Jid *jidp = jid_create(mucwin->roomjid);
-    int ui_index = num;
-    if (ui_index == 10) {
-        ui_index = 0;
-    }
-
-    if (prefs_get_boolean(PREF_NOTIFY_ROOM_TEXT)) {
-        notify_room_message(nick, jidp->localpart, ui_index, new_message);
-    } else {
-        notify_room_message(nick, jidp->localpart, ui_index, NULL);
-    }
-    jid_destroy(jidp);
 
     plugins_post_room_message_display(room_jid, nick, new_message);
     free(new_message);
-=======
->>>>>>> 6702bb97
 }
 
 void
