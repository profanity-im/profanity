--- conflicted
+++ resolved
@@ -155,26 +155,18 @@
 sv_ev_room_history(const char *const room_jid, const char *const nick,
     GDateTime *timestamp, const char *const message)
 {
-<<<<<<< HEAD
     char *new_message = plugins_pre_room_message_display(room_jid, nick, message);
-    ui_room_history(room_jid, nick, timestamp, new_message);
+    mucwin_history(room_jid, nick, timestamp, new_message);
     plugins_post_room_message_display(room_jid, nick, new_message);
-=======
-    mucwin_history(room_jid, nick, timestamp, message);
->>>>>>> 2be3b7d9
 }
 
 void
 sv_ev_room_message(const char *const room_jid, const char *const nick,
     const char *const message)
 {
-<<<<<<< HEAD
     char *new_message = plugins_pre_room_message_display(room_jid, nick, message);
-    ui_room_message(room_jid, nick, new_message);
+    mucwin_message(room_jid, nick, new_message);
     plugins_post_room_message_display(room_jid, nick, new_message);
-=======
-    mucwin_message(room_jid, nick, message);
->>>>>>> 2be3b7d9
 
     if (prefs_get_boolean(PREF_GRLOG)) {
         Jid *jid = jid_create(jabber_get_fulljid());
