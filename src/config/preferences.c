/*
 * preferences.c
 *
 * Copyright (C) 2012 - 2015 James Booth <boothj5@gmail.com>
 *
 * This file is part of Profanity.
 *
 * Profanity is free software: you can redistribute it and/or modify
 * it under the terms of the GNU General Public License as published by
 * the Free Software Foundation, either version 3 of the License, or
 * (at your option) any later version.
 *
 * Profanity is distributed in the hope that it will be useful,
 * but WITHOUT ANY WARRANTY; without even the implied warranty of
 * MERCHANTABILITY or FITNESS FOR A PARTICULAR PURPOSE.  See the
 * GNU General Public License for more details.
 *
 * You should have received a copy of the GNU General Public License
 * along with Profanity.  If not, see <http://www.gnu.org/licenses/>.
 *
 * In addition, as a special exception, the copyright holders give permission to
 * link the code of portions of this program with the OpenSSL library under
 * certain conditions as described in each individual source file, and
 * distribute linked combinations including the two.
 *
 * You must obey the GNU General Public License in all respects for all of the
 * code used other than OpenSSL. If you modify file(s) with this exception, you
 * may extend this exception to your version of the file(s), but you are not
 * obligated to do so. If you do not wish to do so, delete this exception
 * statement from your version. If you delete this exception statement from all
 * source files in the program, then also delete it here.
 *
 */

#include "config.h"

#include <stdlib.h>
#include <stdio.h>
#include <string.h>

#include <glib.h>
#include <glib/gstdio.h>

#ifdef HAVE_NCURSESW_NCURSES_H
#include <ncursesw/ncurses.h>
#elif HAVE_NCURSES_H
#include <ncurses.h>
#endif

#include "common.h"
#include "log.h"
#include "preferences.h"
#include "tools/autocomplete.h"

// preference groups refer to the sections in .profrc, for example [ui]
#define PREF_GROUP_LOGGING "logging"
#define PREF_GROUP_CHATSTATES "chatstates"
#define PREF_GROUP_UI "ui"
#define PREF_GROUP_NOTIFICATIONS "notifications"
#define PREF_GROUP_PRESENCE "presence"
#define PREF_GROUP_CONNECTION "connection"
#define PREF_GROUP_ALIAS "alias"
#define PREF_GROUP_OTR "otr"

#define INPBLOCK_DEFAULT 1000

static gchar *prefs_loc;
static GKeyFile *prefs;
gint log_maxsize = 0;

static Autocomplete boolean_choice_ac;

static void _save_prefs(void);
static gchar * _get_preferences_file(void);
static const char * _get_group(preference_t pref);
static const char * _get_key(preference_t pref);
static gboolean _get_default_boolean(preference_t pref);
static char * _get_default_string(preference_t pref);

void
prefs_load(void)
{
    GError *err;

    log_info("Loading preferences");
    prefs_loc = _get_preferences_file();

    if (g_file_test(prefs_loc, G_FILE_TEST_EXISTS)) {
        g_chmod(prefs_loc, S_IRUSR | S_IWUSR);
    }

    prefs = g_key_file_new();
    g_key_file_load_from_file(prefs, prefs_loc, G_KEY_FILE_KEEP_COMMENTS,
        NULL);

    err = NULL;
    log_maxsize = g_key_file_get_integer(prefs, PREF_GROUP_LOGGING, "maxsize", &err);
    if (err) {
        log_maxsize = 0;
        g_error_free(err);
    }

    // move pre 0.4.6 OTR warn preferences to [ui] group
    err = NULL;
    gboolean otr_warn = g_key_file_get_boolean(prefs, PREF_GROUP_OTR, "warn", &err);
    if (err == NULL) {
        g_key_file_set_boolean(prefs, PREF_GROUP_UI, _get_key(PREF_OTR_WARN), otr_warn);
        g_key_file_remove_key(prefs, PREF_GROUP_OTR, "warn", NULL);
    } else {
        g_error_free(err);
    }

    // move pre 0.4.6 titlebar preference
    err = NULL;
    gchar *old_titlebar = g_key_file_get_string(prefs, PREF_GROUP_UI, "titlebar", &err);
    if (err == NULL) {
        g_key_file_set_string(prefs, PREF_GROUP_UI, _get_key(PREF_TITLEBAR_SHOW), old_titlebar);
        g_key_file_remove_key(prefs, PREF_GROUP_UI, "titlebar", NULL);
    } else {
        g_error_free(err);
    }

    _save_prefs();

    boolean_choice_ac = autocomplete_new();
    autocomplete_add(boolean_choice_ac, "on");
    autocomplete_add(boolean_choice_ac, "off");
}

void
prefs_close(void)
{
    autocomplete_free(boolean_choice_ac);
    g_key_file_free(prefs);
    prefs = NULL;
}

char *
prefs_autocomplete_boolean_choice(const char * const prefix)
{
    return autocomplete_complete(boolean_choice_ac, prefix, TRUE);
}

void
prefs_reset_boolean_choice(void)
{
    autocomplete_reset(boolean_choice_ac);
}

gboolean
prefs_get_boolean(preference_t pref)
{
    const char *group = _get_group(pref);
    const char *key = _get_key(pref);
    gboolean def = _get_default_boolean(pref);

    if (!g_key_file_has_key(prefs, group, key, NULL)) {
        return def;
    }

    return g_key_file_get_boolean(prefs, group, key, NULL);
}

void
prefs_set_boolean(preference_t pref, gboolean value)
{
    const char *group = _get_group(pref);
    const char *key = _get_key(pref);
    g_key_file_set_boolean(prefs, group, key, value);
    _save_prefs();
}

char *
prefs_get_string(preference_t pref)
{
    const char *group = _get_group(pref);
    const char *key = _get_key(pref);
    char *def = _get_default_string(pref);

    char *result = g_key_file_get_string(prefs, group, key, NULL);

    if (result == NULL) {
        if (def) {
            return strdup(def);
        } else {
            return NULL;
        }
    } else {
        return result;
    }
}

void
prefs_free_string(char *pref)
{
    if (pref) {
        free(pref);
    }
    pref = NULL;
}


void
prefs_set_string(preference_t pref, char *value)
{
    const char *group = _get_group(pref);
    const char *key = _get_key(pref);
    if (value == NULL) {
        g_key_file_remove_key(prefs, group, key, NULL);
    } else {
        g_key_file_set_string(prefs, group, key, value);
    }
    _save_prefs();
}

gint
prefs_get_gone(void)
{
    return g_key_file_get_integer(prefs, PREF_GROUP_CHATSTATES, "gone", NULL);
}

void
prefs_set_gone(gint value)
{
    g_key_file_set_integer(prefs, PREF_GROUP_CHATSTATES, "gone", value);
    _save_prefs();
}

gint
prefs_get_notify_remind(void)
{
    return g_key_file_get_integer(prefs, PREF_GROUP_NOTIFICATIONS, "remind", NULL);
}

void
prefs_set_notify_remind(gint value)
{
    g_key_file_set_integer(prefs, PREF_GROUP_NOTIFICATIONS, "remind", value);
    _save_prefs();
}

gint
prefs_get_max_log_size(void)
{
    if (log_maxsize < PREFS_MIN_LOG_SIZE)
        return PREFS_MAX_LOG_SIZE;
    else
        return log_maxsize;
}

void
prefs_set_max_log_size(gint value)
{
    log_maxsize = value;
    g_key_file_set_integer(prefs, PREF_GROUP_LOGGING, "maxsize", value);
    _save_prefs();
}

gint prefs_get_inpblock(void)
{
    int val = g_key_file_get_integer(prefs, PREF_GROUP_UI, "inpblock", NULL);
    if (val == 0) {
        return INPBLOCK_DEFAULT;
    } else {
        return val;
    }
}

void prefs_set_inpblock(gint value)
{
    g_key_file_set_integer(prefs, PREF_GROUP_UI, "inpblock", value);
    _save_prefs();
}

gint
prefs_get_priority(void)
{
    return g_key_file_get_integer(prefs, PREF_GROUP_PRESENCE, "priority", NULL);
}

gint
prefs_get_reconnect(void)
{
    if (!g_key_file_has_key(prefs, PREF_GROUP_CONNECTION, "reconnect", NULL)) {
        return 30;
    } else {
        return g_key_file_get_integer(prefs, PREF_GROUP_CONNECTION, "reconnect", NULL);
    }
}

void
prefs_set_reconnect(gint value)
{
    g_key_file_set_integer(prefs, PREF_GROUP_CONNECTION, "reconnect", value);
    _save_prefs();
}

gint
prefs_get_autoping(void)
{
    return g_key_file_get_integer(prefs, PREF_GROUP_CONNECTION, "autoping", NULL);
}

void
prefs_set_autoping(gint value)
{
    g_key_file_set_integer(prefs, PREF_GROUP_CONNECTION, "autoping", value);
    _save_prefs();
}

gint
prefs_get_autoaway_time(void)
{
    gint result = g_key_file_get_integer(prefs, PREF_GROUP_PRESENCE, "autoaway.time", NULL);

    if (result == 0) {
        return 15;
    } else {
        return result;
    }
}

void
prefs_set_autoaway_time(gint value)
{
    g_key_file_set_integer(prefs, PREF_GROUP_PRESENCE, "autoaway.time", value);
    _save_prefs();
}

void
prefs_set_occupants_size(gint value)
{
    g_key_file_set_integer(prefs, PREF_GROUP_UI, "occupants.size", value);
    _save_prefs();
}

gint
prefs_get_occupants_size(void)
{
    gint result = g_key_file_get_integer(prefs, PREF_GROUP_UI, "occupants.size", NULL);

    if (result > 99 || result < 1) {
        return 15;
    } else {
        return result;
    }
}

void
prefs_set_roster_size(gint value)
{
    g_key_file_set_integer(prefs, PREF_GROUP_UI, "roster.size", value);
    _save_prefs();
}

gint
prefs_get_roster_size(void)
{
    gint result = g_key_file_get_integer(prefs, PREF_GROUP_UI, "roster.size", NULL);

    if (result > 99 || result < 1) {
        return 25;
    } else {
        return result;
    }
}

gboolean
prefs_add_alias(const char * const name, const char * const value)
{
    if (g_key_file_has_key(prefs, PREF_GROUP_ALIAS, name, NULL)) {
        return FALSE;
    } else {
        g_key_file_set_string(prefs, PREF_GROUP_ALIAS, name, value);
        _save_prefs();
        return TRUE;
    }
}

char *
prefs_get_alias(const char * const name)
{
    return g_key_file_get_string(prefs, PREF_GROUP_ALIAS, name, NULL);

}

gboolean
prefs_remove_alias(const char * const name)
{
    if (!g_key_file_has_key(prefs, PREF_GROUP_ALIAS, name, NULL)) {
        return FALSE;
    } else {
        g_key_file_remove_key(prefs, PREF_GROUP_ALIAS, name, NULL);
        _save_prefs();
        return TRUE;
    }
}

static gint
_alias_cmp(gconstpointer *p1, gconstpointer *p2)
{
    ProfAlias *alias1 = (ProfAlias*)p1;
    ProfAlias *alias2 = (ProfAlias*)p2;

    return strcmp(alias1->name, alias2->name);
}

GList *
prefs_get_aliases(void)
{
    if (!g_key_file_has_group(prefs, PREF_GROUP_ALIAS)) {
        return NULL;
    } else {
        GList *result = NULL;
        gsize len;
        gchar **keys = g_key_file_get_keys(prefs, PREF_GROUP_ALIAS, &len, NULL);
        int i;
        for (i = 0; i < len; i++) {
            char *name = keys[i];
            char *value = g_key_file_get_string(prefs, PREF_GROUP_ALIAS, name, NULL);

            if (value) {
                ProfAlias *alias = malloc(sizeof(struct prof_alias_t));
                alias->name = strdup(name);
                alias->value = strdup(value);

                free(value);

                result = g_list_insert_sorted(result, alias, (GCompareFunc)_alias_cmp);
            }
        }

        g_strfreev(keys);

        return result;
    }
}

void
_free_alias(ProfAlias *alias)
{
    FREE_SET_NULL(alias->name);
    FREE_SET_NULL(alias->value);
    FREE_SET_NULL(alias);
}

void
prefs_free_aliases(GList *aliases)
{
    g_list_free_full(aliases, (GDestroyNotify)_free_alias);
}

static void
_save_prefs(void)
{
    gsize g_data_size;
    gchar *g_prefs_data = g_key_file_to_data(prefs, &g_data_size, NULL);
    gchar *xdg_config = xdg_get_config_home();
    GString *base_str = g_string_new(xdg_config);
    g_string_append(base_str, "/profanity/");
    gchar *true_loc = get_file_or_linked(prefs_loc, base_str->str);
    g_file_set_contents(true_loc, g_prefs_data, g_data_size, NULL);
    g_chmod(prefs_loc, S_IRUSR | S_IWUSR);
    g_free(xdg_config);
    free(true_loc);
    g_free(g_prefs_data);
    g_string_free(base_str, TRUE);
}

static gchar *
_get_preferences_file(void)
{
    gchar *xdg_config = xdg_get_config_home();
    GString *prefs_file = g_string_new(xdg_config);
    g_string_append(prefs_file, "/profanity/profrc");
    gchar *result = strdup(prefs_file->str);
    g_free(xdg_config);
    g_string_free(prefs_file, TRUE);

    return result;
}

// get the preference group for a specific preference
// for example the PREF_BEEP setting ("beep" in .profrc, see _get_key) belongs
// to the [ui] section.
static const char *
_get_group(preference_t pref)
{
    switch (pref)
    {
        case PREF_SPLASH:
        case PREF_BEEP:
        case PREF_THEME:
        case PREF_VERCHECK:
        case PREF_TITLEBAR_SHOW:
        case PREF_TITLEBAR_GOODBYE:
        case PREF_FLASH:
        case PREF_INTYPE:
        case PREF_HISTORY:
        case PREF_MOUSE:
        case PREF_OCCUPANTS:
        case PREF_OCCUPANTS_JID:
        case PREF_STATUSES:
        case PREF_STATUSES_CONSOLE:
        case PREF_STATUSES_CHAT:
        case PREF_STATUSES_MUC:
        case PREF_MUC_PRIVILEGES:
        case PREF_PRESENCE:
        case PREF_WRAP:
        case PREF_TIME:
        case PREF_TIME_STATUSBAR:
        case PREF_ROSTER:
        case PREF_ROSTER_OFFLINE:
        case PREF_ROSTER_RESOURCE:
        case PREF_ROSTER_BY:
        case PREF_RESOURCE_TITLE:
        case PREF_RESOURCE_MESSAGE:
        case PREF_OTR_WARN:
        case PREF_INPBLOCK_DYNAMIC:
            return PREF_GROUP_UI;
        case PREF_STATES:
        case PREF_OUTTYPE:
            return PREF_GROUP_CHATSTATES;
        case PREF_NOTIFY_TYPING:
        case PREF_NOTIFY_TYPING_CURRENT:
        case PREF_NOTIFY_MESSAGE:
        case PREF_NOTIFY_MESSAGE_CURRENT:
        case PREF_NOTIFY_MESSAGE_TEXT:
        case PREF_NOTIFY_ROOM:
        case PREF_NOTIFY_ROOM_CURRENT:
        case PREF_NOTIFY_ROOM_TEXT:
        case PREF_NOTIFY_INVITE:
        case PREF_NOTIFY_SUB:
            return PREF_GROUP_NOTIFICATIONS;
        case PREF_CHLOG:
        case PREF_GRLOG:
        case PREF_LOG_ROTATE:
        case PREF_LOG_SHARED:
            return PREF_GROUP_LOGGING;
        case PREF_AUTOAWAY_CHECK:
        case PREF_AUTOAWAY_MODE:
        case PREF_AUTOAWAY_MESSAGE:
            return PREF_GROUP_PRESENCE;
        case PREF_CONNECT_ACCOUNT:
        case PREF_DEFAULT_ACCOUNT:
        case PREF_CARBONS:
        case PREF_RECEIPTS_SEND:
        case PREF_RECEIPTS_REQUEST:
            return PREF_GROUP_CONNECTION;
        case PREF_OTR_LOG:
        case PREF_OTR_POLICY:
            return PREF_GROUP_OTR;
        default:
            return NULL;
    }
}

// get the key used in .profrc for the preference
// for example the PREF_AUTOAWAY_MODE maps to "autoaway.mode" in .profrc
static const char *
_get_key(preference_t pref)
{
    switch (pref)
    {
        case PREF_SPLASH:
            return "splash";
        case PREF_BEEP:
            return "beep";
        case PREF_THEME:
            return "theme";
        case PREF_VERCHECK:
            return "vercheck";
        case PREF_TITLEBAR_SHOW:
            return "titlebar.show";
        case PREF_TITLEBAR_GOODBYE:
            return "titlebar.goodbye";
        case PREF_FLASH:
            return "flash";
        case PREF_INTYPE:
            return "intype";
        case PREF_HISTORY:
            return "history";
        case PREF_CARBONS:
            return "carbons";
        case PREF_RECEIPTS_SEND:
            return "receipts.send";
        case PREF_RECEIPTS_REQUEST:
            return "receipts.request";
        case PREF_MOUSE:
            return "mouse";
        case PREF_OCCUPANTS:
            return "occupants";
        case PREF_OCCUPANTS_JID:
            return "occupants.jid";
        case PREF_MUC_PRIVILEGES:
            return "privileges";
        case PREF_STATUSES:
            return "statuses";
        case PREF_STATUSES_CONSOLE:
            return "statuses.console";
        case PREF_STATUSES_CHAT:
            return "statuses.chat";
        case PREF_STATUSES_MUC:
            return "statuses.muc";
        case PREF_STATES:
            return "enabled";
        case PREF_OUTTYPE:
            return "outtype";
        case PREF_NOTIFY_TYPING:
            return "typing";
        case PREF_NOTIFY_TYPING_CURRENT:
            return "typing.current";
        case PREF_NOTIFY_MESSAGE:
            return "message";
        case PREF_NOTIFY_MESSAGE_CURRENT:
            return "message.current";
        case PREF_NOTIFY_MESSAGE_TEXT:
            return "message.text";
        case PREF_NOTIFY_ROOM:
            return "room";
        case PREF_NOTIFY_ROOM_CURRENT:
            return "room.current";
        case PREF_NOTIFY_ROOM_TEXT:
            return "room.text";
        case PREF_NOTIFY_INVITE:
            return "invite";
        case PREF_NOTIFY_SUB:
            return "sub";
        case PREF_CHLOG:
            return "chlog";
        case PREF_GRLOG:
            return "grlog";
        case PREF_AUTOAWAY_CHECK:
            return "autoaway.check";
        case PREF_AUTOAWAY_MODE:
            return "autoaway.mode";
        case PREF_AUTOAWAY_MESSAGE:
            return "autoaway.message";
        case PREF_CONNECT_ACCOUNT:
            return "account";
        case PREF_DEFAULT_ACCOUNT:
            return "defaccount";
        case PREF_OTR_LOG:
            return "log";
        case PREF_OTR_WARN:
            return "otr.warn";
        case PREF_OTR_POLICY:
            return "policy";
        case PREF_LOG_ROTATE:
            return "rotate";
        case PREF_LOG_SHARED:
            return "shared";
        case PREF_PRESENCE:
            return "presence";
        case PREF_WRAP:
            return "wrap";
        case PREF_TIME:
            return "time";
        case PREF_TIME_STATUSBAR:
            return "time.statusbar";
        case PREF_ROSTER:
            return "roster";
        case PREF_ROSTER_OFFLINE:
            return "roster.offline";
        case PREF_ROSTER_RESOURCE:
            return "roster.resource";
        case PREF_ROSTER_BY:
            return "roster.by";
        case PREF_RESOURCE_TITLE:
            return "resource.title";
        case PREF_RESOURCE_MESSAGE:
            return "resource.message";
        case PREF_INPBLOCK_DYNAMIC:
            return "inpblock.dynamic";
        default:
            return NULL;
    }
}

// the default setting for a boolean type preference
// if it is not specified in .profrc
static gboolean
_get_default_boolean(preference_t pref)
{
    switch (pref)
    {
        case PREF_OTR_WARN:
        case PREF_AUTOAWAY_CHECK:
        case PREF_LOG_ROTATE:
        case PREF_LOG_SHARED:
        case PREF_NOTIFY_MESSAGE:
        case PREF_NOTIFY_MESSAGE_CURRENT:
        case PREF_NOTIFY_ROOM_CURRENT:
        case PREF_NOTIFY_TYPING:
        case PREF_NOTIFY_TYPING_CURRENT:
        case PREF_NOTIFY_SUB:
        case PREF_NOTIFY_INVITE:
        case PREF_SPLASH:
        case PREF_OCCUPANTS:
        case PREF_MUC_PRIVILEGES:
        case PREF_PRESENCE:
        case PREF_WRAP:
        case PREF_INPBLOCK_DYNAMIC:
        case PREF_RESOURCE_TITLE:
        case PREF_RESOURCE_MESSAGE:
        case PREF_ROSTER:
        case PREF_ROSTER_OFFLINE:
        case PREF_ROSTER_RESOURCE:
            return TRUE;
        default:
            return FALSE;
    }
}

// the default setting for a string type preference
// if it is not specified in .profrc
static char *
_get_default_string(preference_t pref)
{
    switch (pref)
    {
        case PREF_AUTOAWAY_MODE:
        case PREF_NOTIFY_ROOM:
            return "on";
        case PREF_OTR_LOG:
            return "redact";
        case PREF_OTR_POLICY:
            return "manual";
        case PREF_STATUSES_CONSOLE:
        case PREF_STATUSES_CHAT:
        case PREF_STATUSES_MUC:
            return "all";
        case PREF_ROSTER_BY:
            return "presence";
        case PREF_TIME:
<<<<<<< HEAD
            return "%H:%M:%S";
=======
            return "seconds";
        case PREF_TIME_STATUSBAR:
            return "minutes";
>>>>>>> 304e08a9
        default:
            return NULL;
    }
}<|MERGE_RESOLUTION|>--- conflicted
+++ resolved
@@ -733,13 +733,9 @@
         case PREF_ROSTER_BY:
             return "presence";
         case PREF_TIME:
-<<<<<<< HEAD
             return "%H:%M:%S";
-=======
-            return "seconds";
         case PREF_TIME_STATUSBAR:
-            return "minutes";
->>>>>>> 304e08a9
+            return "%H:%M";
         default:
             return NULL;
     }
