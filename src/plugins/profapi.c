/*
 * prof_api.c
 *
 * Copyright (C) 2012 - 2016 James Booth <boothj5@gmail.com>
 *
 * This file is part of Profanity.
 *
 * Profanity is free software: you can redistribute it and/or modify
 * it under the terms of the GNU General Public License as published by
 * the Free Software Foundation, either version 3 of the License, or
 * (at your option) any later version.
 *
 * Profanity is distributed in the hope that it will be useful,
 * but WITHOUT ANY WARRANTY; without even the implied warranty of
 * MERCHANTABILITY or FITNESS FOR A PARTICULAR PURPOSE.  See the
 * GNU General Public License for more details.
 *
 * You should have received a copy of the GNU General Public License
 * along with Profanity.  If not, see <http://www.gnu.org/licenses/>.
 *
 * In addition, as a special exception, the copyright holders give permission to
 * link the code of portions of this program with the OpenSSL library under
 * certain conditions as described in each individual source file, and
 * distribute linked combinations including the two.
 *
 * You must obey the GNU General Public License in all respects for all of the
 * code used other than OpenSSL. If you modify file(s) with this exception, you
 * may extend this exception to your version of the file(s), but you are not
 * obligated to do so. If you do not wish to do so, delete this exception
 * statement from your version. If you delete this exception statement from all
 * source files in the program, then also delete it here.
 *
 */

#include <stdlib.h>

#include "plugins/profapi.h"
#include "plugins/callbacks.h"

void (*prof_cons_alert)(void) = NULL;
int (*prof_cons_show)(const char * const message) = NULL;
int (*prof_cons_show_themed)(const char *const group, const char *const item, const char *const def, const char *const message) = NULL;
int (*prof_cons_bad_cmd_usage)(const char *const cmd) = NULL;

void (*prof_register_command)(const char *command_name, int min_args, int max_args,
    const char **synopsis, const char *description, const char *arguments[][2], const char **examples,
    void(*callback)(char **args)) = NULL;

void (*prof_register_timed)(void(*callback)(void), int interval_seconds) = NULL;

void (*prof_register_ac)(const char *key, char **items) = NULL;

void (*prof_notify)(const char *message, int timeout_ms, const char *category) = NULL;

void (*prof_send_line)(char *line) = NULL;

char* (*prof_get_current_recipient)(void) = NULL;
char* (*prof_get_current_muc)(void) = NULL;
int (*prof_current_win_is_console)(void) = NULL;

void (*prof_log_debug)(const char *message) = NULL;
void (*prof_log_info)(const char *message) = NULL;
void (*prof_log_warning)(const char *message) = NULL;
void (*prof_log_error)(const char *message) = NULL;

int (*prof_win_exists)(PROF_WIN_TAG win) = NULL;
void (*prof_win_create)(PROF_WIN_TAG win, void(*input_handler)(PROF_WIN_TAG win, char *line)) = NULL;
int (*prof_win_focus)(PROF_WIN_TAG win) = NULL;
int (*prof_win_show)(PROF_WIN_TAG win, char *line) = NULL;
<<<<<<< HEAD
int (*prof_win_show_themed)(PROF_WIN_TAG tag, char *group, char *key, char *def, char *line) = NULL;
=======
int (*prof_win_show_themed)(PROF_WIN_TAG tag, char *group, char *key, char *def, char *line) = NULL;

int (*prof_send_stanza)(char *stanza) = NULL;
>>>>>>> 4c913aa0
<|MERGE_RESOLUTION|>--- conflicted
+++ resolved
@@ -67,10 +67,6 @@
 void (*prof_win_create)(PROF_WIN_TAG win, void(*input_handler)(PROF_WIN_TAG win, char *line)) = NULL;
 int (*prof_win_focus)(PROF_WIN_TAG win) = NULL;
 int (*prof_win_show)(PROF_WIN_TAG win, char *line) = NULL;
-<<<<<<< HEAD
-int (*prof_win_show_themed)(PROF_WIN_TAG tag, char *group, char *key, char *def, char *line) = NULL;
-=======
 int (*prof_win_show_themed)(PROF_WIN_TAG tag, char *group, char *key, char *def, char *line) = NULL;
 
-int (*prof_send_stanza)(char *stanza) = NULL;
->>>>>>> 4c913aa0
+int (*prof_send_stanza)(char *stanza) = NULL;