/*
 * plugins.c
 *
 * Copyright (C) 2012 - 2016 James Booth <boothj5@gmail.com>
 *
 * This file is part of Profanity.
 *
 * Profanity is free software: you can redistribute it and/or modify
 * it under the terms of the GNU General Public License as published by
 * the Free Software Foundation, either version 3 of the License, or
 * (at your option) any later version.
 *
 * Profanity is distributed in the hope that it will be useful,
 * but WITHOUT ANY WARRANTY; without even the implied warranty of
 * MERCHANTABILITY or FITNESS FOR A PARTICULAR PURPOSE.  See the
 * GNU General Public License for more details.
 *
 * You should have received a copy of the GNU General Public License
 * along with Profanity.  If not, see <http://www.gnu.org/licenses/>.
 *
 * In addition, as a special exception, the copyright holders give permission to
 * link the code of portions of this program with the OpenSSL library under
 * certain conditions as described in each individual source file, and
 * distribute linked combinations including the two.
 *
 * You must obey the GNU General Public License in all respects for all of the
 * code used other than OpenSSL. If you modify file(s) with this exception, you
 * may extend this exception to your version of the file(s), but you are not
 * obligated to do so. If you do not wish to do so, delete this exception
 * statement from your version. If you delete this exception statement from all
 * source files in the program, then also delete it here.
 *
 */

#include <string.h>
#include <stdlib.h>

#include "config.h"
#include "common.h"
#include "config/preferences.h"
#include "log.h"
#include "plugins/callbacks.h"
#include "plugins/autocompleters.h"
#include "plugins/api.h"
#include "plugins/plugins.h"
#include "plugins/themes.h"
#include "plugins/settings.h"

#ifdef HAVE_PYTHON
#include "plugins/python_plugins.h"
#include "plugins/python_api.h"
#endif

<<<<<<< HEAD
#ifdef PROF_HAVE_RUBY
#include "plugins/ruby_plugins.h"
#include "plugins/ruby_api.h"
#endif

#ifdef PROF_HAVE_LUA
#include "plugins/lua_plugins.h"
#include "plugins/lua_api.h"
#endif

#ifdef PROF_HAVE_C
=======
#ifdef HAVE_C
>>>>>>> 9b177a9e
#include "plugins/c_plugins.h"
#include "plugins/c_api.h"
#endif

#include "ui/ui.h"

static GSList* plugins;

void
plugins_init(void)
{
    plugins = NULL;
    callbacks_init();
    autocompleters_init();

#ifdef HAVE_PYTHON
    python_env_init();
#endif
<<<<<<< HEAD
#ifdef PROF_HAVE_RUBY
    ruby_env_init();
#endif
#ifdef PROF_HAVE_LUA
    lua_env_init();
#endif
#ifdef PROF_HAVE_C
=======
#ifdef HAVE_C
>>>>>>> 9b177a9e
    c_env_init();
#endif

    plugin_themes_init();
    plugin_settings_init();

    // load plugins
    gchar **plugins_load = prefs_get_plugins();
    if (plugins_load) {
        int i;
        for (i = 0; i < g_strv_length(plugins_load); i++)
        {
            gboolean loaded = FALSE;
            gchar *filename = plugins_load[i];
#ifdef HAVE_PYTHON
            if (g_str_has_suffix(filename, ".py")) {
                ProfPlugin *plugin = python_plugin_create(filename);
                if (plugin) {
                    plugins = g_slist_append(plugins, plugin);
                    loaded = TRUE;
                }
            }
#endif
<<<<<<< HEAD
#ifdef PROF_HAVE_RUBY
            if (g_str_has_suffix(filename, ".rb")) {
                ProfPlugin *plugin = ruby_plugin_create(filename);
                if (plugin) {
                    plugins = g_slist_append(plugins, plugin);
                    loaded = TRUE;
                }
            }
#endif
#ifdef PROF_HAVE_LUA
            if (g_str_has_suffix(filename, ".lua")) {
                ProfPlugin *plugin = lua_plugin_create(filename);
                if (plugin) {
                    plugins = g_slist_append(plugins, plugin);
                    loaded = TRUE;
                }
            }
#endif
#ifdef PROF_HAVE_C
=======
#ifdef HAVE_C
>>>>>>> 9b177a9e
            if (g_str_has_suffix(filename, ".so")) {
                ProfPlugin *plugin = c_plugin_create(filename);
                if (plugin) {
                    plugins = g_slist_append(plugins, plugin);
                    loaded = TRUE;
                }
            }
#endif
            if (loaded == TRUE) {
                log_info("Loaded plugin: %s", filename);
            }
        }

        // initialise plugins
        GSList *curr = plugins;
        while (curr) {
            ProfPlugin *plugin = curr->data;
            plugin->init_func(plugin, PACKAGE_VERSION, PACKAGE_STATUS);
            curr = g_slist_next(curr);
        }
    }

    prefs_free_plugins(plugins_load);

    return;
}

GSList *
plugins_get_list(void)
{
    return plugins;
}

char *
plugins_get_lang_string(ProfPlugin *plugin)
{
    switch (plugin->lang)
    {
        case LANG_PYTHON:
            return "Python";
        case LANG_RUBY:
            return "Ruby";
        case LANG_LUA:
            return "Lua";
        case LANG_C:
            return "C";
        default:
            return "Unknown";
    }
}

char *
plugins_autocomplete(const char * const input)
{
    return autocompleters_complete(input);
}

void
plugins_reset_autocomplete(void)
{
    autocompleters_reset();
}

void
plugins_win_process_line(char *win, const char * const line)
{
    PluginWindowCallback *window = callbacks_get_window_handler(win);
    window->callback_func(window, win, line);
}

void
plugins_on_start(void)
{
    GSList *curr = plugins;
    while (curr) {
        ProfPlugin *plugin = curr->data;
        plugin->on_start_func(plugin);
        curr = g_slist_next(curr);
    }
}

void
plugins_on_shutdown(void)
{
    GSList *curr = plugins;
    while (curr) {
        ProfPlugin *plugin = curr->data;
        plugin->on_shutdown_func(plugin);
        curr = g_slist_next(curr);
    }
}

void
plugins_on_connect(const char * const account_name, const char * const fulljid)
{
    GSList *curr = plugins;
    while (curr) {
        ProfPlugin *plugin = curr->data;
        plugin->on_connect_func(plugin, account_name, fulljid);
        curr = g_slist_next(curr);
    }
}

void
plugins_on_disconnect(const char * const account_name, const char * const fulljid)
{
    GSList *curr = plugins;
    while (curr) {
        ProfPlugin *plugin = curr->data;
        plugin->on_disconnect_func(plugin, account_name, fulljid);
        curr = g_slist_next(curr);
    }
}

char*
plugins_pre_chat_message_display(const char * const jid, const char *message)
{
    char *new_message = NULL;
    char *curr_message = strdup(message);

    GSList *curr = plugins;
    while (curr) {
        ProfPlugin *plugin = curr->data;
        new_message = plugin->pre_chat_message_display(plugin, jid, curr_message);
        if (new_message) {
            free(curr_message);
            curr_message = strdup(new_message);
            free(new_message);
        }
        curr = g_slist_next(curr);
    }

    return curr_message;
}

void
plugins_post_chat_message_display(const char * const jid, const char *message)
{
    GSList *curr = plugins;
    while (curr) {
        ProfPlugin *plugin = curr->data;
        plugin->post_chat_message_display(plugin, jid, message);
        curr = g_slist_next(curr);
    }
}

char*
plugins_pre_chat_message_send(const char * const jid, const char *message)
{
    char *new_message = NULL;
    char *curr_message = strdup(message);

    GSList *curr = plugins;
    while (curr) {
        ProfPlugin *plugin = curr->data;
        new_message = plugin->pre_chat_message_send(plugin, jid, curr_message);
        if (new_message) {
            free(curr_message);
            curr_message = strdup(new_message);
            free(new_message);
        }
        curr = g_slist_next(curr);
    }

    return curr_message;
}

void
plugins_post_chat_message_send(const char * const jid, const char *message)
{
    GSList *curr = plugins;
    while (curr) {
        ProfPlugin *plugin = curr->data;
        plugin->post_chat_message_send(plugin, jid, message);
        curr = g_slist_next(curr);
    }
}

char*
plugins_pre_room_message_display(const char * const room, const char * const nick, const char *message)
{
    char *new_message = NULL;
    char *curr_message = strdup(message);

    GSList *curr = plugins;
    while (curr) {
        ProfPlugin *plugin = curr->data;
        new_message = plugin->pre_room_message_display(plugin, room, nick, curr_message);
        if (new_message) {
            free(curr_message);
            curr_message = strdup(new_message);
            free(new_message);
        }
        curr = g_slist_next(curr);
    }

    return curr_message;
}

void
plugins_post_room_message_display(const char * const room, const char * const nick, const char *message)
{
    GSList *curr = plugins;
    while (curr) {
        ProfPlugin *plugin = curr->data;
        plugin->post_room_message_display(plugin, room, nick, message);
        curr = g_slist_next(curr);
    }
}

char*
plugins_pre_room_message_send(const char * const room, const char *message)
{
    char *new_message = NULL;
    char *curr_message = strdup(message);

    GSList *curr = plugins;
    while (curr) {
        ProfPlugin *plugin = curr->data;
        new_message = plugin->pre_room_message_send(plugin, room, curr_message);
        if (new_message) {
            free(curr_message);
            curr_message = strdup(new_message);
            free(new_message);
        }
        curr = g_slist_next(curr);
    }

    return curr_message;
}

void
plugins_post_room_message_send(const char * const room, const char *message)
{
    GSList *curr = plugins;
    while (curr) {
        ProfPlugin *plugin = curr->data;
        plugin->post_room_message_send(plugin, room, message);
        curr = g_slist_next(curr);
    }
}

char*
plugins_pre_priv_message_display(const char * const jid, const char *message)
{
    Jid *jidp = jid_create(jid);
    char *new_message = NULL;
    char *curr_message = strdup(message);

    GSList *curr = plugins;
    while (curr) {
        ProfPlugin *plugin = curr->data;
        new_message = plugin->pre_priv_message_display(plugin, jidp->barejid, jidp->resourcepart, curr_message);
        if (new_message) {
            free(curr_message);
            curr_message = strdup(new_message);
            free(new_message);
        }
        curr = g_slist_next(curr);
    }

    jid_destroy(jidp);
    return curr_message;
}

void
plugins_post_priv_message_display(const char * const jid, const char *message)
{
    Jid *jidp = jid_create(jid);

    GSList *curr = plugins;
    while (curr) {
        ProfPlugin *plugin = curr->data;
        plugin->post_priv_message_display(plugin, jidp->barejid, jidp->resourcepart, message);
        curr = g_slist_next(curr);
    }

    jid_destroy(jidp);
}

char*
plugins_pre_priv_message_send(const char * const jid, const char * const message)
{
    Jid *jidp = jid_create(jid);
    char *new_message = NULL;
    char *curr_message = strdup(message);

    GSList *curr = plugins;
    while (curr) {
        ProfPlugin *plugin = curr->data;
        new_message = plugin->pre_priv_message_send(plugin, jidp->barejid, jidp->resourcepart, curr_message);
        if (new_message) {
            free(curr_message);
            curr_message = strdup(new_message);
            free(new_message);
        }
        curr = g_slist_next(curr);
    }

    jid_destroy(jidp);
    return curr_message;
}

void
plugins_post_priv_message_send(const char * const jid, const char * const message)
{
    Jid *jidp = jid_create(jid);

    GSList *curr = plugins;
    while (curr) {
        ProfPlugin *plugin = curr->data;
        plugin->post_priv_message_send(plugin, jidp->barejid, jidp->resourcepart, message);
        curr = g_slist_next(curr);
    }

    jid_destroy(jidp);
}

char*
plugins_on_message_stanza_send(const char *const text)
{
    char *new_stanza = NULL;
    char *curr_stanza = strdup(text);

    GSList *curr = plugins;
    while (curr) {
        ProfPlugin *plugin = curr->data;
        new_stanza = plugin->on_message_stanza_send(plugin, curr_stanza);
        if (new_stanza) {
            free(curr_stanza);
            curr_stanza = strdup(new_stanza);
            free(new_stanza);
        }
        curr = g_slist_next(curr);
    }

    return curr_stanza;
}

gboolean
plugins_on_message_stanza_receive(const char *const text)
{
    gboolean cont = TRUE;

    GSList *curr = plugins;
    while (curr) {
        ProfPlugin *plugin = curr->data;
        gboolean res = plugin->on_message_stanza_receive(plugin, text);
        if (res == FALSE) {
            cont = FALSE;
        }
        curr = g_slist_next(curr);
    }

    return cont;
}

char*
plugins_on_presence_stanza_send(const char *const text)
{
    char *new_stanza = NULL;
    char *curr_stanza = strdup(text);

    GSList *curr = plugins;
    while (curr) {
        ProfPlugin *plugin = curr->data;
        new_stanza = plugin->on_presence_stanza_send(plugin, curr_stanza);
        if (new_stanza) {
            free(curr_stanza);
            curr_stanza = strdup(new_stanza);
            free(new_stanza);
        }
        curr = g_slist_next(curr);
    }

    return curr_stanza;
}

gboolean
plugins_on_presence_stanza_receive(const char *const text)
{
    gboolean cont = TRUE;

    GSList *curr = plugins;
    while (curr) {
        ProfPlugin *plugin = curr->data;
        gboolean res = plugin->on_presence_stanza_receive(plugin, text);
        if (res == FALSE) {
            cont = FALSE;
        }
        curr = g_slist_next(curr);
    }

    return cont;
}

char*
plugins_on_iq_stanza_send(const char *const text)
{
    char *new_stanza = NULL;
    char *curr_stanza = strdup(text);

    GSList *curr = plugins;
    while (curr) {
        ProfPlugin *plugin = curr->data;
        new_stanza = plugin->on_iq_stanza_send(plugin, curr_stanza);
        if (new_stanza) {
            free(curr_stanza);
            curr_stanza = strdup(new_stanza);
            free(new_stanza);
        }
        curr = g_slist_next(curr);
    }

    return curr_stanza;
}

gboolean
plugins_on_iq_stanza_receive(const char *const text)
{
    gboolean cont = TRUE;

    GSList *curr = plugins;
    while (curr) {
        ProfPlugin *plugin = curr->data;
        gboolean res = plugin->on_iq_stanza_receive(plugin, text);
        if (res == FALSE) {
            cont = FALSE;
        }
        curr = g_slist_next(curr);
    }

    return cont;
}

void
plugins_on_contact_offline(const char *const barejid, const char *const resource, const char *const status)
{
    GSList *curr = plugins;
    while (curr) {
        ProfPlugin *plugin = curr->data;
        plugin->on_contact_offline(plugin, barejid, resource, status);
        curr = g_slist_next(curr);
    }
}

void
plugins_on_contact_presence(const char *const barejid, const char *const resource, const char *const presence, const char *const status, const int priority)
{
    GSList *curr = plugins;
    while (curr) {
        ProfPlugin *plugin = curr->data;
        plugin->on_contact_presence(plugin, barejid, resource, presence, status, priority);
        curr = g_slist_next(curr);
    }
}

void
plugins_shutdown(void)
{
    GSList *curr = plugins;

    while (curr) {
#ifdef HAVE_PYTHON
        if (((ProfPlugin *)curr->data)->lang == LANG_PYTHON) {
            python_plugin_destroy(curr->data);
        }
#endif
<<<<<<< HEAD
#ifdef PROF_HAVE_RUBY
        if (((ProfPlugin *)curr->data)->lang == LANG_RUBY) {
            ruby_plugin_destroy(curr->data);
        }
#endif
#ifdef PROF_HAVE_LUA
        if (((ProfPlugin *)curr->data)->lang == LANG_LUA) {
            lua_plugin_destroy(curr->data);
        }
#endif
#ifdef PROF_HAVE_C
=======
#ifdef HAVE_C
>>>>>>> 9b177a9e
        if (((ProfPlugin *)curr->data)->lang == LANG_C) {
            c_plugin_destroy(curr->data);
        }
#endif

        curr = g_slist_next(curr);
    }
#ifdef HAVE_PYTHON
    python_shutdown();
#endif
<<<<<<< HEAD
#ifdef PROF_HAVE_RUBY
    ruby_shutdown();
#endif
#ifdef PROF_HAVE_LUA
    lua_shutdown();
#endif
#ifdef PROF_HAVE_C
=======
#ifdef HAVE_C
>>>>>>> 9b177a9e
    c_shutdown();
#endif

    autocompleters_destroy();
    plugin_themes_close();
    plugin_settings_close();
    callbacks_close();
}

gchar *
plugins_get_dir(void)
{
    gchar *xdg_data = xdg_get_data_home();
    GString *plugins_dir = g_string_new(xdg_data);
    g_string_append(plugins_dir, "/profanity/plugins");
    gchar *result = strdup(plugins_dir->str);
    g_free(xdg_data);
    g_string_free(plugins_dir, TRUE);

    return result;
}<|MERGE_RESOLUTION|>--- conflicted
+++ resolved
@@ -51,21 +51,17 @@
 #include "plugins/python_api.h"
 #endif
 
-<<<<<<< HEAD
-#ifdef PROF_HAVE_RUBY
+#ifdef HAVE_RUBY
 #include "plugins/ruby_plugins.h"
 #include "plugins/ruby_api.h"
 #endif
 
-#ifdef PROF_HAVE_LUA
+#ifdef HAVE_LUA
 #include "plugins/lua_plugins.h"
 #include "plugins/lua_api.h"
 #endif
 
-#ifdef PROF_HAVE_C
-=======
 #ifdef HAVE_C
->>>>>>> 9b177a9e
 #include "plugins/c_plugins.h"
 #include "plugins/c_api.h"
 #endif
@@ -84,17 +80,13 @@
 #ifdef HAVE_PYTHON
     python_env_init();
 #endif
-<<<<<<< HEAD
-#ifdef PROF_HAVE_RUBY
+#ifdef HAVE_RUBY
     ruby_env_init();
 #endif
-#ifdef PROF_HAVE_LUA
+#ifdef HAVE_LUA
     lua_env_init();
 #endif
-#ifdef PROF_HAVE_C
-=======
 #ifdef HAVE_C
->>>>>>> 9b177a9e
     c_env_init();
 #endif
 
@@ -118,8 +110,7 @@
                 }
             }
 #endif
-<<<<<<< HEAD
-#ifdef PROF_HAVE_RUBY
+#ifdef HAVE_RUBY
             if (g_str_has_suffix(filename, ".rb")) {
                 ProfPlugin *plugin = ruby_plugin_create(filename);
                 if (plugin) {
@@ -128,7 +119,7 @@
                 }
             }
 #endif
-#ifdef PROF_HAVE_LUA
+#ifdef HAVE_LUA
             if (g_str_has_suffix(filename, ".lua")) {
                 ProfPlugin *plugin = lua_plugin_create(filename);
                 if (plugin) {
@@ -137,10 +128,7 @@
                 }
             }
 #endif
-#ifdef PROF_HAVE_C
-=======
 #ifdef HAVE_C
->>>>>>> 9b177a9e
             if (g_str_has_suffix(filename, ".so")) {
                 ProfPlugin *plugin = c_plugin_create(filename);
                 if (plugin) {
@@ -609,21 +597,17 @@
             python_plugin_destroy(curr->data);
         }
 #endif
-<<<<<<< HEAD
-#ifdef PROF_HAVE_RUBY
+#ifdef HAVE_RUBY
         if (((ProfPlugin *)curr->data)->lang == LANG_RUBY) {
             ruby_plugin_destroy(curr->data);
         }
 #endif
-#ifdef PROF_HAVE_LUA
+#ifdef HAVE_LUA
         if (((ProfPlugin *)curr->data)->lang == LANG_LUA) {
             lua_plugin_destroy(curr->data);
         }
 #endif
-#ifdef PROF_HAVE_C
-=======
 #ifdef HAVE_C
->>>>>>> 9b177a9e
         if (((ProfPlugin *)curr->data)->lang == LANG_C) {
             c_plugin_destroy(curr->data);
         }
@@ -634,17 +618,13 @@
 #ifdef HAVE_PYTHON
     python_shutdown();
 #endif
-<<<<<<< HEAD
-#ifdef PROF_HAVE_RUBY
+#ifdef HAVE_RUBY
     ruby_shutdown();
 #endif
-#ifdef PROF_HAVE_LUA
+#ifdef HAVE_LUA
     lua_shutdown();
 #endif
-#ifdef PROF_HAVE_C
-=======
 #ifdef HAVE_C
->>>>>>> 9b177a9e
     c_shutdown();
 #endif
 
