/*
 * plugins.c
 *
 * Copyright (C) 2012 - 2016 James Booth <boothj5@gmail.com>
 *
 * This file is part of Profanity.
 *
 * Profanity is free software: you can redistribute it and/or modify
 * it under the terms of the GNU General Public License as published by
 * the Free Software Foundation, either version 3 of the License, or
 * (at your option) any later version.
 *
 * Profanity is distributed in the hope that it will be useful,
 * but WITHOUT ANY WARRANTY; without even the implied warranty of
 * MERCHANTABILITY or FITNESS FOR A PARTICULAR PURPOSE.  See the
 * GNU General Public License for more details.
 *
 * You should have received a copy of the GNU General Public License
 * along with Profanity.  If not, see <http://www.gnu.org/licenses/>.
 *
 * In addition, as a special exception, the copyright holders give permission to
 * link the code of portions of this program with the OpenSSL library under
 * certain conditions as described in each individual source file, and
 * distribute linked combinations including the two.
 *
 * You must obey the GNU General Public License in all respects for all of the
 * code used other than OpenSSL. If you modify file(s) with this exception, you
 * may extend this exception to your version of the file(s), but you are not
 * obligated to do so. If you do not wish to do so, delete this exception
 * statement from your version. If you delete this exception statement from all
 * source files in the program, then also delete it here.
 *
 */

#include <string.h>
#include <stdlib.h>

#include "config.h"
#include "common.h"
#include "config/preferences.h"
#include "log.h"
#include "plugins/callbacks.h"
#include "plugins/autocompleters.h"
#include "plugins/api.h"
#include "plugins/plugins.h"
#include "plugins/themes.h"
#include "plugins/settings.h"

#ifdef HAVE_PYTHON
#include "plugins/python_plugins.h"
#include "plugins/python_api.h"
#endif

#ifdef HAVE_RUBY
#include "plugins/ruby_plugins.h"
#include "plugins/ruby_api.h"
#endif

#ifdef HAVE_LUA
#include "plugins/lua_plugins.h"
#include "plugins/lua_api.h"
#endif

#ifdef HAVE_C
#include "plugins/c_plugins.h"
#include "plugins/c_api.h"
#endif

#include "ui/ui.h"

static GSList* plugins;

void
plugins_init(void)
{
    plugins = NULL;
    callbacks_init();
    autocompleters_init();

#ifdef HAVE_PYTHON
    python_env_init();
#endif
#ifdef HAVE_RUBY
    ruby_env_init();
#endif
#ifdef HAVE_LUA
    lua_env_init();
#endif
#ifdef HAVE_C
    c_env_init();
#endif

    plugin_themes_init();
    plugin_settings_init();

    // load plugins
    gchar **plugins_pref = prefs_get_plugins();
    if (plugins_pref) {
        int i;
        for (i = 0; i < g_strv_length(plugins_pref); i++)
        {
            gboolean loaded = FALSE;
            gchar *filename = plugins_pref[i];
#ifdef HAVE_PYTHON
            if (g_str_has_suffix(filename, ".py")) {
                ProfPlugin *plugin = python_plugin_create(filename);
                if (plugin) {
                    plugins = g_slist_append(plugins, plugin);
                    loaded = TRUE;
                }
            }
#endif
#ifdef HAVE_RUBY
            if (g_str_has_suffix(filename, ".rb")) {
                ProfPlugin *plugin = ruby_plugin_create(filename);
                if (plugin) {
                    plugins = g_slist_append(plugins, plugin);
                    loaded = TRUE;
                }
            }
#endif
#ifdef HAVE_LUA
            if (g_str_has_suffix(filename, ".lua")) {
                ProfPlugin *plugin = lua_plugin_create(filename);
                if (plugin) {
                    plugins = g_slist_append(plugins, plugin);
                    loaded = TRUE;
                }
            }
#endif
#ifdef HAVE_C
            if (g_str_has_suffix(filename, ".so")) {
                ProfPlugin *plugin = c_plugin_create(filename);
                if (plugin) {
                    plugins = g_slist_append(plugins, plugin);
                    loaded = TRUE;
                }
            }
#endif
            if (loaded) {
                log_info("Loaded plugin: %s", filename);
            } else {
                log_info("Failed to load plugin: %s", filename);
            }
        }

        // initialise plugins
        GSList *curr = plugins;
        while (curr) {
            ProfPlugin *plugin = curr->data;
            plugin->init_func(plugin, PACKAGE_VERSION, PACKAGE_STATUS);
            curr = g_slist_next(curr);
        }
    }

    prefs_free_plugins(plugins_pref);

    return;
}

gboolean
_find_by_name(gconstpointer pluginp, gconstpointer namep)
{
    char *name = (char*)namep;
    ProfPlugin *plugin = (ProfPlugin*)pluginp;

    return g_strcmp0(name, plugin->name);
}

gboolean
plugins_load(const char *const name)
{
    GSList *found = g_slist_find_custom(plugins, name, (GCompareFunc)_find_by_name);
    if (found) {
        log_info("Failed to load plugin: %s, plugin already loaded", name);
        return FALSE;
    }

    ProfPlugin *plugin = NULL;
#ifdef HAVE_PYTHON
    if (g_str_has_suffix(name, ".py")) {
        plugin = python_plugin_create(name);
    }
#endif
#ifdef HAVE_C
    if (g_str_has_suffix(name, ".so")) {
        plugin = c_plugin_create(name);
    }
#endif
    if (plugin) {
        plugins = g_slist_append(plugins, plugin);
        plugin->init_func(plugin, PACKAGE_VERSION, PACKAGE_STATUS);
        log_info("Loaded plugin: %s", name);
        return TRUE;
    } else {
        log_info("Failed to load plugin: %s", name);
        return FALSE;
    }
}

GSList *
plugins_get_list(void)
{
    return plugins;
}

static gchar*
_get_plugins_dir(void)
{
    gchar *xdg_data = xdg_get_data_home();
    GString *plugins_dir = g_string_new(xdg_data);
    g_free(xdg_data);
    g_string_append(plugins_dir, "/profanity/plugins");
    return g_string_free(plugins_dir, FALSE);
}

void
_plugins_list_dir(const gchar *const dir, GSList **result)
{
<<<<<<< HEAD
    switch (plugin->lang)
    {
        case LANG_PYTHON:
            return "Python";
        case LANG_RUBY:
            return "Ruby";
        case LANG_LUA:
            return "Lua";
        case LANG_C:
            return "C";
        default:
            return "Unknown";
=======
    GDir *plugins = g_dir_open(dir, 0, NULL);
    if (plugins == NULL) {
        return;
>>>>>>> 03ab8baf
    }

    const gchar *plugin = g_dir_read_name(plugins);
    while (plugin) {
        if (g_str_has_suffix(plugin, ".so") || g_str_has_suffix(plugin, ".py")) {
            *result = g_slist_append(*result, strdup(plugin));
        }
        plugin = g_dir_read_name(plugins);
    }
    g_dir_close(plugins);
}

GSList*
plugins_file_list(void)
{
    GSList *result = NULL;
    char *plugins_dir = _get_plugins_dir();
    _plugins_list_dir(plugins_dir, &result);
    free(plugins_dir);

    return result;
}

char *
plugins_autocomplete(const char * const input)
{
    return autocompleters_complete(input);
}

void
plugins_reset_autocomplete(void)
{
    autocompleters_reset();
}

void
plugins_win_process_line(char *win, const char * const line)
{
    PluginWindowCallback *window = callbacks_get_window_handler(win);
    window->callback_func(window, win, line);
}

void
plugins_on_start(void)
{
    GSList *curr = plugins;
    while (curr) {
        ProfPlugin *plugin = curr->data;
        plugin->on_start_func(plugin);
        curr = g_slist_next(curr);
    }
}

void
plugins_on_shutdown(void)
{
    GSList *curr = plugins;
    while (curr) {
        ProfPlugin *plugin = curr->data;
        plugin->on_shutdown_func(plugin);
        curr = g_slist_next(curr);
    }
}

void
plugins_on_connect(const char * const account_name, const char * const fulljid)
{
    GSList *curr = plugins;
    while (curr) {
        ProfPlugin *plugin = curr->data;
        plugin->on_connect_func(plugin, account_name, fulljid);
        curr = g_slist_next(curr);
    }
}

void
plugins_on_disconnect(const char * const account_name, const char * const fulljid)
{
    GSList *curr = plugins;
    while (curr) {
        ProfPlugin *plugin = curr->data;
        plugin->on_disconnect_func(plugin, account_name, fulljid);
        curr = g_slist_next(curr);
    }
}

char*
plugins_pre_chat_message_display(const char * const jid, const char *message)
{
    char *new_message = NULL;
    char *curr_message = strdup(message);

    GSList *curr = plugins;
    while (curr) {
        ProfPlugin *plugin = curr->data;
        new_message = plugin->pre_chat_message_display(plugin, jid, curr_message);
        if (new_message) {
            free(curr_message);
            curr_message = strdup(new_message);
            free(new_message);
        }
        curr = g_slist_next(curr);
    }

    return curr_message;
}

void
plugins_post_chat_message_display(const char * const jid, const char *message)
{
    GSList *curr = plugins;
    while (curr) {
        ProfPlugin *plugin = curr->data;
        plugin->post_chat_message_display(plugin, jid, message);
        curr = g_slist_next(curr);
    }
}

char*
plugins_pre_chat_message_send(const char * const jid, const char *message)
{
    char *new_message = NULL;
    char *curr_message = strdup(message);

    GSList *curr = plugins;
    while (curr) {
        ProfPlugin *plugin = curr->data;
        new_message = plugin->pre_chat_message_send(plugin, jid, curr_message);
        if (new_message) {
            free(curr_message);
            curr_message = strdup(new_message);
            free(new_message);
        }
        curr = g_slist_next(curr);
    }

    return curr_message;
}

void
plugins_post_chat_message_send(const char * const jid, const char *message)
{
    GSList *curr = plugins;
    while (curr) {
        ProfPlugin *plugin = curr->data;
        plugin->post_chat_message_send(plugin, jid, message);
        curr = g_slist_next(curr);
    }
}

char*
plugins_pre_room_message_display(const char * const room, const char * const nick, const char *message)
{
    char *new_message = NULL;
    char *curr_message = strdup(message);

    GSList *curr = plugins;
    while (curr) {
        ProfPlugin *plugin = curr->data;
        new_message = plugin->pre_room_message_display(plugin, room, nick, curr_message);
        if (new_message) {
            free(curr_message);
            curr_message = strdup(new_message);
            free(new_message);
        }
        curr = g_slist_next(curr);
    }

    return curr_message;
}

void
plugins_post_room_message_display(const char * const room, const char * const nick, const char *message)
{
    GSList *curr = plugins;
    while (curr) {
        ProfPlugin *plugin = curr->data;
        plugin->post_room_message_display(plugin, room, nick, message);
        curr = g_slist_next(curr);
    }
}

char*
plugins_pre_room_message_send(const char * const room, const char *message)
{
    char *new_message = NULL;
    char *curr_message = strdup(message);

    GSList *curr = plugins;
    while (curr) {
        ProfPlugin *plugin = curr->data;
        new_message = plugin->pre_room_message_send(plugin, room, curr_message);
        if (new_message) {
            free(curr_message);
            curr_message = strdup(new_message);
            free(new_message);
        }
        curr = g_slist_next(curr);
    }

    return curr_message;
}

void
plugins_post_room_message_send(const char * const room, const char *message)
{
    GSList *curr = plugins;
    while (curr) {
        ProfPlugin *plugin = curr->data;
        plugin->post_room_message_send(plugin, room, message);
        curr = g_slist_next(curr);
    }
}

void
plugins_on_room_history_message(const char *const room, const char *const nick, const char *const message,
    GDateTime *timestamp)
{
    char *timestamp_str = NULL;
    GTimeVal timestamp_tv;
    gboolean res = g_date_time_to_timeval(timestamp, &timestamp_tv);
    if (res) {
        timestamp_str = g_time_val_to_iso8601(&timestamp_tv);
    }

    GSList *curr = plugins;
    while (curr) {
        ProfPlugin *plugin = curr->data;
        plugin->on_room_history_message(plugin, room, nick, message, timestamp_str);
        curr = g_slist_next(curr);
    }

    free(timestamp_str);
}

char*
plugins_pre_priv_message_display(const char * const jid, const char *message)
{
    Jid *jidp = jid_create(jid);
    char *new_message = NULL;
    char *curr_message = strdup(message);

    GSList *curr = plugins;
    while (curr) {
        ProfPlugin *plugin = curr->data;
        new_message = plugin->pre_priv_message_display(plugin, jidp->barejid, jidp->resourcepart, curr_message);
        if (new_message) {
            free(curr_message);
            curr_message = strdup(new_message);
            free(new_message);
        }
        curr = g_slist_next(curr);
    }

    jid_destroy(jidp);
    return curr_message;
}

void
plugins_post_priv_message_display(const char * const jid, const char *message)
{
    Jid *jidp = jid_create(jid);

    GSList *curr = plugins;
    while (curr) {
        ProfPlugin *plugin = curr->data;
        plugin->post_priv_message_display(plugin, jidp->barejid, jidp->resourcepart, message);
        curr = g_slist_next(curr);
    }

    jid_destroy(jidp);
}

char*
plugins_pre_priv_message_send(const char * const jid, const char * const message)
{
    Jid *jidp = jid_create(jid);
    char *new_message = NULL;
    char *curr_message = strdup(message);

    GSList *curr = plugins;
    while (curr) {
        ProfPlugin *plugin = curr->data;
        new_message = plugin->pre_priv_message_send(plugin, jidp->barejid, jidp->resourcepart, curr_message);
        if (new_message) {
            free(curr_message);
            curr_message = strdup(new_message);
            free(new_message);
        }
        curr = g_slist_next(curr);
    }

    jid_destroy(jidp);
    return curr_message;
}

void
plugins_post_priv_message_send(const char * const jid, const char * const message)
{
    Jid *jidp = jid_create(jid);

    GSList *curr = plugins;
    while (curr) {
        ProfPlugin *plugin = curr->data;
        plugin->post_priv_message_send(plugin, jidp->barejid, jidp->resourcepart, message);
        curr = g_slist_next(curr);
    }

    jid_destroy(jidp);
}

char*
plugins_on_message_stanza_send(const char *const text)
{
    char *new_stanza = NULL;
    char *curr_stanza = strdup(text);

    GSList *curr = plugins;
    while (curr) {
        ProfPlugin *plugin = curr->data;
        new_stanza = plugin->on_message_stanza_send(plugin, curr_stanza);
        if (new_stanza) {
            free(curr_stanza);
            curr_stanza = strdup(new_stanza);
            free(new_stanza);
        }
        curr = g_slist_next(curr);
    }

    return curr_stanza;
}

gboolean
plugins_on_message_stanza_receive(const char *const text)
{
    gboolean cont = TRUE;

    GSList *curr = plugins;
    while (curr) {
        ProfPlugin *plugin = curr->data;
        gboolean res = plugin->on_message_stanza_receive(plugin, text);
        if (res == FALSE) {
            cont = FALSE;
        }
        curr = g_slist_next(curr);
    }

    return cont;
}

char*
plugins_on_presence_stanza_send(const char *const text)
{
    char *new_stanza = NULL;
    char *curr_stanza = strdup(text);

    GSList *curr = plugins;
    while (curr) {
        ProfPlugin *plugin = curr->data;
        new_stanza = plugin->on_presence_stanza_send(plugin, curr_stanza);
        if (new_stanza) {
            free(curr_stanza);
            curr_stanza = strdup(new_stanza);
            free(new_stanza);
        }
        curr = g_slist_next(curr);
    }

    return curr_stanza;
}

gboolean
plugins_on_presence_stanza_receive(const char *const text)
{
    gboolean cont = TRUE;

    GSList *curr = plugins;
    while (curr) {
        ProfPlugin *plugin = curr->data;
        gboolean res = plugin->on_presence_stanza_receive(plugin, text);
        if (res == FALSE) {
            cont = FALSE;
        }
        curr = g_slist_next(curr);
    }

    return cont;
}

char*
plugins_on_iq_stanza_send(const char *const text)
{
    char *new_stanza = NULL;
    char *curr_stanza = strdup(text);

    GSList *curr = plugins;
    while (curr) {
        ProfPlugin *plugin = curr->data;
        new_stanza = plugin->on_iq_stanza_send(plugin, curr_stanza);
        if (new_stanza) {
            free(curr_stanza);
            curr_stanza = strdup(new_stanza);
            free(new_stanza);
        }
        curr = g_slist_next(curr);
    }

    return curr_stanza;
}

gboolean
plugins_on_iq_stanza_receive(const char *const text)
{
    gboolean cont = TRUE;

    GSList *curr = plugins;
    while (curr) {
        ProfPlugin *plugin = curr->data;
        gboolean res = plugin->on_iq_stanza_receive(plugin, text);
        if (res == FALSE) {
            cont = FALSE;
        }
        curr = g_slist_next(curr);
    }

    return cont;
}

void
plugins_on_contact_offline(const char *const barejid, const char *const resource, const char *const status)
{
    GSList *curr = plugins;
    while (curr) {
        ProfPlugin *plugin = curr->data;
        plugin->on_contact_offline(plugin, barejid, resource, status);
        curr = g_slist_next(curr);
    }
}

void
plugins_on_contact_presence(const char *const barejid, const char *const resource, const char *const presence, const char *const status, const int priority)
{
    GSList *curr = plugins;
    while (curr) {
        ProfPlugin *plugin = curr->data;
        plugin->on_contact_presence(plugin, barejid, resource, presence, status, priority);
        curr = g_slist_next(curr);
    }
}

void
plugins_on_chat_win_focus(const char *const barejid)
{
    GSList *curr = plugins;
    while (curr) {
        ProfPlugin *plugin = curr->data;
        plugin->on_chat_win_focus(plugin, barejid);
        curr = g_slist_next(curr);
    }
}

void
plugins_on_room_win_focus(const char *const roomjid)
{
    GSList *curr = plugins;
    while (curr) {
        ProfPlugin *plugin = curr->data;
        plugin->on_room_win_focus(plugin, roomjid);
        curr = g_slist_next(curr);
    }
}

void
plugins_shutdown(void)
{
    GSList *curr = plugins;

    while (curr) {
#ifdef HAVE_PYTHON
        if (((ProfPlugin *)curr->data)->lang == LANG_PYTHON) {
            python_plugin_destroy(curr->data);
        }
#endif
#ifdef HAVE_RUBY
        if (((ProfPlugin *)curr->data)->lang == LANG_RUBY) {
            ruby_plugin_destroy(curr->data);
        }
#endif
#ifdef HAVE_LUA
        if (((ProfPlugin *)curr->data)->lang == LANG_LUA) {
            lua_plugin_destroy(curr->data);
        }
#endif
#ifdef HAVE_C
        if (((ProfPlugin *)curr->data)->lang == LANG_C) {
            c_plugin_destroy(curr->data);
        }
#endif

        curr = g_slist_next(curr);
    }
#ifdef HAVE_PYTHON
    python_shutdown();
#endif
#ifdef HAVE_RUBY
    ruby_shutdown();
#endif
#ifdef HAVE_LUA
    lua_shutdown();
#endif
#ifdef HAVE_C
    c_shutdown();
#endif

    autocompleters_destroy();
    plugin_themes_close();
    plugin_settings_close();
    callbacks_close();
}

gchar *
plugins_get_dir(void)
{
    gchar *xdg_data = xdg_get_data_home();
    GString *plugins_dir = g_string_new(xdg_data);
    g_string_append(plugins_dir, "/profanity/plugins");
    gchar *result = strdup(plugins_dir->str);
    g_free(xdg_data);
    g_string_free(plugins_dir, TRUE);

    return result;
}<|MERGE_RESOLUTION|>--- conflicted
+++ resolved
@@ -217,24 +217,9 @@
 void
 _plugins_list_dir(const gchar *const dir, GSList **result)
 {
-<<<<<<< HEAD
-    switch (plugin->lang)
-    {
-        case LANG_PYTHON:
-            return "Python";
-        case LANG_RUBY:
-            return "Ruby";
-        case LANG_LUA:
-            return "Lua";
-        case LANG_C:
-            return "C";
-        default:
-            return "Unknown";
-=======
     GDir *plugins = g_dir_open(dir, 0, NULL);
     if (plugins == NULL) {
         return;
->>>>>>> 03ab8baf
     }
 
     const gchar *plugin = g_dir_read_name(plugins);
