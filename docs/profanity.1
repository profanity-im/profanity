.TH Profanity 1 "August 2012" "Profanity XMPP client"
.SH NAME
Profanity \- a simple console based XMPP chat client for Linux.
.SH SYNOPSIS
.B profanity
[-vhd] [-l level]
.SH DESCRIPTION
.B Profanity
is a simple lightweight console based XMPP chat client.  It's emphasis is 
on having a simple and configurable UI, see the homepage
at:
.br
.PP
<http://www.boothj5.com/profanity.shtml>
.SH OPTIONS
.TP
.BI "\-v, \-\-version"
Show version information.
.TP
.BI "\-h, \-\-help"
Show help on command line arguments.
.TP
.BI "\-d, \-\-disable-tls"
Disable TLS for servers that either don't support it, or claim to but do not
complete the handshake.
.TP
.BI "\-l, \-\-log="LEVEL
Set the logging level,
.I LEVEL
may be set to DEBUG, INFO (the default), WARN or ERROR.
.SH USING PROFANITY
The
.B Profanity 
user interface contains 3 main elements.
.PP
The title bar at the top, shows various information about who you are chatting
with, and your current status at the top right corner.
.PP
The status bar near the bottom, shows information about the user you are logged
in as, and shows which windows are currently active, at the bottom right corner
of the screen.
.PP
The input line, the last line, is where all user input goes, including commands
starting with the "/" character and messages.
.PP
The main window holds a console window where information is given, press F1 to
get back to the console window.  Up to 9 chat windows may be open at any one
time, to access them use the F2-F10 keys.  When in a chat window, you do not
need to use the "/msg" command.
.SH SEE ALSO
.B Profanity
itself has a lot of built\-in help. Check the /help command for more information.
Type "/help help" for information on how to use help itself.
.SH CONFIGURATION
Configuration for
.B Profanity
is stored in
.I ~/.profanity/config
, see the following example:
.br
.RS
.PP
[ui]
.br
beep=false
.br
flash=false 
.br
showsplash=false 
.br
notify=true 
.br
chlog=true 
.br
history=true 
.br
typing=true 
.br
remind=15 
.br
<<<<<<< HEAD
vercheck=true 
=======
vercheck=true
>>>>>>> 84785074
.br
.PP
[colours]
.br
away=magenta
.br
chat=yellow
.br
xa=blue
.br
online=white
.br
dnd=red
.br
offline=cyan
.br
bkgnd=default
.br
text=white
.br
err=red
.br
inc=yellow
.br
bar=green
.br
bar_draw=black
.br
bar_text=black
.PP
[connections]
.br
logins=user1@server1.org;myuser@server2.com;
.PP
.RE
The [ui] section contains basic preferences, you can find more help on these
settings by typing "/help beep" for example in Profanity.
.PP
The [colours] section allows you to tailor the colours used in Profanity to
suit your terminal preferences.  Available colours are black, white, red, 
green, blue, yellow, cyan, magenta and default, where default is the default
forground or background colour on your terminal.
.PP
The [connections] section is the list of users that will appear in tab
completion for the /connect command.  This list is automatically populated
when you successfully log in as a user.
.SH BUGS
Bugs can either be reported by sending a mail directly to:
.br
.PP
<boothj5web@gmail.com>
.br
.PP
or to the mailing list at:
.br
.PP
<https://groups.google.com/forum/#!forum/profanitydev>
.br
.PP
or with a Github account by logging issues on the issue tracker at:
.br
.PP
<https://github.com/boothj5/profanity>
.SH LICENSE
Copyright (C) 2012 James Booth <boothj5web@gmail.com>.
License GPLv3+: GNU GPL version 3 or later <http://gnu.org/licenses/gpl.html>
This is free software; you are free to change and redistribute it.
There is NO WARRANTY, to the extent permitted by law.
.SH AUTHORS/CREDITS
.B Profanity
was written by James Booth
.B <boothj5web@gmail.com>
with contributions from:
.br
.PP
Colin Bradley
.br
Dmitry Podgorny <pasis.ua@gmail.com>
.br
Dolan O'Toole<|MERGE_RESOLUTION|>--- conflicted
+++ resolved
@@ -78,11 +78,7 @@
 .br
 remind=15 
 .br
-<<<<<<< HEAD
-vercheck=true 
-=======
 vercheck=true
->>>>>>> 84785074
 .br
 .PP
 [colours]
