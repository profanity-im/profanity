#!/bin/bash

set -o errtrace

STATUS=development

error_handler()
{
        ERR_CODE=$?
        echo "Error $ERR_CODE with command '$BASH_COMMAND' on line ${BASH_LINENO[0]}. Exiting."
        exit $ERR_CODE

}

trap error_handler ERR

debian_prepare()
{
    echo
    echo Profanity installer ... updating apt repositories
    echo
    sudo apt-get update

    echo
    echo Profanity installer... installing dependencies
    echo
    sudo apt-get -y install git automake autoconf libssl-dev libexpat1-dev libncursesw5-dev libglib2.0-dev libnotify-dev libcurl3-dev libxss-dev libotr5-dev libreadline-dev libtool libgpgme11-dev libgtk2.0-dev

}

fedora_prepare()
{
    echo
    echo Profanity installer... installing dependencies
    echo

<<<<<<< HEAD
    sudo dnf -y install gcc git autoconf automake openssl-devel expat-devel ncurses-devel glib2-devel libnotify-devel libcurl-devel libXScrnSaver-devel libotr-devel readline-devel libtool gpgme-devel
=======
    sudo dnf -y install gcc git autoconf automake openssl-devel expat-devel ncurses-devel glib2-devel libnotify-devel libcurl-devel libXScrnSaver-devel libotr3-devel readline-devel libtool gpgme-devel gtk2-devel
>>>>>>> b300fa5b
}

opensuse_prepare()
{
    echo
    echo Profanity installer...installing dependencies
    echo
    sudo zypper -n in gcc git automake make autoconf libopenssl-devel expat libexpat-devel ncurses-devel glib2-devel libnotify-devel libcurl-devel libXScrnSaver-devel libotr-devel readline-devel libtool libgpgme-devel
}

centos_prepare()
{
    echo
    echo Profanity installer...installing dependencies
    echo

    sudo yum -y install epel-release
    sudo yum -y install git
    sudo yum -y install gcc autoconf automake cmake
    sudo yum -y install openssl-devel expat-devel ncurses-devel glib2-devel libnotify-devel libcurl-devel libXScrnSaver-devel libotr-devel readline-devel libtool gpgme-devel
}

cygwin_prepare()
{
    echo
    echo Profanity installer... installing dependencies
    echo

    if ! command -v apt-cyg &>/dev/null; then cyg_install_apt_cyg; fi
    if [ -n "$CYG_MIRROR" ]; then
        apt-cyg -m $CYG_MIRROR install git make gcc-core m4 automake autoconf pkg-config openssl-devel libexpat-devel zlib-devel libncursesw-devel libglib2.0-devel libcurl-devel libidn-devel libssh2-devel libkrb5-devel openldap-devel libgcrypt-devel libreadline-devel libgpgme-devel libtool libpcre-devel libisl10 libcloog-isl4
    else
        apt-cyg install git make gcc-core m4 automake autoconf pkg-config openssl-devel libexpat-devel zlib-devel libncursesw-devel libglib2.0-devel libcurl-devel libidn-devel libssh2-devel libkrb5-devel openldap-devel libgcrypt-devel libreadline-devel libgpgme-devel libtool libpcre-devel libisl10 libcloog-isl4

    fi
}

install_lib_mesode()
{
    echo
    echo Profanity installer... installing libmesode
    echo
    git clone https://github.com/boothj5/libmesode.git
    cd libmesode
    ./bootstrap.sh
    ./configure --prefix=$1
    make
    sudo make install

    cd ..
}

install_profanity()
{
    echo
    echo Profanity installer... installing Profanity
    echo
    if [ "${STATUS}" = "development" ]; then
        ./bootstrap.sh
    fi
    ./configure
    make
    sudo make install
}

cyg_install_apt_cyg()
{
    echo
    echo Profanity installer... installing apt-cyg
    echo
    wget https://raw.githubusercontent.com/transcode-open/apt-cyg/master/apt-cyg
    #wget --no-check-certificate https://raw.github.com/boothj5/apt-cyg/master/apt-cyg
    #wget http://apt-cyg.googlecode.com/svn/trunk/apt-cyg
    chmod +x apt-cyg
    mv apt-cyg /usr/local/bin/

}
cyg_install_lib_mesode()
{
    echo
    echo Profanity installer... installing libmesode
    echo
    git clone https://github.com/boothj5/libmesode.git
    cd libmesode
    ./bootstrap.sh
    ./bootstrap.sh # second call seems to fix problem on cygwin
    ./configure --prefix=/usr
    make
    make install

    cd ..
}

cyg_install_profanity()
{
    echo
    echo Profanity installer... installing Profanity
    echo
    if [ "${STATUS}" = "development" ]; then
        ./bootstrap.sh
    fi
    ./configure
    make
    make install
}

cleanup()
{
    echo
    echo Profanity installer... cleaning up
    echo

    echo Removing libmesode repository...
    rm -rf libmesode

    echo
    echo Profanity installer... complete!
    echo
    echo Type \'profanity\' to run.
    echo
}

while getopts m: opt
do
    case "$opt" in
        m) CYG_MIRROR=$OPTARG;;
    esac
done

OS=`uname -s`
DIST=unknown

if [ "${OS}" = "Linux" ]; then
    if [ -f /etc/fedora-release ]; then
        DIST=fedora
    elif [ -f /etc/debian_version ]; then
        DIST=debian
    elif [ -f /etc/centos-release ]; then
        DIST=centos
    elif [ -f /etc/os-release ]; then
        DIST=opensuse
    fi
else
    echo $OS | grep -i cygwin
    if [ "$?" -eq 0 ]; then
        DIST=cygwin
    fi
fi

case "$DIST" in
unknown)    echo The install script will not work on this OS.
            echo Try a manual install instead.
            exit
            ;;
fedora)     fedora_prepare
            install_lib_mesode /usr
            install_profanity
            ;;
debian)     debian_prepare
            install_lib_mesode /usr
            install_profanity
            ;;
opensuse)   opensuse_prepare
            install_lib_mesode /usr/local
            sudo /sbin/ldconfig
            install_profanity
            ;;
centos)     centos_prepare
            install_lib_mesode /usr
            sudo ldconfig
            install_profanity
            ;;
cygwin)     cygwin_prepare
            cyg_install_lib_mesode
            cyg_install_profanity
            ;;
esac

cleanup<|MERGE_RESOLUTION|>--- conflicted
+++ resolved
@@ -34,11 +34,7 @@
     echo Profanity installer... installing dependencies
     echo
 
-<<<<<<< HEAD
-    sudo dnf -y install gcc git autoconf automake openssl-devel expat-devel ncurses-devel glib2-devel libnotify-devel libcurl-devel libXScrnSaver-devel libotr-devel readline-devel libtool gpgme-devel
-=======
-    sudo dnf -y install gcc git autoconf automake openssl-devel expat-devel ncurses-devel glib2-devel libnotify-devel libcurl-devel libXScrnSaver-devel libotr3-devel readline-devel libtool gpgme-devel gtk2-devel
->>>>>>> b300fa5b
+    sudo dnf -y install gcc git autoconf automake openssl-devel expat-devel ncurses-devel glib2-devel libnotify-devel libcurl-devel libXScrnSaver-devel libotr-devel readline-devel libtool gpgme-devel gtk2-devel
 }
 
 opensuse_prepare()
