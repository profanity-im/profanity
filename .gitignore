# git ls-files --others --exclude-from=.git/info/exclude
# Lines that start with '#' are comments.
# For a project mostly in C, the following would be a good set of
# exclude patterns (uncomment them if you want to use them):
# *.[oa]
# *~
profanity
*.o
*.log
*.swp
testsuite
tags
cscope.out
.deps/
build-aux/
Makefile
Makefile.in
aclocal.m4
autom4te.cache/
src/config.h
src/prof_config.h
src/config.h.in
config.status
configure
configure.scan
stamp-h1
*~
*dirstamp
<<<<<<< HEAD
valgrind.out
runvalgrind.sh
valgrind.out.*
=======
valgrind*.out*
>>>>>>> 6682f243
core
bugs/
*.pyc
TODO
*_key.txt
*_fingerprints.txt
src/gitversion.h
src/gitversion.h.in
_configs.sed
gource.sh
.libs/
libprofanity.la
libtool
m4/
*.so
*.lo
src/gitversion.c
TAGS
runvalgrind.sh
src/prof_config.h
clean.sh
valgrind.out.old
tests/testsuite.trs
push-all.sh
.DS_Store
.codelite/
Profanity.project
Profanity.workspace
profanity.project
profanity.workspace
pageing.txt
cppcheck.out
gitpushall.sh
Debug/
compile_commands.json
profanity.mk
profanity.project
profanity.workspace
m4/
test.sh
clean-test.sh
callgrind.out.*
gen_docs.sh
main_fragment.html
toc_fragment.html<|MERGE_RESOLUTION|>--- conflicted
+++ resolved
@@ -26,13 +26,8 @@
 stamp-h1
 *~
 *dirstamp
-<<<<<<< HEAD
-valgrind.out
 runvalgrind.sh
-valgrind.out.*
-=======
 valgrind*.out*
->>>>>>> 6682f243
 core
 bugs/
 *.pyc
