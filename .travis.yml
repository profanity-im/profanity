--- conflicted
+++ resolved
@@ -1,11 +1,7 @@
 language: c
 install:
     - sudo apt-get update
-<<<<<<< HEAD
-    - sudo apt-get -y install libssl-dev libexpat1-dev libncursesw5-dev libglib2.0-dev libnotify-dev libcurl3-dev libxss-dev libotr2-dev libgpgme11-dev
-=======
-    - sudo apt-get -y install libssl-dev libexpat1-dev libncursesw5-dev libglib2.0-dev libnotify-dev libcurl3-dev libxss-dev libotr2-dev uuid-dev
->>>>>>> a8669bb2
+    - sudo apt-get -y install libssl-dev libexpat1-dev libncursesw5-dev libglib2.0-dev libnotify-dev libcurl3-dev libxss-dev libotr2-dev libgpgme11-dev uuid-dev
     - git clone git://github.com/strophe/libstrophe.git
     - cd libstrophe
     - mkdir m4
