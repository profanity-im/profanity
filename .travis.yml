--- conflicted
+++ resolved
@@ -5,11 +5,7 @@
     - lsb_release -a
     - uname -a
     - sudo apt-get update
-<<<<<<< HEAD
-    - sudo apt-get -y install libssl-dev libexpat1-dev libncursesw5-dev libglib2.0-dev libnotify-dev libcurl3-dev libxss-dev libotr2-dev libgpgme11-dev autoconf-archive expect-dev tcl-dev libtool python-dev lua5.2 liblua5.2-dev ruby-dev
-=======
-    - sudo apt-get -y install libssl-dev libexpat1-dev libncursesw5-dev libglib2.0-dev libnotify-dev libcurl3-dev libxss-dev libotr5-dev libgpgme11-dev autoconf-archive expect-dev tcl-dev libtool python-dev libgtk2.0-dev
->>>>>>> 1b9d033c
+    - sudo apt-get -y install libssl-dev libexpat1-dev libncursesw5-dev libglib2.0-dev libnotify-dev libcurl3-dev libxss-dev libotr5-dev libgpgme11-dev autoconf-archive expect-dev tcl-dev libtool python-dev libgtk2.0-dev lua5.2 liblua5.2-dev ruby-dev
     - git clone git://github.com/boothj5/libmesode.git
     - cd libmesode
     - mkdir m4
