if INCLUDE_GIT_VERSION
src/gitversion.c: .git/HEAD .git/index
	rm -f src/gitversion.c src/gitversion.o
	echo "#ifndef PROF_GIT_BRANCH" >> $@
	echo "#define PROF_GIT_BRANCH \"$(shell git rev-parse --symbolic-full-name --abbrev-ref HEAD)\"" >> $@
	echo "#endif" >> $@
	echo "#ifndef PROF_GIT_REVISION" >> $@
	echo "#define PROF_GIT_REVISION \"$(shell git log --pretty=format:'%h' -n 1)\"" >> $@
	echo "#endif" >> $@

clean-local:
	rm -f src/gitversion.c src/gitversion.o
endif

core_sources = \
	src/contact.c src/contact.h src/log.c src/common.c \
	src/log.h src/profanity.c src/common.h \
	src/profanity.h src/chat_session.c \
	src/chat_session.h src/muc.c src/muc.h src/jid.h src/jid.c \
	src/resource.c src/resource.h \
	src/roster_list.c src/roster_list.h \
	src/xmpp/xmpp.h src/xmpp/capabilities.c src/xmpp/connection.c \
	src/xmpp/iq.c src/xmpp/message.c src/xmpp/presence.c src/xmpp/stanza.c \
	src/xmpp/stanza.h src/xmpp/message.h src/xmpp/iq.h src/xmpp/presence.h \
	src/xmpp/capabilities.h src/xmpp/connection.h \
	src/xmpp/roster.c src/xmpp/roster.h \
	src/xmpp/bookmark.c src/xmpp/bookmark.h \
	src/ui/ui.h src/ui/window.c src/ui/window.h src/ui/core.c \
	src/ui/titlebar.c src/ui/statusbar.c src/ui/inputwin.c \
	src/ui/console.c src/ui/notifier.c \
    src/ui/windows.c src/ui/windows.h \
    src/ui/muc_window.c src/ui/muc_window.h \
	src/command/command.h src/command/command.c src/command/history.c \
	src/command/commands.h src/command/commands.c \
	src/command/history.h src/tools/parser.c \
	src/tools/parser.h \
	src/tools/autocomplete.c src/tools/autocomplete.h \
	src/tools/history.c src/tools/history.h \
	src/tools/tinyurl.c src/tools/tinyurl.h \
	src/config/accounts.c src/config/accounts.h \
	src/config/preferences.c src/config/preferences.h \
	src/config/theme.c src/config/theme.h \
	src/otr.c src/otr.h

test_sources = \
	src/contact.c src/contact.h src/common.c \
	src/log.h src/profanity.c src/common.h \
	src/profanity.h src/chat_session.c \
	src/chat_session.h src/muc.c src/muc.h src/jid.h src/jid.c \
	src/resource.c src/resource.h \
	src/roster_list.c src/roster_list.h \
	src/xmpp/xmpp.h \
	src/ui/ui.h \
	src/command/command.h src/command/command.c src/command/history.c \
	src/command/commands.h src/command/commands.c \
	src/command/history.h src/tools/parser.c \
	src/tools/parser.h \
	src/tools/autocomplete.c src/tools/autocomplete.h \
	src/tools/history.c src/tools/history.h \
	src/tools/tinyurl.c src/tools/tinyurl.h \
	src/config/accounts.h \
	src/config/preferences.c src/config/preferences.h \
	src/config/theme.c src/config/theme.h \
<<<<<<< HEAD
	src/otr.c src/otr.h \
    tests/ui/mock_ui.c \
    tests/xmpp/mock_xmpp.c \
=======
    tests/xmpp/mock_xmpp.h tests/xmpp/mock_xmpp.c \
    tests/ui/mock_ui.h tests/ui/mock_ui.c \
    tests/config/mock_accounts.h tests/config/mock_accounts.c \
>>>>>>> 3fbd45bd
    tests/log/mock_log.c \
    tests/test_autocomplete.c \
    tests/test_common.c \
	tests/test_cmd_connect.c \
	tests/test_cmd_account.c \
	tests/test_cmd_rooms.c \
	tests/test_cmd_sub.c \
	tests/test_history.c \
	tests/test_jid.c \
	tests/test_parser.c \
	tests/test_roster_list.c \
    tests/testsuite.c

main_source = src/main.c

git_sources = \
    src/gitversion.c

if INCLUDE_GIT_VERSION
with_git_sources = $(git_sources) $(core_sources)
tests_with_git_sources = $(git_sources) $(test_sources)
else
with_git_sources = $(core_sources)
tests_with_git_sources = $(test_sources)
endif

bin_PROGRAMS = profanity
profanity_SOURCES = $(with_git_sources) $(main_source)

TESTS = tests/testsuite
check_PROGRAMS = tests/testsuite
tests_testsuite_SOURCES = $(tests_with_git_sources)
tests_testsuite_LDADD = -lcmocka

man_MANS = docs/profanity.1<|MERGE_RESOLUTION|>--- conflicted
+++ resolved
@@ -61,15 +61,10 @@
 	src/config/accounts.h \
 	src/config/preferences.c src/config/preferences.h \
 	src/config/theme.c src/config/theme.h \
-<<<<<<< HEAD
 	src/otr.c src/otr.h \
-    tests/ui/mock_ui.c \
-    tests/xmpp/mock_xmpp.c \
-=======
     tests/xmpp/mock_xmpp.h tests/xmpp/mock_xmpp.c \
     tests/ui/mock_ui.h tests/ui/mock_ui.c \
     tests/config/mock_accounts.h tests/config/mock_accounts.c \
->>>>>>> 3fbd45bd
     tests/log/mock_log.c \
     tests/test_autocomplete.c \
     tests/test_common.c \
