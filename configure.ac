--- conflicted
+++ resolved
@@ -2,21 +2,7 @@
 # Process this file with autoconf to produce a configure script.
 
 AC_INIT([profanity], [0.4.0], [boothj5web@gmail.com])
-<<<<<<< HEAD
 AC_CONFIG_AUX_DIR([build-aux])
-PACKAGE_STATUS="development"
-
-### Get git branch and revision if in development
-if test "x$PACKAGE_STATUS" = xdevelopment; then
-    AM_CONDITIONAL([INCLUDE_GIT_VERSION], [true])
-    AC_DEFINE([HAVE_GIT_VERSION], [1], [Include git info])
-else
-    AM_CONDITIONAL([INCLUDE_GIT_VERSION], [false])
-fi
-
-AC_DEFINE_UNQUOTED([PACKAGE_STATUS], ["$PACKAGE_STATUS"], [Status of this build])
-=======
->>>>>>> d683c49b
 AC_CONFIG_SRCDIR([src/main.c])
 AC_CONFIG_HEADERS([src/config.h])
 AM_INIT_AUTOMAKE([foreign subdir-objects])
