#include <stdarg.h>
#include <stddef.h>
#include <setjmp.h>
#include <cmocka.h>
#include <stdlib.h>
#include <string.h>
#include <glib.h>

#include "prof_config.h"

#ifdef PROF_HAVE_LIBOTR
#include <libotr/proto.h>
#include "otr/otr.h"
#endif

#include "config/preferences.h"

#include "command/command.h"
#include "command/commands.h"

<<<<<<< HEAD
#ifdef PROF_HAVE_LIBOTR
=======
#include "ui/ui.h"
#include "ui/stub_ui.h"

#ifdef HAVE_LIBOTR
>>>>>>> 676ed1cb
void cmd_otr_shows_usage_when_no_args(void **state)
{
    CommandHelp *help = malloc(sizeof(CommandHelp));
    help->usage = "Some usage";
    gchar *args[] = { NULL };

    expect_cons_show("Usage: Some usage");

    gboolean result = cmd_otr(args, *help);
    assert_true(result);

    free(help);
}

void cmd_otr_shows_usage_when_invalid_subcommand(void **state)
{
    CommandHelp *help = malloc(sizeof(CommandHelp));
    help->usage = "Some usage";
    gchar *args[] = { "unknown", NULL };

    will_return(jabber_get_connection_status, JABBER_CONNECTED);

    expect_cons_show("Usage: Some usage");

    gboolean result = cmd_otr(args, *help);
    assert_true(result);

    free(help);
}

void cmd_otr_log_shows_usage_when_no_args(void **state)
{
    CommandHelp *help = malloc(sizeof(CommandHelp));
    help->usage = "Some usage";
    gchar *args[] = { "log", NULL };

    expect_cons_show("Usage: Some usage");

    gboolean result = cmd_otr(args, *help);
    assert_true(result);

    free(help);
}

void cmd_otr_log_shows_usage_when_invalid_subcommand(void **state)
{
    CommandHelp *help = malloc(sizeof(CommandHelp));
    help->usage = "Some usage";
    gchar *args[] = { "log", "wrong", NULL };

    expect_cons_show("Usage: Some usage");

    gboolean result = cmd_otr(args, *help);
    assert_true(result);

    free(help);
}

void cmd_otr_log_on_enables_logging(void **state)
{
    CommandHelp *help = malloc(sizeof(CommandHelp));
    gchar *args[] = { "log", "on", NULL };
    prefs_set_string(PREF_OTR_LOG, "off");
    prefs_set_boolean(PREF_CHLOG, TRUE);

    expect_cons_show("OTR messages will be logged as plaintext.");

    gboolean result = cmd_otr(args, *help);
    char *pref_otr_log = prefs_get_string(PREF_OTR_LOG);

    assert_true(result);
    assert_string_equal("on", pref_otr_log);

    free(help);
}

void cmd_otr_log_on_shows_warning_when_chlog_disabled(void **state)
{
    CommandHelp *help = malloc(sizeof(CommandHelp));
    gchar *args[] = { "log", "on", NULL };
    prefs_set_string(PREF_OTR_LOG, "off");
    prefs_set_boolean(PREF_CHLOG, FALSE);

    expect_cons_show("OTR messages will be logged as plaintext.");
    expect_cons_show("Chat logging is currently disabled, use '/chlog on' to enable.");

    gboolean result = cmd_otr(args, *help);
    assert_true(result);

    free(help);
}

void cmd_otr_log_off_disables_logging(void **state)
{
    CommandHelp *help = malloc(sizeof(CommandHelp));
    gchar *args[] = { "log", "off", NULL };
    prefs_set_string(PREF_OTR_LOG, "on");
    prefs_set_boolean(PREF_CHLOG, TRUE);

    expect_cons_show("OTR message logging disabled.");

    gboolean result = cmd_otr(args, *help);
    char *pref_otr_log = prefs_get_string(PREF_OTR_LOG);

    assert_true(result);
    assert_string_equal("off", pref_otr_log);

    free(help);
}

void cmd_otr_redact_redacts_logging(void **state)
{
    CommandHelp *help = malloc(sizeof(CommandHelp));
    gchar *args[] = { "log", "redact", NULL };
    prefs_set_string(PREF_OTR_LOG, "on");
    prefs_set_boolean(PREF_CHLOG, TRUE);

    expect_cons_show("OTR messages will be logged as '[redacted]'.");

    gboolean result = cmd_otr(args, *help);
    char *pref_otr_log = prefs_get_string(PREF_OTR_LOG);

    assert_true(result);
    assert_string_equal("redact", pref_otr_log);

    free(help);
}

void cmd_otr_log_redact_shows_warning_when_chlog_disabled(void **state)
{
    CommandHelp *help = malloc(sizeof(CommandHelp));
    gchar *args[] = { "log", "redact", NULL };
    prefs_set_string(PREF_OTR_LOG, "off");
    prefs_set_boolean(PREF_CHLOG, FALSE);

    expect_cons_show("OTR messages will be logged as '[redacted]'.");
    expect_cons_show("Chat logging is currently disabled, use '/chlog on' to enable.");

    gboolean result = cmd_otr(args, *help);
    assert_true(result);

    free(help);
}

void cmd_otr_warn_shows_usage_when_no_args(void **state)
{
    CommandHelp *help = malloc(sizeof(CommandHelp));
    help->usage = "Some usage";
    gchar *args[] = { "warn", NULL };

    expect_cons_show("Usage: Some usage");

    gboolean result = cmd_otr(args, *help);
    assert_true(result);

    free(help);
}

void cmd_otr_warn_shows_usage_when_invalid_arg(void **state)
{
    CommandHelp *help = malloc(sizeof(CommandHelp));
    help->usage = "Some usage";
    gchar *args[] = { "warn", "badarg", NULL };

    expect_cons_show("Usage: Some usage");

    gboolean result = cmd_otr(args, *help);
    assert_true(result);

    free(help);
}

void cmd_otr_warn_on_enables_unencrypted_warning(void **state)
{
    CommandHelp *help = malloc(sizeof(CommandHelp));
    gchar *args[] = { "warn", "on", NULL };
    prefs_set_boolean(PREF_OTR_WARN, FALSE);

    expect_cons_show("OTR warning message enabled.");

    gboolean result = cmd_otr(args, *help);
    gboolean otr_warn_enabled = prefs_get_boolean(PREF_OTR_WARN);

    assert_true(result);
    assert_true(otr_warn_enabled);

    free(help);
}

void cmd_otr_warn_off_disables_unencrypted_warning(void **state)
{
    CommandHelp *help = malloc(sizeof(CommandHelp));
    gchar *args[] = { "warn", "off", NULL };
    prefs_set_boolean(PREF_OTR_WARN, TRUE);

    expect_cons_show("OTR warning message disabled.");

    gboolean result = cmd_otr(args, *help);
    gboolean otr_warn_enabled = prefs_get_boolean(PREF_OTR_WARN);

    assert_true(result);
    assert_false(otr_warn_enabled);

    free(help);
}

void cmd_otr_libver_shows_libotr_version(void **state)
{
    CommandHelp *help = malloc(sizeof(CommandHelp));
    gchar *args[] = { "libver", NULL };
    char *version = "9.9.9";
    GString *message = g_string_new("Using libotr version ");
    g_string_append(message, version);

    will_return(otr_libotr_version, version);

    expect_cons_show(message->str);

    gboolean result = cmd_otr(args, *help);
    assert_true(result);

    g_string_free(message, TRUE);
    free(help);
}

void cmd_otr_gen_shows_message_when_not_connected(void **state)
{
    CommandHelp *help = malloc(sizeof(CommandHelp));
    gchar *args[] = { "gen", NULL };

    will_return(jabber_get_connection_status, JABBER_DISCONNECTED);

    expect_cons_show("You must be connected with an account to load OTR information.");

    gboolean result = cmd_otr(args, *help);
    assert_true(result);

    free(help);
}

static void test_with_command_and_connection_status(char *command, jabber_conn_status_t status)
{
    CommandHelp *help = malloc(sizeof(CommandHelp));
    gchar *args[] = { command, NULL };

    will_return(jabber_get_connection_status, status);

    expect_cons_show("You must be connected with an account to load OTR information.");

    gboolean result = cmd_otr(args, *help);
    assert_true(result);

    free(help);
}

void cmd_otr_gen_shows_message_when_disconnected(void **state)
{
    test_with_command_and_connection_status("gen", JABBER_DISCONNECTED);
}

void cmd_otr_gen_shows_message_when_undefined(void **state)
{
    test_with_command_and_connection_status("gen", JABBER_UNDEFINED);
}

void cmd_otr_gen_shows_message_when_started(void **state)
{
    test_with_command_and_connection_status("gen", JABBER_STARTED);
}

void cmd_otr_gen_shows_message_when_connecting(void **state)
{
    test_with_command_and_connection_status("gen", JABBER_CONNECTING);
}

void cmd_otr_gen_shows_message_when_disconnecting(void **state)
{
    test_with_command_and_connection_status("gen", JABBER_DISCONNECTING);
}

void cmd_otr_gen_generates_key_for_connected_account(void **state)
{
    CommandHelp *help = malloc(sizeof(CommandHelp));
    gchar *args[] = { "gen", NULL };
    char *account_name = "myaccount";
    ProfAccount *account = account_new(account_name, "me@jabber.org", NULL,
        TRUE, NULL, 0, NULL, NULL, NULL, 0, 0, 0, 0, 0, NULL, NULL, NULL, NULL, NULL, NULL);

    will_return(jabber_get_connection_status, JABBER_CONNECTED);
    will_return(jabber_get_account_name, account_name);

    expect_string(accounts_get_account, name, account_name);

    will_return(accounts_get_account, account);

    expect_memory(otr_keygen, account, account, sizeof(ProfAccount));

    gboolean result = cmd_otr(args, *help);
    assert_true(result);

    free(help);
}

void cmd_otr_myfp_shows_message_when_disconnected(void **state)
{
    test_with_command_and_connection_status("myfp", JABBER_DISCONNECTED);
}

void cmd_otr_myfp_shows_message_when_undefined(void **state)
{
    test_with_command_and_connection_status("myfp", JABBER_UNDEFINED);
}

void cmd_otr_myfp_shows_message_when_started(void **state)
{
    test_with_command_and_connection_status("myfp", JABBER_STARTED);
}

void cmd_otr_myfp_shows_message_when_connecting(void **state)
{
    test_with_command_and_connection_status("myfp", JABBER_CONNECTING);
}

void cmd_otr_myfp_shows_message_when_disconnecting(void **state)
{
    test_with_command_and_connection_status("myfp", JABBER_DISCONNECTING);
}

void cmd_otr_myfp_shows_message_when_no_key(void **state)
{
    CommandHelp *help = malloc(sizeof(CommandHelp));
    gchar *args[] = { "myfp", NULL };

    will_return(jabber_get_connection_status, JABBER_CONNECTED);
    will_return(otr_key_loaded, FALSE);

    expect_ui_current_print_formatted_line('!', 0, "You have not generated or loaded a private key, use '/otr gen'");

    gboolean result = cmd_otr(args, *help);
    assert_true(result);

    free(help);
}

void cmd_otr_myfp_shows_my_fingerprint(void **state)
{
    char *fingerprint = "AAAAAAAA BBBBBBBB CCCCCCCC DDDDDDDD EEEEEEEE";
    CommandHelp *help = malloc(sizeof(CommandHelp));
    gchar *args[] = { "myfp", NULL };
    GString *message = g_string_new("Your OTR fingerprint: ");
    g_string_append(message, fingerprint);

    will_return(jabber_get_connection_status, JABBER_CONNECTED);
    will_return(otr_key_loaded, TRUE);
    will_return(otr_get_my_fingerprint, strdup(fingerprint));

    expect_ui_current_print_formatted_line('!', 0, message->str);

    gboolean result = cmd_otr(args, *help);
    assert_true(result);

    g_string_free(message, TRUE);
    free(help);
}

static void
test_cmd_otr_theirfp_from_wintype(win_type_t wintype)
{
    CommandHelp *help = malloc(sizeof(CommandHelp));
    gchar *args[] = { "theirfp", NULL };

    will_return(jabber_get_connection_status, JABBER_CONNECTED);
    will_return(ui_current_win_type, wintype);

    expect_ui_current_print_line("You must be in a regular chat window to view a recipient's fingerprint.");

    gboolean result = cmd_otr(args, *help);
    assert_true(result);

    free(help);
}

void cmd_otr_theirfp_shows_message_when_in_console(void **state)
{
    test_cmd_otr_theirfp_from_wintype(WIN_CONSOLE);
}

void cmd_otr_theirfp_shows_message_when_in_muc(void **state)
{
    test_cmd_otr_theirfp_from_wintype(WIN_MUC);
}

void cmd_otr_theirfp_shows_message_when_in_private(void **state)
{
    test_cmd_otr_theirfp_from_wintype(WIN_PRIVATE);
}

void cmd_otr_theirfp_shows_message_when_non_otr_chat_window(void **state)
{
    CommandHelp *help = malloc(sizeof(CommandHelp));
    gchar *args[] = { "theirfp", NULL };

    will_return(jabber_get_connection_status, JABBER_CONNECTED);
    will_return(ui_current_win_type, WIN_CHAT);
    will_return(ui_current_win_is_otr, FALSE);

    expect_ui_current_print_formatted_line('!', 0, "You are not currently in an OTR session.");

    gboolean result = cmd_otr(args, *help);
    assert_true(result);

    free(help);
}

void cmd_otr_theirfp_shows_fingerprint(void **state)
{
    char *recipient = "someone@chat.com";
    char *fingerprint = "AAAAAAAA BBBBBBBB CCCCCCCC DDDDDDDD EEEEEEEE";
    CommandHelp *help = malloc(sizeof(CommandHelp));
    gchar *args[] = { "theirfp", NULL };
    ProfChatWin *chatwin = malloc(sizeof(ProfChatWin));
    chatwin->barejid = strdup(recipient);
    GString *message = g_string_new(chatwin->barejid);
    g_string_append(message, "'s OTR fingerprint: ");
    g_string_append(message, fingerprint);

    will_return(jabber_get_connection_status, JABBER_CONNECTED);
    will_return(ui_current_win_type, WIN_CHAT);
    will_return(ui_get_current_chat, chatwin);
    will_return(ui_current_win_is_otr, TRUE);

    expect_string(otr_get_their_fingerprint, recipient, chatwin->barejid);
    will_return(otr_get_their_fingerprint, strdup(fingerprint));

    expect_ui_current_print_formatted_line('!', 0, message->str);

    gboolean result = cmd_otr(args, *help);
    assert_true(result);

    g_string_free(message, TRUE);
    free(help);
    free(chatwin->barejid);
    free(chatwin);
}

static void
test_cmd_otr_start_from_wintype(win_type_t wintype)
{
    CommandHelp *help = malloc(sizeof(CommandHelp));
    gchar *args[] = { "start", NULL };

    will_return(jabber_get_connection_status, JABBER_CONNECTED);
    will_return(ui_current_win_type, wintype);

    expect_ui_current_print_line("You must be in a regular chat window to start an OTR session.");

    gboolean result = cmd_otr(args, *help);
    assert_true(result);

    free(help);
}

void cmd_otr_start_shows_message_when_in_console(void **state)
{
    test_cmd_otr_start_from_wintype(WIN_CONSOLE);
}

void cmd_otr_start_shows_message_when_in_muc(void **state)
{
    test_cmd_otr_start_from_wintype(WIN_MUC);
}

void cmd_otr_start_shows_message_when_in_private(void **state)
{
    test_cmd_otr_start_from_wintype(WIN_PRIVATE);
}

void cmd_otr_start_shows_message_when_already_started(void **state)
{
    CommandHelp *help = malloc(sizeof(CommandHelp));
    gchar *args[] = { "start", NULL };

    will_return(jabber_get_connection_status, JABBER_CONNECTED);
    will_return(ui_current_win_type, WIN_CHAT);
    will_return(ui_current_win_is_otr, TRUE);

    expect_ui_current_print_formatted_line('!', 0, "You are already in an OTR session.");

    gboolean result = cmd_otr(args, *help);
    assert_true(result);

    free(help);
}

void cmd_otr_start_shows_message_when_no_key(void **state)
{
    CommandHelp *help = malloc(sizeof(CommandHelp));
    gchar *args[] = { "start", NULL };

    will_return(jabber_get_connection_status, JABBER_CONNECTED);
    will_return(ui_current_win_type, WIN_CHAT);
    will_return(ui_current_win_is_otr, FALSE);
    will_return(otr_key_loaded, FALSE);

    expect_ui_current_print_formatted_line('!', 0, "You have not generated or loaded a private key, use '/otr gen'");

    gboolean result = cmd_otr(args, *help);
    assert_true(result);

    free(help);
}

void
cmd_otr_start_sends_otr_query_message_to_current_recipeint(void **state)
{
    char *recipient = "buddy@chat.com";
    ProfChatWin *chatwin = malloc(sizeof(ProfChatWin));
    chatwin->barejid = strdup(recipient);
    char *query_message = "?OTR?";
    CommandHelp *help = malloc(sizeof(CommandHelp));
    gchar *args[] = { "start", NULL };

    will_return(jabber_get_connection_status, JABBER_CONNECTED);
    will_return(ui_current_win_type, WIN_CHAT);
    will_return(ui_get_current_chat, chatwin);
    will_return(ui_current_win_is_otr, FALSE);
    will_return(otr_key_loaded, TRUE);
    will_return(otr_start_query, query_message);

    expect_string(message_send_chat, barejid, chatwin->barejid);
    expect_string(message_send_chat, msg, query_message);

    gboolean result = cmd_otr(args, *help);
    assert_true(result);

    free(help);
    free(chatwin->barejid);
    free(chatwin);
}

#else
void cmd_otr_shows_message_when_otr_unsupported(void **state)
{
    CommandHelp *help = malloc(sizeof(CommandHelp));
    gchar *args[] = { "gen", NULL };

    expect_cons_show("This version of Profanity has not been built with OTR support enabled");

    gboolean result = cmd_otr(args, *help);
    assert_true(result);

    free(help);
}
#endif<|MERGE_RESOLUTION|>--- conflicted
+++ resolved
@@ -18,14 +18,10 @@
 #include "command/command.h"
 #include "command/commands.h"
 
-<<<<<<< HEAD
-#ifdef PROF_HAVE_LIBOTR
-=======
 #include "ui/ui.h"
 #include "ui/stub_ui.h"
 
-#ifdef HAVE_LIBOTR
->>>>>>> 676ed1cb
+#ifdef PROF_HAVE_LIBOTR
 void cmd_otr_shows_usage_when_no_args(void **state)
 {
     CommandHelp *help = malloc(sizeof(CommandHelp));
